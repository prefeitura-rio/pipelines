# Pipelines

Este repositório contém fluxos de captura e subida de dados no datalake
da Prefeitura do Rio de Janeiro. O repositório é gerido pelo Escritório
Municipal de Dados (EMD) e alimentado de forma colaborativa com as equipes de
dados e tecnologia das Secretarias.

> 💜 Todo o código é desenvolvido em Python utilizando o software livre [Prefect](https://prefect.io/).

<<<<<<< HEAD
## Prepare o ambiente

### Requrimentos

- Python 3.6+
- Poetry

### Instalação

```sh
python -m venv .venv # recomendamos que use um ambiente virtual
source .venv/bin/activate # ative o ambiente
poetry install # instale os requisitos do projeto
```

## Como adicionar seu órgão

As pipelines dos diferentes órgãos funcionam de forma independente,
porém todo o código é registrado neste repositório.

O código é separado da seguinte forma:

```
├── pipelines              <- (0) Esta é a pasta onde estão os códigos das pipelines
│   ├── emd                <- (1) Cada órgão tem uma pasta com seus códigos (esta é do EMD)
│   ├── cor                <- Esta por exemplo é a pasta do Centro de Operações (COR)
│   ├── smtr               <- E esta é da Secretaria Municipal de Transportes (SMTR)
│   └── ...                <- (2) Outros órgãos podem adicionar aqui suas pastas, basta...
├── manage.py              <- (3) Este arquivo possui comandos auxiliares
```

**Para criar a pasta do seu órgão, basta rodar o comando abaixo:**

```sh
python manage.py add-project <sigla do órgão em snakecase*>
```

*snakecase: sem acentos, minúsculo e sem espaços.

Após rodar, sua pasta deve aparecer em [`pipelines/`](/pipelines/).

Para listar os órgãos e nomes registrados, basta rodar:

```sh
python manage.py list-projects
```

## Como criar sua 1a pipeline

Uma vez criada a pasta do seu órgão, é possível construir e testar
pipelines (**flows**).

### Configuração

1. Crie a pipeline na pasta do seu órgão
   `pipelines/<orgao>/<nova_pipeline>`. Caso seja a captura de uma
   base a pasta deve ser o nome do `dataset_id`.

2. Copie os arquivos de
   [template_pipeline](/pipelines/emd/template_pipeline/) para a pasta
   criada.

> O que são esses arquivos? O Prefect utiliza arquivos específicos
> chamados de `flows.py` (conjunto/fluxo de ações), `tasks.py` (ações) e
> `schedules.py` (rotinas) na construção de pipelines. [Leia mais aqui](https://docs.prefect.io/core/concepts/tasks.html).

3. Edite o arquivo `pipelines/<orgao>/__init__.py`, registrando sua nova
   pipeline:

```py
from .<nova_pipeline>.flows import *
```

4. Ao final da configuração, a estrutura obtida deve ser a seguinte:

```
├── pipelines
│   └── <orgao>                <- Pasta do seu órgão
│       ├── __init__.py        <- Arquivo editado em no Passo 3
│       └── <nova_pipeline>    <- Pasta da sua nova pipeline
│           ├── __init__.py    <- Arquivo vazio
│           ├── flows.py       <- Arquivo onde será escrito o fluxo de ações
│           ├── schedules.py   <- Arquivo onde serão escritas as rotinas (quando a pipeline irá rodar)
│           └── tasks.py       <- Arquivo onde serão escritas as ações (funções)
```

### Construindo a pipeline

1. Comece pelo arquivo `pipelines/<orgao>/<nova_pipeline>/flows.py`, declarando o fluxo que será executado
   pela pipeline assim como chamando as funções (tasks) que serão
   executadas. No próopio arquivo você encontra instruções específicas
   de como escrevê-lo.

> As funções não precisam ter sido criadas ainda em
   `tasks.py`, recomendamos que pense nos passos (inputs e outputs
   necessários de cada um) e depois
   escreva as funções em si.

2. Após escrever o fluxo, crie as funções necessárias para sua execução
   em `pipelines/<orgao>/<nova_pipeline>/tasks.py`. Este arquivo também
   possui instruções de como escrevê-lo.

> Caso necessário, crie um arquivo `pipelines/<orgao>/constants.py` ([exemplo](/pipelines/constants.py)) para armazenar constantes que serão utilizadas nas `tasks`.

## Testando sua pipeline

### Local

1. Crie o arquivo `test.py` importanto a pipeline que deseja executar e adicione a função `run_local`
com os parâmetros necessários:
=======
## Configuração de ambiente para desenvolvimento

### Requisitos

- Um editor de texto (recomendado VS Code)
- Python 3.9.x
- `pip`
- (Opcional, mas recomendado) Um ambiente virtual para desenvolvimento (`miniconda`, `virtualenv` ou similares)

### Procedimentos

- Clonar esse repositório

```
git clone https://github.com/prefeitura-rio/pipelines
```

- Abrí-lo no seu editor de texto

- No seu ambiente de desenvolvimento, instalar [poetry](https://python-poetry.org/) para gerenciamento de dependências

```
pip3 install poetry
```

- Instalar as dependências para desenvolvimento

```
poetry install
```

- Instalar os hooks de pré-commit (ver [#127](https://github.com/prefeitura-rio/pipelines/pull/127) para entendimento dos hooks)

```
pre-commit install
```

- Pronto! Seu ambiente está configurado para desenvolvimento.

---

## Como desenvolver

### Estrutura de diretorios

```
orgao/                       # diretório raiz para o órgão
|-- projeto1/                # diretório de projeto
|-- |-- __init__.py          # vazio
|-- |-- constants.py         # valores constantes para o projeto
|-- |-- flows.py             # declaração dos flows
|-- |-- schedules.py         # declaração dos schedules
|-- |-- tasks.py             # declaração das tasks
|-- |-- utils.py             # funções auxiliares para o projeto
...
|-- __init__.py              # importa todos os flows de todos os projetos
|-- constants.py             # valores constantes para o órgão
|-- flows.py                 # declaração de flows genéricos do órgão
|-- schedules.py             # declaração de schedules genéricos do órgão
|-- tasks.py                 # declaração de tasks genéricas do órgão
|-- utils.py                 # funções auxiliares para o órgão

orgao2/
...

utils/
|-- __init__.py
|-- flow1/
|-- |-- __init__.py
|-- |-- flows.py
|-- |-- tasks.py
|-- |-- utils.py
|-- flows.py                 # declaração de flows genéricos
|-- tasks.py                 # declaração de tasks genéricas
|-- utils.py                 # funções auxiliares

constants.py                 # valores constantes para todos os órgãos

```

### Adicionando órgãos e projetos

O script `manage.py` é responsável por criar e listar projetos desse repositório. Para usá-lo, no entanto, você deve instalar as dependências em `requirements-cli.txt`:

```
pip3 install -r requirements-cli.txt
```

Você pode obter mais informações sobre os comandos com

```
python manage.py --help
```

O comando `add-agency` permite que você adicione um novo órgão a partir do template padrão. Para fazê-lo, basta executar

```
python manage.py add-agency nome-do-orgao
```

Isso irá criar um novo diretório com o nome `nome-do-orgao` em `pipelines/` com o template padrão, já adaptado ao nome do órgão. O nome do órgão deve estar em [snake case](https://en.wikipedia.org/wiki/Snake_case) e deve ser único. Qualquer conflito com um projeto já existente será reportado.

Para listar os órgão existentes e nomes reservados, basta fazer

```
python manage.py list-projects
```

Em seguida, leia com anteção os comentários em cada um dos arquivos do seu projeto, de modo a evitar conflitos e erros.
Links para a documentação do Prefect também encontram-se nos comentários.

Caso o órgão para o qual você desenvolverá um projeto já exista, basta fazer

```
python manage.py add-project nome-do-orgao nome-do-projeto
```

### Adicionando dependências para execução

- Requisitos de pipelines devem ser adicionados com

```
poetry add <package>
```

- Requisitos do `manage.py` estão em `requirements-cli.txt`

- Requisitos para a Action de deployment estão em `requirements-deploy.txt`

- Requisitos para testes estão em `requirements-tests.txt`

### Como testar uma pipeline localmente

Escolha a pipeline que deseja executar (exemplo `pipelines.rj_escritorio.template_pipeline.flows.flow`)
>>>>>>> 44f9e3c6

```py
from pipelines.utils.utils import run_local
pipelines.rj_escritorio.template_pipeline.flows import flow

run_local(flow, parameters = {"param": "val"})
```

<<<<<<< HEAD
3. Rode a pipeline localmente com:
=======
### Como testar uma pipeline na nuvem
>>>>>>> 44f9e3c6

```sh
python pipelines/test.py
```

### Na nuvem

1. Configure as variáveis de ambiente num arquivo chamado `.env` na raiz
   do projeto:

```.env
GOOGLE_APPLICATION_CREDENTIALS=/path/to/credentials.json  # Credenciais do Google Cloud
PREFECT__BACKEND=server
PREFECT__SERVER__HOST=http://prefect-apollo.prefect.svc.cluster.local
PREFECT__SERVER__PORT=4200
```

<<<<<<< HEAD
> Atenção: `GOOGLE_APPLICATION_CREDENTIALS` deve conter a credencial de uma conta de
> serviço com (no mínimo) acesso de **escrita** ao bucket datario-public no Google
> Cloud Storage.
=======
  - `VAULT_ADDRESS`: deve ter o valor `http://vault.vault.svc.cluster.local:8200/`

  - `VAULT_TOKEN`: deve ter o valor do token do órgão para o qual você está desenvolvendo. Caso não saiba o token, entre em contato.

- Em seguida, tenha certeza que você já tem acesso à UI do Prefect, tanto para realizar a submissão da run, como para
  acompanhá-la durante o processo de execução. Caso não tenha, verifique o procedimento em https://library-emd.herokuapp.com/infraestrutura/como-acessar-a-ui-do-prefect
>>>>>>> 44f9e3c6

2. Crie o arquivo `test.py` com a pipeline que deseja executar e adicione a função `run_cloud`
com os parâmetros necessários:

```py
from pipelines.utils import run_cloud
from pipelines.[secretaria].[pipeline].flows import flow # Complete com as infos da sua pipeline

run_cloud(
    flow,               # O flow que você deseja executar
    labels=[
        "example",      # Label para identificar o agente que irá executar a pipeline (ex: rj-sme)
    ],
    parameters = {
        "param": "val", # Parâmetros que serão passados para a pipeline (opcional)
    }
)
```

3. Rode a pipeline localmente com:

```sh
python pipelines/test.py
```

A saída deve se assemelhar ao exemplo abaixo:

```sh
[2022-02-19 12:22:57-0300] INFO - prefect.GCS | Uploading xxxxxxxx-development/2022-02-19t15-22-57-694759-00-00 to datario-public
Flow URL: http://localhost:8080/default/flow/xxxxxxx-xxxx-xxxx-xxxx-xxxxxxxxxxxx
 └── ID: xxxxxxx-xxxx-xxxx-xxxx-xxxxxxxxxxxx
 └── Project: main
 └── Labels: []
Run submitted, please check it at:
http://prefect-ui.prefect.svc.cluster.local:8080/flow-run/xxxxxxx-xxxx-xxxx-xxxx-xxxxxxxxxxxx
```

<<<<<<< HEAD
> ATENÇÃO : Tenha certeza que você possui acesso à interface do Prefect
> [neste link](http://prefect-ui.prefect.svc.cluster.local:8080/). Você
> precisa do acesso tanto para submeter a run como para acompanhá-la durante a execução. Caso não tenha, verifique o procedimento em [aqui](https://library-emd.herokuapp.com/infraestrutura/como-acessar-a-ui-do-prefect).

4. (**Recomendado**) Quando acabar de desenvolver sua pipeline, delete
   todas as versõs teste da mesma na interface do Prefect.

<!-- ## Como desenvolver

O script `manage.py` é responsável por criar e listar projetos desse repositório. Para usá-lo, no entanto, você deve instalar as dependências em `requirements-cli.txt`. Você pode obter mais informações sobre os comandos

```
python manage.py --help
```

O comando `add-project` permite que você crie um novo projeto a partir do template padrão. Para criar um novo projeto, basta fazer

```
python manage.py add-project nome-do-projeto
```

Isso irá criar um novo diretório com o nome `nome-do-projeto` em `pipelines/` com o template padrão, já adaptado ao nome do projeto. O nome do projeto deve estar em [snake case](https://en.wikipedia.org/wiki/Snake_case) e deve ser único. Qualquer conflito com um projeto já existente será reportado.

Para listar os projetos existentes e nomes reservados, basta fazer

```
python manage.py list-projects
```

Em seguida, leia com anteção os comentários em cada um dos arquivos do seu projeto, de modo a evitar conflitos e erros.
Links para a documentação do Prefect também encontram-se nos comentários. -->
=======
- (Opcional, mas recomendado) Quando acabar de desenvolver sua pipeline, delete todas as versões da mesma pela UI do Prefect.
>>>>>>> 44f9e3c6
<|MERGE_RESOLUTION|>--- conflicted
+++ resolved
@@ -7,118 +7,6 @@
 
 > 💜 Todo o código é desenvolvido em Python utilizando o software livre [Prefect](https://prefect.io/).
 
-<<<<<<< HEAD
-## Prepare o ambiente
-
-### Requrimentos
-
-- Python 3.6+
-- Poetry
-
-### Instalação
-
-```sh
-python -m venv .venv # recomendamos que use um ambiente virtual
-source .venv/bin/activate # ative o ambiente
-poetry install # instale os requisitos do projeto
-```
-
-## Como adicionar seu órgão
-
-As pipelines dos diferentes órgãos funcionam de forma independente,
-porém todo o código é registrado neste repositório.
-
-O código é separado da seguinte forma:
-
-```
-├── pipelines              <- (0) Esta é a pasta onde estão os códigos das pipelines
-│   ├── emd                <- (1) Cada órgão tem uma pasta com seus códigos (esta é do EMD)
-│   ├── cor                <- Esta por exemplo é a pasta do Centro de Operações (COR)
-│   ├── smtr               <- E esta é da Secretaria Municipal de Transportes (SMTR)
-│   └── ...                <- (2) Outros órgãos podem adicionar aqui suas pastas, basta...
-├── manage.py              <- (3) Este arquivo possui comandos auxiliares
-```
-
-**Para criar a pasta do seu órgão, basta rodar o comando abaixo:**
-
-```sh
-python manage.py add-project <sigla do órgão em snakecase*>
-```
-
-*snakecase: sem acentos, minúsculo e sem espaços.
-
-Após rodar, sua pasta deve aparecer em [`pipelines/`](/pipelines/).
-
-Para listar os órgãos e nomes registrados, basta rodar:
-
-```sh
-python manage.py list-projects
-```
-
-## Como criar sua 1a pipeline
-
-Uma vez criada a pasta do seu órgão, é possível construir e testar
-pipelines (**flows**).
-
-### Configuração
-
-1. Crie a pipeline na pasta do seu órgão
-   `pipelines/<orgao>/<nova_pipeline>`. Caso seja a captura de uma
-   base a pasta deve ser o nome do `dataset_id`.
-
-2. Copie os arquivos de
-   [template_pipeline](/pipelines/emd/template_pipeline/) para a pasta
-   criada.
-
-> O que são esses arquivos? O Prefect utiliza arquivos específicos
-> chamados de `flows.py` (conjunto/fluxo de ações), `tasks.py` (ações) e
-> `schedules.py` (rotinas) na construção de pipelines. [Leia mais aqui](https://docs.prefect.io/core/concepts/tasks.html).
-
-3. Edite o arquivo `pipelines/<orgao>/__init__.py`, registrando sua nova
-   pipeline:
-
-```py
-from .<nova_pipeline>.flows import *
-```
-
-4. Ao final da configuração, a estrutura obtida deve ser a seguinte:
-
-```
-├── pipelines
-│   └── <orgao>                <- Pasta do seu órgão
-│       ├── __init__.py        <- Arquivo editado em no Passo 3
-│       └── <nova_pipeline>    <- Pasta da sua nova pipeline
-│           ├── __init__.py    <- Arquivo vazio
-│           ├── flows.py       <- Arquivo onde será escrito o fluxo de ações
-│           ├── schedules.py   <- Arquivo onde serão escritas as rotinas (quando a pipeline irá rodar)
-│           └── tasks.py       <- Arquivo onde serão escritas as ações (funções)
-```
-
-### Construindo a pipeline
-
-1. Comece pelo arquivo `pipelines/<orgao>/<nova_pipeline>/flows.py`, declarando o fluxo que será executado
-   pela pipeline assim como chamando as funções (tasks) que serão
-   executadas. No próopio arquivo você encontra instruções específicas
-   de como escrevê-lo.
-
-> As funções não precisam ter sido criadas ainda em
-   `tasks.py`, recomendamos que pense nos passos (inputs e outputs
-   necessários de cada um) e depois
-   escreva as funções em si.
-
-2. Após escrever o fluxo, crie as funções necessárias para sua execução
-   em `pipelines/<orgao>/<nova_pipeline>/tasks.py`. Este arquivo também
-   possui instruções de como escrevê-lo.
-
-> Caso necessário, crie um arquivo `pipelines/<orgao>/constants.py` ([exemplo](/pipelines/constants.py)) para armazenar constantes que serão utilizadas nas `tasks`.
-
-## Testando sua pipeline
-
-### Local
-
-1. Crie o arquivo `test.py` importanto a pipeline que deseja executar e adicione a função `run_local`
-com os parâmetros necessários:
-=======
 ## Configuração de ambiente para desenvolvimento
 
 ### Requisitos
@@ -253,7 +141,6 @@
 ### Como testar uma pipeline localmente
 
 Escolha a pipeline que deseja executar (exemplo `pipelines.rj_escritorio.template_pipeline.flows.flow`)
->>>>>>> 44f9e3c6
 
 ```py
 from pipelines.utils.utils import run_local
@@ -262,11 +149,7 @@
 run_local(flow, parameters = {"param": "val"})
 ```
 
-<<<<<<< HEAD
-3. Rode a pipeline localmente com:
-=======
 ### Como testar uma pipeline na nuvem
->>>>>>> 44f9e3c6
 
 ```sh
 python pipelines/test.py
@@ -284,21 +167,15 @@
 PREFECT__SERVER__PORT=4200
 ```
 
-<<<<<<< HEAD
-> Atenção: `GOOGLE_APPLICATION_CREDENTIALS` deve conter a credencial de uma conta de
-> serviço com (no mínimo) acesso de **escrita** ao bucket datario-public no Google
-> Cloud Storage.
-=======
-  - `VAULT_ADDRESS`: deve ter o valor `http://vault.vault.svc.cluster.local:8200/`
-
-  - `VAULT_TOKEN`: deve ter o valor do token do órgão para o qual você está desenvolvendo. Caso não saiba o token, entre em contato.
+- `VAULT_ADDRESS`: deve ter o valor `http://vault.vault.svc.cluster.local:8200/`
+
+- `VAULT_TOKEN`: deve ter o valor do token do órgão para o qual você está desenvolvendo. Caso não saiba o token, entre em contato.
 
 - Em seguida, tenha certeza que você já tem acesso à UI do Prefect, tanto para realizar a submissão da run, como para
   acompanhá-la durante o processo de execução. Caso não tenha, verifique o procedimento em https://library-emd.herokuapp.com/infraestrutura/como-acessar-a-ui-do-prefect
->>>>>>> 44f9e3c6
 
 2. Crie o arquivo `test.py` com a pipeline que deseja executar e adicione a função `run_cloud`
-com os parâmetros necessários:
+   com os parâmetros necessários:
 
 ```py
 from pipelines.utils import run_cloud
@@ -333,38 +210,4 @@
 http://prefect-ui.prefect.svc.cluster.local:8080/flow-run/xxxxxxx-xxxx-xxxx-xxxx-xxxxxxxxxxxx
 ```
 
-<<<<<<< HEAD
-> ATENÇÃO : Tenha certeza que você possui acesso à interface do Prefect
-> [neste link](http://prefect-ui.prefect.svc.cluster.local:8080/). Você
-> precisa do acesso tanto para submeter a run como para acompanhá-la durante a execução. Caso não tenha, verifique o procedimento em [aqui](https://library-emd.herokuapp.com/infraestrutura/como-acessar-a-ui-do-prefect).
-
-4. (**Recomendado**) Quando acabar de desenvolver sua pipeline, delete
-   todas as versõs teste da mesma na interface do Prefect.
-
-<!-- ## Como desenvolver
-
-O script `manage.py` é responsável por criar e listar projetos desse repositório. Para usá-lo, no entanto, você deve instalar as dependências em `requirements-cli.txt`. Você pode obter mais informações sobre os comandos
-
-```
-python manage.py --help
-```
-
-O comando `add-project` permite que você crie um novo projeto a partir do template padrão. Para criar um novo projeto, basta fazer
-
-```
-python manage.py add-project nome-do-projeto
-```
-
-Isso irá criar um novo diretório com o nome `nome-do-projeto` em `pipelines/` com o template padrão, já adaptado ao nome do projeto. O nome do projeto deve estar em [snake case](https://en.wikipedia.org/wiki/Snake_case) e deve ser único. Qualquer conflito com um projeto já existente será reportado.
-
-Para listar os projetos existentes e nomes reservados, basta fazer
-
-```
-python manage.py list-projects
-```
-
-Em seguida, leia com anteção os comentários em cada um dos arquivos do seu projeto, de modo a evitar conflitos e erros.
-Links para a documentação do Prefect também encontram-se nos comentários. -->
-=======
-- (Opcional, mas recomendado) Quando acabar de desenvolver sua pipeline, delete todas as versões da mesma pela UI do Prefect.
->>>>>>> 44f9e3c6
+- (Opcional, mas recomendado) Quando acabar de desenvolver sua pipeline, delete todas as versões da mesma pela UI do Prefect.
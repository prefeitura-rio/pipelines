--- conflicted
+++ resolved
@@ -371,11 +371,7 @@
 
     if variable == "CMI":
         # Search for the GOES-16 channel in the file name
-<<<<<<< HEAD
-        regex = "-M\\dC\\d"  # noqa: W605
-=======
         regex = r"-M\\dC\\d"  # noqa: W605
->>>>>>> 68f0503b
         find_expression = re.findall(regex, path)[0]
         product_caracteristics["band"] = int(
             (path[path.find(find_expression) + 4 : path.find("_G16")])

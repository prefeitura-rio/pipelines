# -*- coding: utf-8 -*-
# pylint: disable=too-many-locals
"""
Funções úteis no tratamento de dados de satélite
"""
####################################################################
# LICENSE
# Copyright (C) 2018 - INPE - NATIONAL INSTITUTE FOR SPACE RESEARCH
# This program is free software: you can redistribute it and/or
# modify it under the terms of the GNU General Public License as
# published by the Free Software Foundation, either version 3 of
# the License, or (at your option) any later version.
# This program is distributed in the hope that it will be useful,
# but WITHOUT ANY WARRANTY; without even the implied warranty of
# MERCHANTABILITY or FITNESS FOR A PARTICULAR PURPOSE. See the GNU
# General Public License for more details.
# You should have received a copy of the GNU General Public License
# along with this program. If not, see http://www.gnu.org/licenses/.
####################################################################

# ===================================================================
# Acronym Description
# ===================================================================
# ACHAF - Cloud Top Height: 'HT'
# ACHTF - Cloud Top Temperature: 'TEMP'
# ACMF - Clear Sky Masks: 'BCM'
# ACTPF - Cloud Top Phase: 'Phase'
# ADPF - Aerosol Detection: 'Smoke'
# ADPF - Aerosol Detection: 'Dust'
# AODF - Aerosol Optical Depth: 'AOD'
# CMIPF - Cloud and Moisture Imagery: 'CMI'
# CMIPC - Cloud and Moisture Imagery: 'CMI'
# CMIPM - Cloud and Moisture Imagery: 'CMI'
# CODF - Cloud Optical Depth: 'COD'
# CPSF - Cloud Particle Size: 'PSD'
# CTPF - Cloud Top Pressure: 'PRES'
# DMWF - Derived Motion Winds: 'pressure'
# DMWF - Derived Motion Winds: 'temperature'
# DMWF - Derived Motion Winds: 'wind_direction'
# DMWF - Derived Motion Winds: 'wind_speed'
# DSIF - Derived Stability Indices: 'CAPE'
# DSIF - Derived Stability Indices: 'KI'
# DSIF - Derived Stability Indices: 'LI'
# DSIF - Derived Stability Indices: 'SI'
# DSIF - Derived Stability Indices: 'TT'
# DSRF - Downward Shortwave Radiation: 'DSR'
# FDCF - Fire-Hot Spot Characterization: 'Area'
# FDCF - Fire-Hot Spot Characterization: 'Mask'
# FDCF - Fire-Hot Spot Characterization: 'Power'
# FDCF - Fire-Hot Spot Characterization: 'Temp'
# FSCF - Snow Cover: 'FSC'
# LSTF - Land Surface (Skin) Temperature: 'LST'
# RRQPEF - Rainfall Rate - Quantitative Prediction Estimate: 'RRQPE'
# RSR - Reflected Shortwave Radiation: 'RSR'
# SSTF - Sea Surface (Skin) Temperature: 'SST'
# TPWF - Total Precipitable Water: 'TPW'
# VAAF - Volcanic Ash: 'VAH'
# VAAF - Volcanic Ash: 'VAML'

# ====================================================================
# Required Libraries
# ====================================================================

import base64
import datetime
import json
import os
from pathlib import Path
from typing import Tuple, Union

from google.oauth2 import service_account
from google.cloud import storage
import netCDF4 as nc
import numpy as np
from osgeo import gdal  # pylint: disable=E0401
import pandas as pd
import pendulum
import xarray as xr

from pipelines.rj_cor.meteorologia.satelite.remap import remap
from pipelines.utils.utils import log


def get_credentials_from_env(mode: str = "prod") -> service_account.Credentials:
    """
    Gets credentials from env vars
    """
    if mode not in ["prod", "staging"]:
        raise ValueError("Mode must be 'prod' or 'staging'")
    env: str = os.getenv(f"BASEDOSDADOS_CREDENTIALS_{mode.upper()}", "")
    if env == "":
        raise ValueError(f"BASEDOSDADOS_CREDENTIALS_{mode.upper()} env var not set!")
    info: dict = json.loads(base64.b64decode(env))

    return service_account.Credentials.from_service_account_info(info)


def list_blobs_with_prefix(bucket_name: str, prefix: str, mode: str = "prod") -> str:
    """
    Lists all the blobs in the bucket that begin with the prefix.
    This can be used to list all blobs in a "folder", e.g. "public/".
    Mode needs to be "prod" or "staging"
    """

    credentials = get_credentials_from_env(mode=mode)
    storage_client = storage.Client(credentials=credentials)
    # storage_client = storage.Client()

    # Note: Client.list_blobs requires at least package version 1.17.0.
    blobs = storage_client.list_blobs(bucket_name, prefix=prefix)

    files = []

    for blob in blobs:
        files.append(blob.name)

    files.sort()

    return files[0]


def download_blob(
    bucket_name: str,
    source_blob_name: str,
    destination_file_name: Union[str, Path],
    mode: str = "prod",
):
    """
    Downloads a blob from the bucket.
    Mode needs to be "prod" or "staging"

    # The ID of your GCS bucket
    # bucket_name = "your-bucket-name"

    # The ID of your GCS object
    # source_blob_name = "storage-object-name"

    # The path to which the file should be downloaded
    # destination_file_name = "local/path/to/file"
    """

    credentials = get_credentials_from_env(mode=mode)
    storage_client = storage.Client(credentials=credentials)
    # storage_client = storage.Client()

    bucket = storage_client.bucket(bucket_name)

    blob = bucket.blob(source_blob_name)
    blob.download_to_filename(destination_file_name)

    log(
        f"Downloaded storage object {source_blob_name} from bucket\
        {bucket_name} to local file {destination_file_name}."
    )


def converte_timezone(datetime_save: str) -> str:
    """
    Recebe o formato de data hora em 'YYYYMMDD HHmm' no UTC e
    retorna no mesmo formato no horário São Paulo
    """
    datahora = pendulum.from_format(datetime_save, "YYYYMMDD HHmm")
    datahora = datahora.in_tz("America/Sao_Paulo")
    return datahora.format("YYYYMMDD HHmm")


def get_info(path: str) -> Tuple[dict, str]:
    """
    # Getting Information From the File Name  (Time, Date,
    # Product Type, Variable and Defining the CMAP)
    """
    # Search for the Scan start in the file name
    start = path[path.find("_s") + 2 : path.find("_e")]
    # Converting from julian day to dd-mm-yyyy
    year = int(start[0:4])
    # Subtract 1 because the year starts at "0"
    dayjulian = int(start[4:7]) - 1
    # Convert from julian to conventional
    dayconventional = datetime.datetime(year, 1, 1) + datetime.timedelta(dayjulian)
    # Format the date according to the strftime directives
    # date = dayconventional.strftime('%d-%b-%Y')
    # Time of the start of the Scan
    # time = start[7:9] + ":" + start[9:11] + ":" + start[11:13] + " UTC"

    # Date as string
    date_save = dayconventional.strftime("%Y%m%d")

    # Time (UTC) as string
    time_save = start[7:11]
    datetime_save = str(date_save) + " " + time_save

    # Converte data/hora de UTC para horário de São Paulo
    datetime_save = converte_timezone(datetime_save=datetime_save)

    # =====================================================================
    # Detect the product type
    # =====================================================================
<<<<<<< HEAD
    procura_M = path.find("-M6")
    if procura_M == -1:
        procura_M = path.find("-M3")
    if procura_M == -1:
        procura_M = path.find("-M4")
    product = path[path.find("L2-") + 3 : procura_M]
=======
    procura_m = path.find("-M6")
    if procura_m == -1:
        procura_m = path.find("-M3")
    if procura_m == -1:
        procura_m = path.find("-M4")
    product = path[path.find("L2-") + 3 : procura_m]
>>>>>>> 7224ebfb
    print(product)

    # Nem todos os produtos foram adicionados no dicionário de características
    # dos produtos. Olhar arquivo original caso o produto não estaja aqui
    product_caracteristics = {}
    # CMIPF - Cloud and Moisture Imagery: 'CMI'
    product_caracteristics["CMIPF"] = {
        "variable": "CMI",
        "vmin": -50,
        "vmax": 50,
        "cmap": "jet",
    }
    # CMIPC - Cloud and Moisture Imagery: 'CMI'
    product_caracteristics["CMIPC"] = {
        "variable": "CMI",
        "vmin": -50,
        "vmax": 50,
        "cmap": "jet",
    }
    # CMIPM - Cloud and Moisture Imagery: 'CMI'
    product_caracteristics["CMIPM"] = {
        "variable": "CMI",
        "vmin": -50,
        "vmax": 50,
        "cmap": "jet",
    }
    # ACHAF - Cloud Top Height: 'HT'
    product_caracteristics["ACHAF"] = {
        "variable": "HT",
        "vmin": 0,
        "vmax": 15000,
        "cmap": "rainbow",
    }
    # ACHTF - Cloud Top Temperature: 'TEMP'
    product_caracteristics["ACHATF"] = {
        "variable": "TEMP",
        "vmin": 180,
        "vmax": 300,
        "cmap": "jet",
    }
    # ACMF - Clear Sky Masks: 'BCM'
    product_caracteristics["ACMF"] = {
        "variable": "BCM",
        "vmin": 0,
        "vmax": 1,
        "cmap": "gray",
    }
    # ACTPF - Cloud Top Phase: 'Phase'
    product_caracteristics["ACTPF"] = {
        "variable": "Phase",
        "vmin": 0,
        "vmax": 5,
        "cmap": "jet",
    }
    # ADPF - Aerosol Detection: 'Smoke'
    product_caracteristics["ADPF"] = {
        "variable": "Smoke",
        "vmin": 0,
        "vmax": 255,
        "cmap": "jet",
    }
    # AODF - Aerosol Optical Depth: 'AOD'
    product_caracteristics["AODF"] = {
        "variable": "AOD",
        "vmin": 0,
        "vmax": 2,
        "cmap": "rainbow",
    }
    # CODF - Cloud Optical Depth: 'COD'
    product_caracteristics["CODF"] = {
        "variable": "CODF",
        "vmin": 0,
        "vmax": 100,
        "cmap": "jet",
    }
    # CPSF - Cloud Particle Size: 'PSD'
    product_caracteristics["CPSF"] = {
        "variable": "PSD",
        "vmin": 0,
        "vmax": 80,
        "cmap": "rainbow",
    }
    # CTPF - Cloud Top Pressure: 'PRES'
    product_caracteristics["CTPF"] = {
        "variable": "PRES",
        "vmin": 0,
        "vmax": 1100,
        "cmap": "rainbow",
    }
    # DSIF - Derived Stability Indices: 'CAPE', 'KI', 'LI', 'SI', 'TT'
    product_caracteristics["DSIF"] = {
        "variable": "CAPE",
        "vmin": 0,
        "vmax": 1000,
        "cmap": "jet",
    }
    # FDCF - Fire-Hot Spot Characterization: 'Area', 'Mask', 'Power', 'Temp'
    product_caracteristics["FDCF"] = {
        "variable": "Mask",
        "vmin": 0,
        "vmax": 255,
        "cmap": "jet",
    }
    # LSTF - Land Surface (Skin) Temperature: 'LST'
    product_caracteristics["LSTF"] = {
        "variable": "LST",
        "vmin": 213,
        "vmax": 330,
        "cmap": "jet",
    }
    # RRQPEF - Rainfall Rate - Quantitative Prediction Estimate: 'RRQPE'
    product_caracteristics["RRQPEF"] = {
        "variable": "RRQPE",
        "vmin": 0,
        "vmax": 50,
        "cmap": "jet",
    }
    # SSTF - Sea Surface (Skin) Temperature: 'SST'
    product_caracteristics["SSTF"] = {
        "variable": "SSTF",
        "vmin": 268,
        "vmax": 308,
        "cmap": "jet",
    }
    # TPWF - Total Precipitable Water: 'TPW'
    product_caracteristics["TPWF"] = {
        "variable": "TPW",
        "vmin": 0,
        "vmax": 60,
        "cmap": "jet",
    }

    # variable = product_caracteristics[product]['variable']
    # vmin = product_caracteristics[product]['vmin']
    # vmax = product_caracteristics[product]['vmax']
    # cmap = product_caracteristics[product]['cmap']
    product_caracteristics = product_caracteristics[product]
    product_caracteristics["product"] = product
    variable = product_caracteristics["variable"]

    if variable == "CMI":
        # Search for the GOES-16 channel in the file name
        product_caracteristics["band"] = int(
            (path[path.find("M3C" or "M4C") + 3 : path.find("_G16")])
        )
    else:
        product_caracteristics["band"] = np.nan

    return product_caracteristics, datetime_save


def get_goes_extent(data: pd.DataFrame) -> list:
    """
    define espatial limits
    """
    pph = data.variables["goes_imager_projection"].perspective_point_height
    x_1 = data.variables["x_image_bounds"][0] * pph
    x_2 = data.variables["x_image_bounds"][1] * pph
    y_1 = data.variables["y_image_bounds"][1] * pph
    y_2 = data.variables["y_image_bounds"][0] * pph
    goes16_extent = [x_1, y_1, x_2, y_2]

    # Get the latitude and longitude image bounds
    # geo_extent = data.variables['geospatial_lat_lon_extent']
    # min_lon = float(geo_extent.geospatial_westbound_longitude)
    # max_lon = float(geo_extent.geospatial_eastbound_longitude)
    # min_lat = float(geo_extent.geospatial_southbound_latitude)
    # max_lat = float(geo_extent.geospatial_northbound_latitude)
    return goes16_extent


def remap_g16(
    path: Union[str, Path],
    extent: list,
    resolution: int,
    variable: str,
    datetime_save: str,
):
    """
    the GOES-16 image is reprojected to the rectangular projection in the extent region
    """
    # Open the file using the NetCDF4 library
    data = nc.Dataset(path)
    # see_data = np.ma.getdata(data.variables[variable][:])
    # print('\n\n>>>>>> netcdf ', np.unique(see_data)[:100])

    # Calculate the image extent required for the reprojection
    goes16_extent = get_goes_extent(data)

    # Close the NetCDF file after getting the data
    data.close()

    # Call the reprojection funcion
    grid = remap(path, variable, extent, resolution, goes16_extent)

    #     You may export the grid to GeoTIFF (and any other format supported by GDAL).
    # using GDAL from osgeo
    time_save = str(int(datetime_save[9:11]))

    year = datetime_save[:4]
    month = str(int(datetime_save[4:6]))
    day = str(int(datetime_save[6:8]))
    data = year + "-" + month.zfill(2) + "-" + day.zfill(2)
    partitions = os.path.join(
        f"ano_particao={year}",
        f"mes_particao={month}",
        f"data_particao={data}",
        f"hora={time_save}",
    )

    tif_path = os.path.join(
        os.getcwd(), "data", "satelite", variable, "temp", partitions
    )

    if not os.path.exists(tif_path):
        os.makedirs(tif_path)

    # Export the result to GeoTIFF
    driver = gdal.GetDriverByName("GTiff")
    filename = os.path.join(tif_path, "dados.tif")
    driver.CreateCopy(filename, grid, 0)
    return grid, goes16_extent


def treat_data(
    data: pd.DataFrame, variable: str, reprojection_variables: dict
) -> pd.DataFrame:
    """
    Treat nans and Temperature data, extent, product, variable, date_save,
    time_save, bmap, cmap, vmin, vmax, dpi, band, path
    """
    if variable in (
        "Dust",
        "Smoke",
        "TPW",
        "PRES",
        "HT",
        "TEMP",
        "AOD",
        "COD",
        "PSD",
        "CAPE",
        "KI",
        "LI",
        "SI",
        "TT",
        "FSC",
        "RRQPE",
        "VAML",
        "VAH",
    ):
        data[data == max(data[0])] = np.nan
        data[data == min(data[0])] = np.nan

    if variable == "SST":
        data[data == max(data[0])] = np.nan
        data[data == min(data[0])] = np.nan

        # Call the reprojection funcion again to get only the valid SST pixels
        path = reprojection_variables["path"]
        extent = reprojection_variables["extent"]
        resolution = reprojection_variables["resolution"]
        goes16_extent = reprojection_variables["goes16_extent"]

        grid = remap(path, "DQF", extent, resolution, goes16_extent)
        data_dqf = grid.ReadAsArray()
        # If the Quality Flag is not 0, set as NaN
        data[data_dqf != 0] = np.nan

    if variable == "Mask":
        data[data == -99] = np.nan
        data[data == 40] = np.nan
        data[data == 50] = np.nan
        data[data == 60] = np.nan
        data[data == 150] = np.nan
        data[data == max(data[0])] = np.nan
        data[data == min(data[0])] = np.nan

    if variable == "BCM":
        data[data == 255] = np.nan
        data[data == 0] = np.nan

    if variable == "Phase":
        data[data >= 5] = np.nan
        data[data == 0] = np.nan

    if variable == "LST":
        data[data >= 335] = np.nan
        data[data <= 200] = np.nan

    return data


def save_parquet(variable: str, datetime_save: str) -> Union[str, Path]:
    """
    Save data in parquet
    """
    date_save = datetime_save[:8]
    time_save = str(int(datetime_save[9:11]))

    year = date_save[:4]
    month = str(int(date_save[4:6]))
    day = str(int(date_save[6:8]))
    date = year + "-" + month.zfill(2) + "-" + day.zfill(2)
    partitions = os.path.join(
        f"ano_particao={year}",
        f"mes_particao={month}",
        f"data_particao={date}",
        f"hora={time_save}",
    )

    tif_data = os.path.join(
        os.getcwd(), "data", "satelite", variable, "temp", partitions, "dados.tif"
    )

    data = xr.open_dataset(tif_data, engine="rasterio")
    # print('>>>>>>>>>>>>>>> data', data['band_data'].values)

    # Converte para dataframe trocando o nome das colunas

    data = (
        data.to_dataframe()
        .reset_index()[["x", "y", "band_data"]]
        .rename(
            {
                "y": "latitude",
                "x": "longitude",
                "band_data": f"{variable.lower()}",
            },
            axis=1,
        )
    )

    # cria pasta se ela não existe
    base_path = os.path.join(os.getcwd(), "data", "satelite", variable, "output")

    parquet_path = os.path.join(base_path, partitions)

    if not os.path.exists(parquet_path):
        os.makedirs(parquet_path)

    # Fixa ordem das colunas
    print(">>>>>", ["longitude", "latitude", variable.lower()])
    data = data[["longitude", "latitude", variable.lower()]]

    # salva em parquet
    log(f"Saving on base_path {base_path}")
    filename = os.path.join(parquet_path, "dados.csv")
    data.to_csv(filename, index=False)
    # filename = os.path.join(parquet_path, 'dados.parquet')
    # data.to_parquet(filename, index=False)
    return base_path


def main(path: Union[str, Path]):
    """
    Função principal para converter dados x,y em lon,lat
    """
    # Create the basemap reference for the Rectangular Projection.
    # You may choose the region you want.
    # Full Disk Extent
    # extent = [-156.00, -81.30, 6.30, 81.30]
    # Brazil region
    # extent = [-90.0, -40.0, -20.0, 10.0]
    # Região da cidade do Rio de Janeiro
    # lat_max, lon_min = (-22.802842397418548, -43.81200531887697)
    # lat_min, lon_max = (-23.073487725280266, -43.11300020870994)
    # Estado do RJ
    lat_max, lon_max = (-20.69080839963545, -40.28483671464648)
    lat_min, lon_min = (-23.801876626302175, -45.05290312102409)
    extent = [lon_min, lat_min, lon_max, lat_max]

    # Choose the image resolution (the higher the number the faster the processing is)
    resolution = 5

    # Get information from the image file
    product_caracteristics, datetime_save = get_info(path)
    # product, variable, vmin, vmax, cmap, band

    # Call the remap function to convert x, y to lon, lat and save geotiff
    grid, goes16_extent = remap_g16(
        path,
        extent,
        resolution,
        product_caracteristics["variable"],
        datetime_save,
    )

    info = {
        "product": product_caracteristics["product"],
        "variable": product_caracteristics["variable"],
        "vmin": product_caracteristics["vmin"],
        "vmax": product_caracteristics["vmax"],
        "cmap": product_caracteristics["cmap"],
        "datetime_save": datetime_save,
        "band": product_caracteristics["band"],
        "extent": extent,
        "resolution": resolution,
    }

    return grid, goes16_extent, info<|MERGE_RESOLUTION|>--- conflicted
+++ resolved
@@ -195,21 +195,12 @@
     # =====================================================================
     # Detect the product type
     # =====================================================================
-<<<<<<< HEAD
-    procura_M = path.find("-M6")
-    if procura_M == -1:
-        procura_M = path.find("-M3")
-    if procura_M == -1:
-        procura_M = path.find("-M4")
-    product = path[path.find("L2-") + 3 : procura_M]
-=======
     procura_m = path.find("-M6")
     if procura_m == -1:
         procura_m = path.find("-M3")
     if procura_m == -1:
         procura_m = path.find("-M4")
     product = path[path.find("L2-") + 3 : procura_m]
->>>>>>> 7224ebfb
     print(product)
 
     # Nem todos os produtos foram adicionados no dicionário de características

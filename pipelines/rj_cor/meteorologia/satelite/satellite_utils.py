# -*- coding: utf-8 -*-
"""
Funções úteis no tratamento de dados de satélite
"""
####################################################################
# LICENSE
# Copyright (C) 2018 - INPE - NATIONAL INSTITUTE FOR SPACE RESEARCH
# This program is free software: you can redistribute it and/or
# modify it under the terms of the GNU General Public License as
# published by the Free Software Foundation, either version 3 of
# the License, or (at your option) any later version.
# This program is distributed in the hope that it will be useful,
# but WITHOUT ANY WARRANTY; without even the implied warranty of
# MERCHANTABILITY or FITNESS FOR A PARTICULAR PURPOSE. See the GNU
# General Public License for more details.
# You should have received a copy of the GNU General Public License
# along with this program. If not, see http://www.gnu.org/licenses/.
####################################################################

# ===================================================================
# Acronym Description
# ===================================================================
# ACHAF - Cloud Top Height: 'HT'
# ACHTF - Cloud Top Temperature: 'TEMP'
# ACMF - Clear Sky Masks: 'BCM'
# ACTPF - Cloud Top Phase: 'Phase'
# ADPF - Aerosol Detection: 'Smoke'
# ADPF - Aerosol Detection: 'Dust'
# AODF - Aerosol Optical Depth: 'AOD'
# CMIPF - Cloud and Moisture Imagery: 'CMI'
# CMIPC - Cloud and Moisture Imagery: 'CMI'
# CMIPM - Cloud and Moisture Imagery: 'CMI'
# CODF - Cloud Optical Depth: 'COD'
# CPSF - Cloud Particle Size: 'PSD'
# CTPF - Cloud Top Pressure: 'PRES'
# DMWF - Derived Motion Winds: 'pressure'
# DMWF - Derived Motion Winds: 'temperature'
# DMWF - Derived Motion Winds: 'wind_direction'
# DMWF - Derived Motion Winds: 'wind_speed'
# DSIF - Derived Stability Indices: 'CAPE'
# DSIF - Derived Stability Indices: 'KI'
# DSIF - Derived Stability Indices: 'LI'
# DSIF - Derived Stability Indices: 'SI'
# DSIF - Derived Stability Indices: 'TT'
# DSRF - Downward Shortwave Radiation: 'DSR'
# FDCF - Fire-Hot Spot Characterization: 'Area'
# FDCF - Fire-Hot Spot Characterization: 'Mask'
# FDCF - Fire-Hot Spot Characterization: 'Power'
# FDCF - Fire-Hot Spot Characterization: 'Temp'
# FSCF - Snow Cover: 'FSC'
# LSTF - Land Surface (Skin) Temperature: 'LST'
# RRQPEF - Rainfall Rate - Quantitative Prediction Estimate: 'RRQPE'
# RSR - Reflected Shortwave Radiation: 'RSR'
# SSTF - Sea Surface (Skin) Temperature: 'SST'
# TPWF - Total Precipitable Water: 'TPW'
# VAAF - Volcanic Ash: 'VAH'
# VAAF - Volcanic Ash: 'VAML'

# ====================================================================
# Required Libraries
# ====================================================================

import datetime
import os
from pathlib import Path
from typing import Tuple, Union

import netCDF4 as nc
import numpy as np
<<<<<<< HEAD
from osgeo import gdal  # pylint: disable=E0401
=======
from osgeo import gdal   # pylint: disable=E0401
import pandas as pd
>>>>>>> 5870d3f1
import pendulum
import xarray as xr

from pipelines.rj_cor.meteorologia.satelite.remap import remap


def converte_timezone(datetime_save: str) -> str:
    """
    Recebe o formato de data hora em 'YYYYMMDD HHmm' no UTC e
    retorna no mesmo formato no horário São Paulo
    """
    datahora = pendulum.from_format(datetime_save, "YYYYMMDD HHmm")
    datahora = datahora.in_tz("America/Sao_Paulo")
    return datahora.format("YYYYMMDD HHmm")


def get_info(path: str) -> Tuple[dict, str]:
    """
    # Getting Information From the File Name  (Time, Date,
    # Product Type, Variable and Defining the CMAP)
    """
    # Search for the Scan start in the file name
    start = path[path.find("_s") + 2 : path.find("_e")]
    # Converting from julian day to dd-mm-yyyy
    year = int(start[0:4])
    # Subtract 1 because the year starts at "0"
    dayjulian = int(start[4:7]) - 1
    # Convert from julian to conventional
    dayconventional = datetime.datetime(year, 1, 1) + datetime.timedelta(dayjulian)
    # Format the date according to the strftime directives
    # date = dayconventional.strftime('%d-%b-%Y')
    # Time of the start of the Scan
    # time = start[7:9] + ":" + start[9:11] + ":" + start[11:13] + " UTC"

    # Date as string
    date_save = dayconventional.strftime("%Y%m%d")

    # Time (UTC) as string
    time_save = start[7:11]
    datetime_save = str(date_save) + " " + time_save

    # Converte data/hora de UTC para horário de São Paulo
    datetime_save = converte_timezone(datetime_save=datetime_save)

    # =====================================================================
    # Detect the product type
    # =====================================================================
    product = path[path.find("L2-") + 3 : path.find("-M6")]  # "-M3" or "-M4"
    print(product)

    # Nem todos os produtos foram adicionados no dicionário de características
    # dos produtos. Olhar arquivo original caso o produto não estaja aqui
    product_caracteristics = {}
    # CMIPF - Cloud and Moisture Imagery: 'CMI'
    product_caracteristics["CMIPF"] = {
        "variable": "CMI",
        "vmin": -50,
        "vmax": 50,
        "cmap": "jet",
    }
    # CMIPC - Cloud and Moisture Imagery: 'CMI'
    product_caracteristics["CMIPC"] = {
        "variable": "CMI",
        "vmin": -50,
        "vmax": 50,
        "cmap": "jet",
    }
    # CMIPM - Cloud and Moisture Imagery: 'CMI'
    product_caracteristics["CMIPM"] = {
        "variable": "CMI",
        "vmin": -50,
        "vmax": 50,
        "cmap": "jet",
    }
    # ACHAF - Cloud Top Height: 'HT'
    product_caracteristics["ACHAF"] = {
        "variable": "HT",
        "vmin": 0,
        "vmax": 15000,
        "cmap": "rainbow",
    }
    # ACHTF - Cloud Top Temperature: 'TEMP'
    product_caracteristics["ACHATF"] = {
        "variable": "TEMP",
        "vmin": 180,
        "vmax": 300,
        "cmap": "jet",
    }
    # ACMF - Clear Sky Masks: 'BCM'
    product_caracteristics["ACMF"] = {
        "variable": "BCM",
        "vmin": 0,
        "vmax": 1,
        "cmap": "gray",
    }
    # ACTPF - Cloud Top Phase: 'Phase'
    product_caracteristics["ACTPF"] = {
        "variable": "Phase",
        "vmin": 0,
        "vmax": 5,
        "cmap": "jet",
    }
    # ADPF - Aerosol Detection: 'Smoke'
    product_caracteristics["ADPF"] = {
        "variable": "Smoke",
        "vmin": 0,
        "vmax": 255,
        "cmap": "jet",
    }
    # AODF - Aerosol Optical Depth: 'AOD'
    product_caracteristics["AODF"] = {
        "variable": "AOD",
        "vmin": 0,
        "vmax": 2,
        "cmap": "rainbow",
    }
    # CODF - Cloud Optical Depth: 'COD'
    product_caracteristics["CODF"] = {
        "variable": "CODF",
        "vmin": 0,
        "vmax": 100,
        "cmap": "jet",
    }
    # CPSF - Cloud Particle Size: 'PSD'
    product_caracteristics["CPSF"] = {
        "variable": "PSD",
        "vmin": 0,
        "vmax": 80,
        "cmap": "rainbow",
    }
    # CTPF - Cloud Top Pressure: 'PRES'
    product_caracteristics["CTPF"] = {
        "variable": "PRES",
        "vmin": 0,
        "vmax": 1100,
        "cmap": "rainbow",
    }
    # DSIF - Derived Stability Indices: 'CAPE', 'KI', 'LI', 'SI', 'TT'
    product_caracteristics["DSIF"] = {
        "variable": "CAPE",
        "vmin": 0,
        "vmax": 1000,
        "cmap": "jet",
    }
    # FDCF - Fire-Hot Spot Characterization: 'Area', 'Mask', 'Power', 'Temp'
    product_caracteristics["FDCF"] = {
        "variable": "Mask",
        "vmin": 0,
        "vmax": 255,
        "cmap": "jet",
    }
    # LSTF - Land Surface (Skin) Temperature: 'LST'
    product_caracteristics["LSTF"] = {
        "variable": "LST",
        "vmin": 213,
        "vmax": 330,
        "cmap": "jet",
    }
    # RRQPEF - Rainfall Rate - Quantitative Prediction Estimate: 'RRQPE'
    product_caracteristics["RRQPEF"] = {
        "variable": "RRQPE",
        "vmin": 0,
        "vmax": 50,
        "cmap": "jet",
    }
    # SSTF - Sea Surface (Skin) Temperature: 'SST'
    product_caracteristics["SSTF"] = {
        "variable": "SSTF",
        "vmin": 268,
        "vmax": 308,
        "cmap": "jet",
    }
    # TPWF - Total Precipitable Water: 'TPW'
    product_caracteristics["TPWF"] = {
        "variable": "TPW",
        "vmin": 0,
        "vmax": 60,
        "cmap": "jet",
    }

    # variable = product_caracteristics[product]['variable']
    # vmin = product_caracteristics[product]['vmin']
    # vmax = product_caracteristics[product]['vmax']
    # cmap = product_caracteristics[product]['cmap']
    product_caracteristics = product_caracteristics[product]
    product_caracteristics["product"] = product
    variable = product_caracteristics["variable"]

    if variable == "CMI":
        # Search for the GOES-16 channel in the file name
        product_caracteristics["band"] = int(
            (path[path.find("M3C" or "M4C") + 3 : path.find("_G16")])
        )
    else:
        product_caracteristics["band"] = np.nan

    return product_caracteristics, datetime_save


<<<<<<< HEAD
def get_goes_extent(data):
    """
=======
def get_goes_extent(data: pd.DataFrame) -> list:
    '''
>>>>>>> 5870d3f1
    define espatial limits
    """
    pph = data.variables["goes_imager_projection"].perspective_point_height
    x_1 = data.variables["x_image_bounds"][0] * pph
    x_2 = data.variables["x_image_bounds"][1] * pph
    y_1 = data.variables["y_image_bounds"][1] * pph
    y_2 = data.variables["y_image_bounds"][0] * pph
    goes16_extent = [x_1, y_1, x_2, y_2]

    # Get the latitude and longitude image bounds
    # geo_extent = data.variables['geospatial_lat_lon_extent']
    # min_lon = float(geo_extent.geospatial_westbound_longitude)
    # max_lon = float(geo_extent.geospatial_eastbound_longitude)
    # min_lat = float(geo_extent.geospatial_southbound_latitude)
    # max_lat = float(geo_extent.geospatial_northbound_latitude)
    return goes16_extent


<<<<<<< HEAD
def remap_g16(path, extent, resolution, variable, datetime_save):
    """
=======
def remap_g16(path: Union[str, Path],  # pylint: disable=too-many-locals
              extent: list,
              resolution: int,
              variable: str,
              datetime_save: str):
    '''
>>>>>>> 5870d3f1
    the GOES-16 image is reprojected to the rectangular projection in the extent region
    """
    # Open the file using the NetCDF4 library
    data = nc.Dataset(path)
    # see_data = np.ma.getdata(data.variables[variable][:])
    # print('\n\n>>>>>> netcdf ', np.unique(see_data)[:100])

    # Calculate the image extent required for the reprojection
    goes16_extent = get_goes_extent(data)

    # Close the NetCDF file after getting the data
    data.close()

    # Call the reprojection funcion
    grid = remap(path, variable, extent, resolution, goes16_extent)

    #     You may export the grid to GeoTIFF (and any other format supported by GDAL).
    # using GDAL from osgeo
    time_save = str(int(datetime_save[9:11]))

    year = datetime_save[:4]
    month = str(int(datetime_save[4:6]))
    day = str(int(datetime_save[6:8]))
    partitions = os.path.join(f'ano={year}', f'mes={month}',
                              f'dia={day}', f'hora={time_save}')

    tif_path = os.path.join(os.getcwd(),
                            'data', 'satelite',
                            variable, 'temp',
                            partitions)

<<<<<<< HEAD
    tif_path = os.path.join(
        os.getcwd(),
        "data",
        "satelite",
        variable,
        "temp",
        f"ano={year}",
        f"mes={month}",
        f"dia={day}",
        f"hora={time_save}",
    )
=======
>>>>>>> 5870d3f1
    if not os.path.exists(tif_path):
        os.makedirs(tif_path)

    # Export the result to GeoTIFF
    driver = gdal.GetDriverByName("GTiff")
    filename = os.path.join(tif_path, "dados.tif")
    driver.CreateCopy(filename, grid, 0)
    return grid, goes16_extent


<<<<<<< HEAD
def treat_data(data, variable, reprojection_variables):
    """
=======
def treat_data(data: pd.DataFrame, variable: str, reprojection_variables: dict) -> pd.DataFrame:
    '''
>>>>>>> 5870d3f1
    Treat nans and Temperature data, extent, product, variable, date_save,
    time_save, bmap, cmap, vmin, vmax, dpi, band, path
    """
    if variable in (
        "Dust",
        "Smoke",
        "TPW",
        "PRES",
        "HT",
        "TEMP",
        "AOD",
        "COD",
        "PSD",
        "CAPE",
        "KI",
        "LI",
        "SI",
        "TT",
        "FSC",
        "RRQPE",
        "VAML",
        "VAH",
    ):
        data[data == max(data[0])] = np.nan
        data[data == min(data[0])] = np.nan

    if variable == "SST":
        data[data == max(data[0])] = np.nan
        data[data == min(data[0])] = np.nan

        # Call the reprojection funcion again to get only the valid SST pixels
        path = reprojection_variables["path"]
        extent = reprojection_variables["extent"]
        resolution = reprojection_variables["resolution"]
        goes16_extent = reprojection_variables["goes16_extent"]

        grid = remap(path, "DQF", extent, resolution, goes16_extent)
        data_dqf = grid.ReadAsArray()
        # If the Quality Flag is not 0, set as NaN
        data[data_dqf != 0] = np.nan

    if variable == "Mask":
        data[data == -99] = np.nan
        data[data == 40] = np.nan
        data[data == 50] = np.nan
        data[data == 60] = np.nan
        data[data == 150] = np.nan
        data[data == max(data[0])] = np.nan
        data[data == min(data[0])] = np.nan

    if variable == "BCM":
        data[data == 255] = np.nan
        data[data == 0] = np.nan

    if variable == "Phase":
        data[data >= 5] = np.nan
        data[data == 0] = np.nan

    if variable == "LST":
        data[data >= 335] = np.nan
        data[data <= 200] = np.nan

    return data


<<<<<<< HEAD
def save_parquet(variable, datetime_save):
    """
=======
def save_parquet(variable: str, datetime_save: str) -> Tuple[Union[str, Path], str]:
    '''
>>>>>>> 5870d3f1
    Save data in parquet
    """
    date_save = datetime_save[:8]
    time_save = str(int(datetime_save[9:11]))

    year = date_save[:4]
    month = str(int(date_save[4:6]))
    day = str(int(date_save[-2:]))
<<<<<<< HEAD
    tif_data = os.path.join(
        os.getcwd(),
        "data",
        "satelite",
        variable,
        "temp",
        f"ano={year}",
        f"mes={month}",
        f"dia={day}",
        f"hora={time_save}",
        "dados.tif",
    )

    data = xr.open_dataset(tif_data, engine="rasterio")
=======
    partitions = os.path.join(f'ano={year}', f'mes={month}',
                              f'dia={day}', f'hora={time_save}')

    tif_data = os.path.join(os.getcwd(), 'data', 'satelite',
                            variable, 'temp',
                            partitions, 'dados.tif')

    data = xr.open_dataset(tif_data, engine='rasterio')
>>>>>>> 5870d3f1
    # print('>>>>>>>>>>>>>>> data', data['band_data'].values)

    # Converte para dataframe trocando o nome das colunas

    data = (
        data.to_dataframe()
        .reset_index()[["x", "y", "band_data"]]
        .rename(
            {
                "y": "latitude",
                "x": "longitude",
                "band_data": f"{variable.lower()}",
            },
            axis=1,
        )
    )

    # cria pasta se ela não existe
<<<<<<< HEAD
    parquet_path = os.path.join(
        os.getcwd(),
        "data",
        "satelite",
        variable,
        "output",
        f"ano={year}",
        f"mes={month}",
        f"dia={day}",
        f"hora={time_save}",
    )
=======
    parquet_path = os.path.join(os.getcwd(),
                                'data', 'satelite',
                                variable, 'output',
                                partitions)
>>>>>>> 5870d3f1

    if not os.path.exists(parquet_path):
        os.makedirs(parquet_path)

    # salva em parquet
    print("Saving on ", parquet_path)
    filename = os.path.join(parquet_path, "dados.csv")
    data.to_csv(filename, index=False)
    # filename = os.path.join(parquet_path, 'dados.parquet')
    # data.to_parquet(filename, index=False)
    return filename, partitions


<<<<<<< HEAD
def main(path):
    """
=======
def main(path: Union[str, Path]):
    '''
>>>>>>> 5870d3f1
    Função principal para converter dados x,y em lon,lat
    """
    # Create the basemap reference for the Rectangular Projection.
    # You may choose the region you want.
    # Full Disk Extent
    # extent = [-156.00, -81.30, 6.30, 81.30]
    # Brazil region
    extent = [-90.0, -40.0, -20.0, 10.0]
    # # Região da cidade do Rio de Janeiro
    # lat_max, lon_min = (-22.802842397418548, -43.81200531887697)
    # lat_min, lon_max = (-23.073487725280266, -43.11300020870994)
    # extent = [lon_min, lat_min, lon_max, lat_max]

    # Choose the image resolution (the higher the number the faster the processing is)
    resolution = 5

    # Get information from the image file
    product_caracteristics, datetime_save = get_info(path)
    # product, variable, vmin, vmax, cmap, band

    # Call the remap function to convert x, y to lon, lat and save geotiff
    grid, goes16_extent = remap_g16(
        path,
        extent,
        resolution,
        product_caracteristics["variable"],
        datetime_save,
    )

    info = {
        "product": product_caracteristics["product"],
        "variable": product_caracteristics["variable"],
        "vmin": product_caracteristics["vmin"],
        "vmax": product_caracteristics["vmax"],
        "cmap": product_caracteristics["cmap"],
        "datetime_save": datetime_save,
        "band": product_caracteristics["band"],
        "extent": extent,
        "resolution": resolution,
    }

    return grid, goes16_extent, info<|MERGE_RESOLUTION|>--- conflicted
+++ resolved
@@ -67,12 +67,8 @@
 
 import netCDF4 as nc
 import numpy as np
-<<<<<<< HEAD
-from osgeo import gdal  # pylint: disable=E0401
-=======
 from osgeo import gdal   # pylint: disable=E0401
 import pandas as pd
->>>>>>> 5870d3f1
 import pendulum
 import xarray as xr
 
@@ -272,13 +268,8 @@
     return product_caracteristics, datetime_save
 
 
-<<<<<<< HEAD
-def get_goes_extent(data):
-    """
-=======
 def get_goes_extent(data: pd.DataFrame) -> list:
-    '''
->>>>>>> 5870d3f1
+    """
     define espatial limits
     """
     pph = data.variables["goes_imager_projection"].perspective_point_height
@@ -297,17 +288,12 @@
     return goes16_extent
 
 
-<<<<<<< HEAD
-def remap_g16(path, extent, resolution, variable, datetime_save):
-    """
-=======
 def remap_g16(path: Union[str, Path],  # pylint: disable=too-many-locals
               extent: list,
               resolution: int,
               variable: str,
               datetime_save: str):
-    '''
->>>>>>> 5870d3f1
+    """
     the GOES-16 image is reprojected to the rectangular projection in the extent region
     """
     # Open the file using the NetCDF4 library
@@ -339,20 +325,6 @@
                             variable, 'temp',
                             partitions)
 
-<<<<<<< HEAD
-    tif_path = os.path.join(
-        os.getcwd(),
-        "data",
-        "satelite",
-        variable,
-        "temp",
-        f"ano={year}",
-        f"mes={month}",
-        f"dia={day}",
-        f"hora={time_save}",
-    )
-=======
->>>>>>> 5870d3f1
     if not os.path.exists(tif_path):
         os.makedirs(tif_path)
 
@@ -363,13 +335,8 @@
     return grid, goes16_extent
 
 
-<<<<<<< HEAD
-def treat_data(data, variable, reprojection_variables):
-    """
-=======
 def treat_data(data: pd.DataFrame, variable: str, reprojection_variables: dict) -> pd.DataFrame:
-    '''
->>>>>>> 5870d3f1
+    """
     Treat nans and Temperature data, extent, product, variable, date_save,
     time_save, bmap, cmap, vmin, vmax, dpi, band, path
     """
@@ -435,13 +402,8 @@
     return data
 
 
-<<<<<<< HEAD
-def save_parquet(variable, datetime_save):
-    """
-=======
 def save_parquet(variable: str, datetime_save: str) -> Tuple[Union[str, Path], str]:
-    '''
->>>>>>> 5870d3f1
+    """
     Save data in parquet
     """
     date_save = datetime_save[:8]
@@ -450,22 +412,6 @@
     year = date_save[:4]
     month = str(int(date_save[4:6]))
     day = str(int(date_save[-2:]))
-<<<<<<< HEAD
-    tif_data = os.path.join(
-        os.getcwd(),
-        "data",
-        "satelite",
-        variable,
-        "temp",
-        f"ano={year}",
-        f"mes={month}",
-        f"dia={day}",
-        f"hora={time_save}",
-        "dados.tif",
-    )
-
-    data = xr.open_dataset(tif_data, engine="rasterio")
-=======
     partitions = os.path.join(f'ano={year}', f'mes={month}',
                               f'dia={day}', f'hora={time_save}')
 
@@ -474,7 +420,6 @@
                             partitions, 'dados.tif')
 
     data = xr.open_dataset(tif_data, engine='rasterio')
->>>>>>> 5870d3f1
     # print('>>>>>>>>>>>>>>> data', data['band_data'].values)
 
     # Converte para dataframe trocando o nome das colunas
@@ -493,24 +438,10 @@
     )
 
     # cria pasta se ela não existe
-<<<<<<< HEAD
-    parquet_path = os.path.join(
-        os.getcwd(),
-        "data",
-        "satelite",
-        variable,
-        "output",
-        f"ano={year}",
-        f"mes={month}",
-        f"dia={day}",
-        f"hora={time_save}",
-    )
-=======
     parquet_path = os.path.join(os.getcwd(),
                                 'data', 'satelite',
                                 variable, 'output',
                                 partitions)
->>>>>>> 5870d3f1
 
     if not os.path.exists(parquet_path):
         os.makedirs(parquet_path)
@@ -524,13 +455,8 @@
     return filename, partitions
 
 
-<<<<<<< HEAD
-def main(path):
-    """
-=======
 def main(path: Union[str, Path]):
-    '''
->>>>>>> 5870d3f1
+    """
     Função principal para converter dados x,y em lon,lat
     """
     # Create the basemap reference for the Rectangular Projection.

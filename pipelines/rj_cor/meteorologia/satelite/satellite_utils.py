# -*- coding: utf-8 -*-
# pylint: disable=too-many-locals
"""
Funções úteis no tratamento de dados de satélite
"""
####################################################################
# LICENSE
# Copyright (C) 2018 - INPE - NATIONAL INSTITUTE FOR SPACE RESEARCH
# This program is free software: you can redistribute it and/or
# modify it under the terms of the GNU General Public License as
# published by the Free Software Foundation, either version 3 of
# the License, or (at your option) any later version.
# This program is distributed in the hope that it will be useful,
# but WITHOUT ANY WARRANTY; without even the implied warranty of
# MERCHANTABILITY or FITNESS FOR A PARTICULAR PURPOSE. See the GNU
# General Public License for more details.
# You should have received a copy of the GNU General Public License
# along with this program. If not, see http://www.gnu.org/licenses/.
####################################################################

# ===================================================================
# Acronym Description
# ===================================================================
# ACHAF - Cloud Top Height: 'HT'
# ACHTF - Cloud Top Temperature: 'TEMP'
# ACMF - Clear Sky Masks: 'BCM'
# ACTPF - Cloud Top Phase: 'Phase'
# ADPF - Aerosol Detection: 'Smoke'
# ADPF - Aerosol Detection: 'Dust'
# AODF - Aerosol Optical Depth: 'AOD'
# CMIPF - Cloud and Moisture Imagery: 'CMI'
# CMIPC - Cloud and Moisture Imagery: 'CMI'
# CMIPM - Cloud and Moisture Imagery: 'CMI'
# CODF - Cloud Optical Depth: 'COD'
# CPSF - Cloud Particle Size: 'PSD'
# CTPF - Cloud Top Pressure: 'PRES'
# DMWF - Derived Motion Winds: 'pressure'
# DMWF - Derived Motion Winds: 'temperature'
# DMWF - Derived Motion Winds: 'wind_direction'
# DMWF - Derived Motion Winds: 'wind_speed'
# DSIF - Derived Stability Indices: 'CAPE'
# DSIF - Derived Stability Indices: 'KI'
# DSIF - Derived Stability Indices: 'LI'
# DSIF - Derived Stability Indices: 'SI'
# DSIF - Derived Stability Indices: 'TT'
# DSRF - Downward Shortwave Radiation: 'DSR'
# FDCF - Fire-Hot Spot Characterization: 'Area'
# FDCF - Fire-Hot Spot Characterization: 'Mask'
# FDCF - Fire-Hot Spot Characterization: 'Power'
# FDCF - Fire-Hot Spot Characterization: 'Temp'
# FSCF - Snow Cover: 'FSC'
# LSTF - Land Surface (Skin) Temperature: 'LST'
# RRQPEF - Rainfall Rate - Quantitative Prediction Estimate: 'RRQPE'
# RSR - Reflected Shortwave Radiation: 'RSR'
# SSTF - Sea Surface (Skin) Temperature: 'SST'
# TPWF - Total Precipitable Water: 'TPW'
# VAAF - Volcanic Ash: 'VAH'
# VAAF - Volcanic Ash: 'VAML'

# ====================================================================
# Required Libraries
# ====================================================================

import datetime
import os
from pathlib import Path
from typing import Tuple, Union

from google.cloud import storage
import netCDF4 as nc
import numpy as np
from osgeo import gdal  # pylint: disable=E0401
import pandas as pd
import pendulum
import xarray as xr

from pipelines.rj_cor.meteorologia.satelite.remap import remap
from pipelines.utils.utils import get_credentials_from_env, list_blobs_with_prefix, log


def get_blob_with_prefix(bucket_name: str, prefix: str, mode: str = "prod") -> str:
    """
    Lists all the blobs in the bucket that begin with the prefix.
    This can be used to list all blobs in a "folder", e.g. "public/".
    Mode needs to be "prod" or "staging"
    """
<<<<<<< HEAD

    credentials = get_credentials_from_env(mode=mode)
    storage_client = storage.Client(credentials=credentials)
    # storage_client = storage.Client()

    # Note: Client.list_blobs requires at least package version 1.17.0.
    blobs = storage_client.list_blobs(bucket_name, prefix=prefix)

    files = []

    for blob in blobs:
        files.append(blob.name)

=======
    files = [b.name for b in list_blobs_with_prefix(bucket_name, prefix, mode)]
>>>>>>> 3a8a798f
    files.sort()
    return files[0]


def download_blob(
    bucket_name: str,
    source_blob_name: str,
    destination_file_name: Union[str, Path],
    mode: str = "prod",
):
    """
    Downloads a blob from the bucket.
    Mode needs to be "prod" or "staging"

    # The ID of your GCS bucket
    # bucket_name = "your-bucket-name"

    # The ID of your GCS object
    # source_blob_name = "storage-object-name"

    # The path to which the file should be downloaded
    # destination_file_name = "local/path/to/file"
    """

    credentials = get_credentials_from_env(mode=mode)
    storage_client = storage.Client(credentials=credentials)
    # storage_client = storage.Client()

    bucket = storage_client.bucket(bucket_name)

    blob = bucket.blob(source_blob_name)
    blob.download_to_filename(destination_file_name)

    log(
        f"Downloaded storage object {source_blob_name} from bucket\
        {bucket_name} to local file {destination_file_name}."
    )


def converte_timezone(datetime_save: str) -> str:
    """
    Recebe o formato de data hora em 'YYYYMMDD HHmm' no UTC e
    retorna no mesmo formato no horário São Paulo
    """
    datahora = pendulum.from_format(datetime_save, "YYYYMMDD HHmm")
    datahora = datahora.in_tz("America/Sao_Paulo")
    return datahora.format("YYYYMMDD HHmm")


def get_info(path: str) -> Tuple[dict, str]:
    """
    # Getting Information From the File Name  (Time, Date,
    # Product Type, Variable and Defining the CMAP)
    """
    # Search for the Scan start in the file name
    start = path[path.find("_s") + 2 : path.find("_e")]
    # Converting from julian day to dd-mm-yyyy
    year = int(start[0:4])
    # Subtract 1 because the year starts at "0"
    dayjulian = int(start[4:7]) - 1
    # Convert from julian to conventional
    dayconventional = datetime.datetime(year, 1, 1) + datetime.timedelta(dayjulian)
    # Format the date according to the strftime directives
    # date = dayconventional.strftime('%d-%b-%Y')
    # Time of the start of the Scan
    # time = start[7:9] + ":" + start[9:11] + ":" + start[11:13] + " UTC"

    # Date as string
    date_save = dayconventional.strftime("%Y%m%d")

    # Time (UTC) as string
    time_save = start[7:11]
    datetime_save = str(date_save) + " " + time_save

    # Converte data/hora de UTC para horário de São Paulo
    datetime_save = converte_timezone(datetime_save=datetime_save)

    # =====================================================================
    # Detect the product type
    # =====================================================================
    procura_m = path.find("-M6")
    if procura_m == -1:
        procura_m = path.find("-M3")
    if procura_m == -1:
        procura_m = path.find("-M4")
    product = path[path.find("L2-") + 3 : procura_m]
    print(product)

    # Nem todos os produtos foram adicionados no dicionário de características
    # dos produtos. Olhar arquivo original caso o produto não estaja aqui
    product_caracteristics = {}
    # CMIPF - Cloud and Moisture Imagery: 'CMI'
    product_caracteristics["CMIPF"] = {
        "variable": "CMI",
        "vmin": -50,
        "vmax": 50,
        "cmap": "jet",
    }
    # CMIPC - Cloud and Moisture Imagery: 'CMI'
    product_caracteristics["CMIPC"] = {
        "variable": "CMI",
        "vmin": -50,
        "vmax": 50,
        "cmap": "jet",
    }
    # CMIPM - Cloud and Moisture Imagery: 'CMI'
    product_caracteristics["CMIPM"] = {
        "variable": "CMI",
        "vmin": -50,
        "vmax": 50,
        "cmap": "jet",
    }
    # ACHAF - Cloud Top Height: 'HT'
    product_caracteristics["ACHAF"] = {
        "variable": "HT",
        "vmin": 0,
        "vmax": 15000,
        "cmap": "rainbow",
    }
    # ACHTF - Cloud Top Temperature: 'TEMP'
    product_caracteristics["ACHATF"] = {
        "variable": "TEMP",
        "vmin": 180,
        "vmax": 300,
        "cmap": "jet",
    }
    # ACMF - Clear Sky Masks: 'BCM'
    product_caracteristics["ACMF"] = {
        "variable": "BCM",
        "vmin": 0,
        "vmax": 1,
        "cmap": "gray",
    }
    # ACTPF - Cloud Top Phase: 'Phase'
    product_caracteristics["ACTPF"] = {
        "variable": "Phase",
        "vmin": 0,
        "vmax": 5,
        "cmap": "jet",
    }
    # ADPF - Aerosol Detection: 'Smoke'
    product_caracteristics["ADPF"] = {
        "variable": "Smoke",
        "vmin": 0,
        "vmax": 255,
        "cmap": "jet",
    }
    # AODF - Aerosol Optical Depth: 'AOD'
    product_caracteristics["AODF"] = {
        "variable": "AOD",
        "vmin": 0,
        "vmax": 2,
        "cmap": "rainbow",
    }
    # CODF - Cloud Optical Depth: 'COD'
    product_caracteristics["CODF"] = {
        "variable": "CODF",
        "vmin": 0,
        "vmax": 100,
        "cmap": "jet",
    }
    # CPSF - Cloud Particle Size: 'PSD'
    product_caracteristics["CPSF"] = {
        "variable": "PSD",
        "vmin": 0,
        "vmax": 80,
        "cmap": "rainbow",
    }
    # CTPF - Cloud Top Pressure: 'PRES'
    product_caracteristics["CTPF"] = {
        "variable": "PRES",
        "vmin": 0,
        "vmax": 1100,
        "cmap": "rainbow",
    }
    # DSIF - Derived Stability Indices: 'CAPE', 'KI', 'LI', 'SI', 'TT'
    product_caracteristics["DSIF"] = {
        "variable": "CAPE",
        "vmin": 0,
        "vmax": 1000,
        "cmap": "jet",
    }
    # FDCF - Fire-Hot Spot Characterization: 'Area', 'Mask', 'Power', 'Temp'
    product_caracteristics["FDCF"] = {
        "variable": "Mask",
        "vmin": 0,
        "vmax": 255,
        "cmap": "jet",
    }
    # LSTF - Land Surface (Skin) Temperature: 'LST'
    product_caracteristics["LSTF"] = {
        "variable": "LST",
        "vmin": 213,
        "vmax": 330,
        "cmap": "jet",
    }
    # RRQPEF - Rainfall Rate - Quantitative Prediction Estimate: 'RRQPE'
    product_caracteristics["RRQPEF"] = {
        "variable": "RRQPE",
        "vmin": 0,
        "vmax": 50,
        "cmap": "jet",
    }
    # SSTF - Sea Surface (Skin) Temperature: 'SST'
    product_caracteristics["SSTF"] = {
        "variable": "SSTF",
        "vmin": 268,
        "vmax": 308,
        "cmap": "jet",
    }
    # TPWF - Total Precipitable Water: 'TPW'
    product_caracteristics["TPWF"] = {
        "variable": "TPW",
        "vmin": 0,
        "vmax": 60,
        "cmap": "jet",
    }

    # variable = product_caracteristics[product]['variable']
    # vmin = product_caracteristics[product]['vmin']
    # vmax = product_caracteristics[product]['vmax']
    # cmap = product_caracteristics[product]['cmap']
    product_caracteristics = product_caracteristics[product]
    product_caracteristics["product"] = product
    variable = product_caracteristics["variable"]

    if variable == "CMI":
        # Search for the GOES-16 channel in the file name
        product_caracteristics["band"] = int(
            (path[path.find("M3C" or "M4C") + 3 : path.find("_G16")])
        )
    else:
        product_caracteristics["band"] = np.nan

    return product_caracteristics, datetime_save


def get_goes_extent(data: pd.DataFrame) -> list:
    """
    define espatial limits
    """
    pph = data.variables["goes_imager_projection"].perspective_point_height
    x_1 = data.variables["x_image_bounds"][0] * pph
    x_2 = data.variables["x_image_bounds"][1] * pph
    y_1 = data.variables["y_image_bounds"][1] * pph
    y_2 = data.variables["y_image_bounds"][0] * pph
    goes16_extent = [x_1, y_1, x_2, y_2]

    # Get the latitude and longitude image bounds
    # geo_extent = data.variables['geospatial_lat_lon_extent']
    # min_lon = float(geo_extent.geospatial_westbound_longitude)
    # max_lon = float(geo_extent.geospatial_eastbound_longitude)
    # min_lat = float(geo_extent.geospatial_southbound_latitude)
    # max_lat = float(geo_extent.geospatial_northbound_latitude)
    return goes16_extent


def remap_g16(
    path: Union[str, Path],
    extent: list,
    resolution: int,
    variable: str,
    datetime_save: str,
):
    """
    the GOES-16 image is reprojected to the rectangular projection in the extent region
    """
    # Open the file using the NetCDF4 library
    data = nc.Dataset(path)
    # see_data = np.ma.getdata(data.variables[variable][:])
    # print('\n\n>>>>>> netcdf ', np.unique(see_data)[:100])

    # Calculate the image extent required for the reprojection
    goes16_extent = get_goes_extent(data)

    # Close the NetCDF file after getting the data
    data.close()

    # Call the reprojection funcion
    grid = remap(path, variable, extent, resolution, goes16_extent)

    #     You may export the grid to GeoTIFF (and any other format supported by GDAL).
    # using GDAL from osgeo
    time_save = str(int(datetime_save[9:11]))

    year = datetime_save[:4]
    month = str(int(datetime_save[4:6]))
    day = str(int(datetime_save[6:8]))
    data = year + "-" + month.zfill(2) + "-" + day.zfill(2)
    partitions = os.path.join(
        f"ano_particao={year}",
        f"mes_particao={month}",
        f"data_particao={data}",
        f"hora={time_save}",
    )

    tif_path = os.path.join(
        os.getcwd(), "data", "satelite", variable, "temp", partitions
    )

    if not os.path.exists(tif_path):
        os.makedirs(tif_path)

    # Export the result to GeoTIFF
    driver = gdal.GetDriverByName("GTiff")
    filename = os.path.join(tif_path, "dados.tif")
    driver.CreateCopy(filename, grid, 0)
    return grid, goes16_extent


def treat_data(
    data: pd.DataFrame, variable: str, reprojection_variables: dict
) -> pd.DataFrame:
    """
    Treat nans and Temperature data, extent, product, variable, date_save,
    time_save, bmap, cmap, vmin, vmax, dpi, band, path
    """
    if variable in (
        "Dust",
        "Smoke",
        "TPW",
        "PRES",
        "HT",
        "TEMP",
        "AOD",
        "COD",
        "PSD",
        "CAPE",
        "KI",
        "LI",
        "SI",
        "TT",
        "FSC",
        "RRQPE",
        "VAML",
        "VAH",
    ):
        data[data == max(data[0])] = np.nan
        data[data == min(data[0])] = np.nan

    if variable == "SST":
        data[data == max(data[0])] = np.nan
        data[data == min(data[0])] = np.nan

        # Call the reprojection funcion again to get only the valid SST pixels
        path = reprojection_variables["path"]
        extent = reprojection_variables["extent"]
        resolution = reprojection_variables["resolution"]
        goes16_extent = reprojection_variables["goes16_extent"]

        grid = remap(path, "DQF", extent, resolution, goes16_extent)
        data_dqf = grid.ReadAsArray()
        # If the Quality Flag is not 0, set as NaN
        data[data_dqf != 0] = np.nan

    if variable == "Mask":
        data[data == -99] = np.nan
        data[data == 40] = np.nan
        data[data == 50] = np.nan
        data[data == 60] = np.nan
        data[data == 150] = np.nan
        data[data == max(data[0])] = np.nan
        data[data == min(data[0])] = np.nan

    if variable == "BCM":
        data[data == 255] = np.nan
        data[data == 0] = np.nan

    if variable == "Phase":
        data[data >= 5] = np.nan
        data[data == 0] = np.nan

    if variable == "LST":
        data[data >= 335] = np.nan
        data[data <= 200] = np.nan

    return data


def save_parquet(variable: str, datetime_save: str) -> Union[str, Path]:
    """
    Save data in parquet
    """
    date_save = datetime_save[:8]
    time_save = str(int(datetime_save[9:11]))

    year = date_save[:4]
    month = str(int(date_save[4:6]))
    day = str(int(date_save[6:8]))
    date = year + "-" + month.zfill(2) + "-" + day.zfill(2)
    partitions = os.path.join(
        f"ano_particao={year}",
        f"mes_particao={month}",
        f"data_particao={date}",
        f"hora={time_save}",
    )

    tif_data = os.path.join(
        os.getcwd(), "data", "satelite", variable, "temp", partitions, "dados.tif"
    )

    data = xr.open_dataset(tif_data, engine="rasterio")
    # print('>>>>>>>>>>>>>>> data', data['band_data'].values)

    # Converte para dataframe trocando o nome das colunas

    data = (
        data.to_dataframe()
        .reset_index()[["x", "y", "band_data"]]
        .rename(
            {
                "y": "latitude",
                "x": "longitude",
                "band_data": f"{variable.lower()}",
            },
            axis=1,
        )
    )

    # cria pasta se ela não existe
    base_path = os.path.join(os.getcwd(), "data", "satelite", variable, "output")

    parquet_path = os.path.join(base_path, partitions)

    if not os.path.exists(parquet_path):
        os.makedirs(parquet_path)

    # Fixa ordem das colunas
    print(">>>>>", ["longitude", "latitude", variable.lower()])
    data = data[["longitude", "latitude", variable.lower()]]

    # salva em parquet
    log(f"Saving on base_path {base_path}")
    filename = os.path.join(parquet_path, "dados.csv")
    data.to_csv(filename, index=False)
    # filename = os.path.join(parquet_path, 'dados.parquet')
    # data.to_parquet(filename, index=False)
    return base_path


def main(path: Union[str, Path]):
    """
    Função principal para converter dados x,y em lon,lat
    """
    # Create the basemap reference for the Rectangular Projection.
    # You may choose the region you want.
    # Full Disk Extent
    # extent = [-156.00, -81.30, 6.30, 81.30]
    # Brazil region
    # extent = [-90.0, -40.0, -20.0, 10.0]
    # Região da cidade do Rio de Janeiro
    # lat_max, lon_min = (-22.802842397418548, -43.81200531887697)
    # lat_min, lon_max = (-23.073487725280266, -43.11300020870994)
    # Estado do RJ
    lat_max, lon_max = (-20.69080839963545, -40.28483671464648)
    lat_min, lon_min = (-23.801876626302175, -45.05290312102409)
    extent = [lon_min, lat_min, lon_max, lat_max]

    # Choose the image resolution (the higher the number the faster the processing is)
    resolution = 5

    # Get information from the image file
    product_caracteristics, datetime_save = get_info(path)
    # product, variable, vmin, vmax, cmap, band

    # Call the remap function to convert x, y to lon, lat and save geotiff
    grid, goes16_extent = remap_g16(
        path,
        extent,
        resolution,
        product_caracteristics["variable"],
        datetime_save,
    )

    info = {
        "product": product_caracteristics["product"],
        "variable": product_caracteristics["variable"],
        "vmin": product_caracteristics["vmin"],
        "vmax": product_caracteristics["vmax"],
        "cmap": product_caracteristics["cmap"],
        "datetime_save": datetime_save,
        "band": product_caracteristics["band"],
        "extent": extent,
        "resolution": resolution,
    }

    return grid, goes16_extent, info<|MERGE_RESOLUTION|>--- conflicted
+++ resolved
@@ -84,23 +84,7 @@
     This can be used to list all blobs in a "folder", e.g. "public/".
     Mode needs to be "prod" or "staging"
     """
-<<<<<<< HEAD
-
-    credentials = get_credentials_from_env(mode=mode)
-    storage_client = storage.Client(credentials=credentials)
-    # storage_client = storage.Client()
-
-    # Note: Client.list_blobs requires at least package version 1.17.0.
-    blobs = storage_client.list_blobs(bucket_name, prefix=prefix)
-
-    files = []
-
-    for blob in blobs:
-        files.append(blob.name)
-
-=======
     files = [b.name for b in list_blobs_with_prefix(bucket_name, prefix, mode)]
->>>>>>> 3a8a798f
     files.sort()
     return files[0]
 

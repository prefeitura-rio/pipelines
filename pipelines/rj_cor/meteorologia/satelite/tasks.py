--- conflicted
+++ resolved
@@ -60,11 +60,7 @@
             )
         )[0]
         origem = "aws"
-<<<<<<< HEAD
-    except (IndexError):
-=======
     except IndexError:
->>>>>>> 7224ebfb
         bucket_name = "gcp-public-data-goes-16"
         partition_file = f"ABI-L2-{variavel}/{ano}/{dia_juliano}/{hora}/"
         file = list_blobs_with_prefix(

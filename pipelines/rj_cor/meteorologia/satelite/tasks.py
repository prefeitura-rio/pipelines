--- conflicted
+++ resolved
@@ -13,15 +13,8 @@
 from prefect import task
 import s3fs
 
-<<<<<<< HEAD
-from pipelines.rj_cor.meteorologia.satelite.satellite_utils import (
-    main,
-    save_parquet,
-)
-=======
 from pipelines.constants import constants
 from pipelines.rj_cor.meteorologia.satelite.satellite_utils import main, save_parquet
->>>>>>> 5870d3f1
 
 
 @task(nout=5)
@@ -42,11 +35,6 @@
     return ano, mes, dia, hora, dia_juliano
 
 
-<<<<<<< HEAD
-@task
-def download(variavel: str, ano: str, dia_juliano: str, hora: str) -> Union[str, Path]:
-    """
-=======
 @task(
     max_retries=constants.TASK_MAX_RETRIES.value,
     retry_delay=dt.timedelta(seconds=constants.TASK_RETRY_DELAY.value),
@@ -55,8 +43,7 @@
              ano: str,
              dia_juliano: str,
              hora: str) -> Union[str, Path]:
-    '''
->>>>>>> 5870d3f1
+    """
     Acessa o S3 e faz o download do primeiro arquivo da data-hora especificada
     """
     # Use the anonymous credentials to access public data
@@ -91,28 +78,14 @@
     return info
 
 
-<<<<<<< HEAD
-@task
-def salvar_parquet(info: dict) -> Union[str, Path]:
-    """
-=======
 @task(nout=2)
 def salvar_parquet(info: dict) -> Tuple[Union[str, Path], str]:
-    '''
->>>>>>> 5870d3f1
+    """
     Converter dados de tif para parquet
     """
     # print('\n>>>> Started with info: ', ingoes16_extentfo)
-<<<<<<< HEAD
-    variable = info["variable"]
-    datetime_save = info["datetime_save"]
-    print(f"Saving {variable} in parquet")
-    filename = save_parquet(variable, datetime_save)
-    return filename
-=======
     variable = info['variable']
     datetime_save = info['datetime_save']
     print(f'Saving {variable} in parquet')
     filename, partitions = save_parquet(variable, datetime_save)
-    return filename, partitions
->>>>>>> 5870d3f1
+    return filename, partitions
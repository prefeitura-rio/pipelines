--- conflicted
+++ resolved
@@ -28,14 +28,6 @@
 
     ano, mes, dia, hora, dia_juliano = slice_data(current_time=CURRENT_TIME)
 
-<<<<<<< HEAD
-    # Para quantidade de água precipitável
-    VARIAVEL = "TPWF"
-    DATASET_ID = "meio_ambiente_clima"
-    TABLE_ID = "satelite_quantidade_agua_precipitavel"
-
-    filename = download(variavel=VARIAVEL, ano=ano, dia_juliano=dia_juliano, hora=hora)
-=======
    # Para taxa de precipitação
     VARIAVEL = 'RRQPEF'
     DATASET_ID = 'meio_ambiente_clima'
@@ -46,23 +38,14 @@
                         ano=ano,
                         dia_juliano=dia_juliano,
                         hora=hora)
->>>>>>> 5870d3f1
     info = tratar_dados(filename=filename)
     path, partitions = salvar_parquet(info=info)
 
-<<<<<<< HEAD
-    # Para taxa de precipitação
-    VARIAVEL = "RRQPEF"
-    DATASET_ID = "meio_ambiente_clima"
-    TABLE_ID = "satelite_taxa_precipitacao"
-
-    filename = download(variavel=VARIAVEL, ano=ano, dia_juliano=dia_juliano, hora=hora)
-=======
     # Check if table exists
     EXISTS = check_table_exists(
-       dataset_id=DATASET_ID,
-       table_id=TABLE_ID
-   )
+        dataset_id=DATASET_ID,
+        table_id=TABLE_ID
+    )
 
     # Create header and table if they don't exists
     with case(EXISTS, False):
@@ -97,8 +80,6 @@
             partitions=partitions,
         )
 
-
-
     # Para quantidade de água precipitável
     VARIAVEL = 'TPWF'
     DATASET_ID = 'meio_ambiente_clima'
@@ -108,15 +89,14 @@
                         ano=ano,
                         dia_juliano=dia_juliano,
                         hora=hora)
->>>>>>> 5870d3f1
     info = tratar_dados(filename=filename)
     path, partitions = salvar_parquet(info=info)
 
     # Check if table exists
     EXISTS = check_table_exists(
-       dataset_id=DATASET_ID,
-       table_id=TABLE_ID
-   )
+        dataset_id=DATASET_ID,
+        table_id=TABLE_ID
+    )
 
     # Create header and table if they don't exists
     with case(EXISTS, False):

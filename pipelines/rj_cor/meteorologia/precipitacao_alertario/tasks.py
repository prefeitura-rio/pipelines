--- conflicted
+++ resolved
@@ -182,14 +182,11 @@
     """
     It will run even if its upstream tasks skip.
     """
-<<<<<<< HEAD
+
     log(">>>> debug checando datas")
-    key_table_1 = build_redis_key(dataset_id, table_id, name="dbt_last_update", mode=mode)
-=======
     key_table_1 = build_redis_key(
         dataset_id, table_id, name="dbt_last_update", mode=mode
     )
->>>>>>> ed770aeb
     key_table_2 = build_redis_key(dataset_id, table_id, name="last_update", mode=mode)
 
     format_date_table_1 = "YYYY-MM-DD HH:mm:SS"

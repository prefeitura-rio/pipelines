# -*- coding: utf-8 -*-
# pylint: disable=C0103
"""
Flows for precipitacao_alertario.
"""
from datetime import timedelta

from prefect import case, Parameter
from prefect.run_configs import KubernetesRun
from prefect.storage import GCS
from prefect.tasks.prefect import create_flow_run, wait_for_flow_run

from pipelines.constants import constants
from pipelines.utils.constants import constants as utils_constants
from pipelines.utils.custom import wait_for_flow_run_with_timeout
from pipelines.rj_cor.meteorologia.precipitacao_alertario.tasks import (
    check_to_run_dbt,
    tratar_dados,
    salvar_dados,
    save_last_dbt_update,
)
from pipelines.rj_cor.meteorologia.precipitacao_alertario.schedules import (
    minute_schedule,
)
from pipelines.rj_escritorio.rain_dashboard.constants import (
    constants as rain_dashboard_constants,
)
from pipelines.utils.decorators import Flow
from pipelines.utils.dump_db.constants import constants as dump_db_constants
from pipelines.utils.dump_to_gcs.constants import constants as dump_to_gcs_constants
from pipelines.utils.tasks import (
    create_table_and_upload_to_gcs,
    get_current_flow_labels,
)

wait_for_flow_run_with_2min_timeout = wait_for_flow_run_with_timeout(
    timeout=timedelta(minutes=2)
)

with Flow(
    name="COR: Meteorologia - Precipitacao ALERTARIO",
    code_owners=[
        "paty",
    ],
    skip_if_running=True,
) as cor_meteorologia_precipitacao_alertario:

    DATASET_ID = "clima_pluviometro"
    TABLE_ID = "taxa_precipitacao_alertario"
    DUMP_MODE = "append"

    # Materialization parameters
    MATERIALIZE_AFTER_DUMP = Parameter(
        "materialize_after_dump", default=False, required=False
    )
    MATERIALIZE_TO_DATARIO = Parameter(
        "materialize_to_datario", default=False, required=False
    )
    MATERIALIZATION_MODE = Parameter("mode", default="dev", required=False)
    TRIGGER_RAIN_DASHBOARD_UPDATE = Parameter(
        "trigger_rain_dashboard_update", default=False, required=False
    )

    # Dump to GCS after? Should only dump to GCS if materializing to datario
    DUMP_TO_GCS = Parameter("dump_to_gcs", default=False, required=False)

    MAXIMUM_BYTES_PROCESSED = Parameter(
        "maximum_bytes_processed",
        required=False,
        default=dump_to_gcs_constants.MAX_BYTES_PROCESSED_PER_TABLE.value,
    )

    dados, empty_data = tratar_dados(
        dataset_id=DATASET_ID,
        table_id=TABLE_ID,
        mode=MATERIALIZATION_MODE,
    )

    with case(empty_data, False):
        path = salvar_dados(dados=dados)
        # Create table in BigQuery
        UPLOAD_TABLE = create_table_and_upload_to_gcs(
            data_path=path,
            dataset_id=DATASET_ID,
            table_id=TABLE_ID,
            dump_mode=DUMP_MODE,
            wait=path,
        )
<<<<<<< HEAD
=======

    run_dbt = check_to_run_dbt(
        dataset_id=DATASET_ID,
        table_id=TABLE_ID,
        mode=MATERIALIZATION_MODE,
    )
    run_dbt.set_upstream(UPLOAD_TABLE)

    with case(run_dbt, True):
>>>>>>> a3a67787
        # Trigger DBT flow run
        with case(MATERIALIZE_AFTER_DUMP, True):
            current_flow_labels = get_current_flow_labels()
            materialization_flow = create_flow_run(
                flow_name=utils_constants.FLOW_EXECUTE_DBT_MODEL_NAME.value,
                project_name=constants.PREFECT_DEFAULT_PROJECT.value,
                parameters={
                    "dataset_id": DATASET_ID,
                    "table_id": TABLE_ID,
                    "mode": MATERIALIZATION_MODE,
                    "materialize_to_datario": MATERIALIZE_TO_DATARIO,
                },
                labels=current_flow_labels,
                run_name=f"Materialize {DATASET_ID}.{TABLE_ID}",
            )

            current_flow_labels.set_upstream(run_dbt)
            materialization_flow.set_upstream(current_flow_labels)

            wait_for_materialization = wait_for_flow_run_with_2min_timeout(
                flow_run_id=materialization_flow,
                stream_states=True,
                stream_logs=True,
                raise_final_state=True,
            )

            last_dbt_update = save_last_dbt_update(
                dataset_id=DATASET_ID,
                table_id=TABLE_ID,
                mode=MATERIALIZATION_MODE,
                wait=wait_for_materialization,
            )

            wait_for_materialization.max_retries = (
                dump_db_constants.WAIT_FOR_MATERIALIZATION_RETRY_ATTEMPTS.value
            )
            wait_for_materialization.retry_delay = timedelta(
                seconds=dump_db_constants.WAIT_FOR_MATERIALIZATION_RETRY_INTERVAL.value
            )

            with case(TRIGGER_RAIN_DASHBOARD_UPDATE, True):
                # Trigger rain dashboard update flow run
                rain_dashboard_update_flow = create_flow_run(
                    flow_name=rain_dashboard_constants.RAIN_DASHBOARD_FLOW_NAME.value,
                    project_name=constants.PREFECT_DEFAULT_PROJECT.value,
                    parameters=rain_dashboard_constants.RAIN_DASHBOARD_FLOW_SCHEDULE_PARAMETERS.value,  # noqa
                    labels=[
                        "rj-escritorio-dev",
                    ],
                    run_name="Update rain dashboard data (triggered by precipitacao_alertario flow)",  # noqa
                )
                rain_dashboard_update_flow.set_upstream(wait_for_materialization)

                wait_for_rain_dashboard_update = wait_for_flow_run(
                    flow_run_id=rain_dashboard_update_flow,
                    stream_states=True,
                    stream_logs=True,
                    raise_final_state=False,
                )

            with case(DUMP_TO_GCS, True):
                # Trigger Dump to GCS flow run with project id as datario
                dump_to_gcs_flow = create_flow_run(
                    flow_name=utils_constants.FLOW_DUMP_TO_GCS_NAME.value,
                    project_name=constants.PREFECT_DEFAULT_PROJECT.value,
                    parameters={
                        "project_id": "datario",
                        "dataset_id": DATASET_ID,
                        "table_id": TABLE_ID,
                        "maximum_bytes_processed": MAXIMUM_BYTES_PROCESSED,
                    },
                    labels=[
                        "datario",
                    ],
                    run_name=f"Dump to GCS {DATASET_ID}.{TABLE_ID}",
                )
                dump_to_gcs_flow.set_upstream(wait_for_materialization)

                wait_for_dump_to_gcs = wait_for_flow_run_with_2min_timeout(
                    flow_run_id=dump_to_gcs_flow,
                    stream_states=True,
                    stream_logs=True,
                    raise_final_state=True,
                )

# para rodar na cloud
cor_meteorologia_precipitacao_alertario.storage = GCS(constants.GCS_FLOWS_BUCKET.value)
cor_meteorologia_precipitacao_alertario.run_config = KubernetesRun(
    image=constants.DOCKER_IMAGE.value,
    labels=[constants.RJ_COR_AGENT_LABEL.value],
)
cor_meteorologia_precipitacao_alertario.schedule = minute_schedule<|MERGE_RESOLUTION|>--- conflicted
+++ resolved
@@ -86,8 +86,6 @@
             dump_mode=DUMP_MODE,
             wait=path,
         )
-<<<<<<< HEAD
-=======
 
     run_dbt = check_to_run_dbt(
         dataset_id=DATASET_ID,
@@ -97,7 +95,6 @@
     run_dbt.set_upstream(UPLOAD_TABLE)
 
     with case(run_dbt, True):
->>>>>>> a3a67787
         # Trigger DBT flow run
         with case(MATERIALIZE_AFTER_DUMP, True):
             current_flow_labels = get_current_flow_labels()

# -*- coding: utf-8 -*-
# flake8: noqa: E501
# pylint: skip-file
import argparse
import datetime
import json
import pathlib

import h5py
import joblib
import numpy as np
import pandas as pd

from src.data.PredictedData import PredictedData
from src.data.process.integrity.check_integrity_ppi_hdf import main as check_integrity
from src.data.process.PointsToFeatures import PointsToFeatures
from src.data.process.process_ppi import process_ppi
from src.data.process.RadarData import RadarData
from src.utils.data_utils import NRAYS
from src.utils.featurization_utils import parse_operation
from src.utils.general_utils import print_ok, print_warning

REF_LATLON = (-22.9932804107666, -43.58795928955078)

parser = argparse.ArgumentParser()
parser.add_argument(
    "--verbose",
    "-v",
    help="If true, prints verbose output.",
    action="store_true",
)
parser.add_argument(
    "--specs_filepath",
    "-sf",
    help="Filepath of specifications for predictions.",
    type=str,
)
parser.add_argument(
    "--n_jobs", "-nj", help="Number of jobs to parallelize.", type=int, default=1
)
parser.add_argument(
    "--output_hdf",
    "-oh",
    help="If true, saves predictions in hdf format through PredictedData class. Else, saves as csv",
    action="store_true",
)
args = parser.parse_args()


prediction_specs_filepath = pathlib.Path(args.specs_filepath)

with open(prediction_specs_filepath, "r") as json_file:
    prediction_specs_dict = json.load(json_file)

input_hdfs = prediction_specs_dict["radar_ppi_hdfs"]
coordinates_filepath = prediction_specs_dict["coordinates"]
radar_cal_specs_dicts_filepath = prediction_specs_dict["radar_cal_specs"]
indices_folder = prediction_specs_dict["indices_folder"]
model_filepath = prediction_specs_dict["model_filepath"]
output_path = prediction_specs_dict["output_path"]

radar_cal_specs_dicts_filepath = pathlib.Path(radar_cal_specs_dicts_filepath)
model_filepath = pathlib.Path(model_filepath)

coordinates = []

with open(coordinates_filepath, "r") as f:
    for line in f:
        latlon = (float(line.split(",")[0]), float(line.split(",")[1]))
        coordinates.append(latlon)

with open(radar_cal_specs_dicts_filepath, "r") as json_file:
    json_list = list(json_file)
dicts_list = []

for json_str in json_list:
    result = json.loads(json_str)
    dicts_list.append(result)

radar_data_hdfs = []

last_hdf = h5py.File(input_hdfs[-1])

hdf_date = last_hdf["what"].attrs["date"].decode("UTF-8")
hdf_time = last_hdf["what"].attrs["time"].decode("UTF-8")

dt = datetime.datetime.strptime(f"{hdf_date} {hdf_time[:-2]}", "%Y%m%d %H%M")
prediction_dt = dt + datetime.timedelta(minutes=5)
prediction_dt_str = prediction_dt.strftime("%Y%m%d %H%M%S")

prediction_date, prediction_time = prediction_dt_str.split(" ")

assert len(input_hdfs), "Number of passed radar hdf files must be 3."

for hdf in input_hdfs:
    check_integrity(hdf)
    radar_data_dict = {}
    for specs_dict in dicts_list:
        if "_" in specs_dict["process_type"]:
            process, by_feature = specs_dict["process_type"].split("_")
            origin_radar_data = f"{process}-{by_feature}"
            index_matrix = radar_data_dict[origin_radar_data].indices
            new_radar_data = process_ppi(
                args.verbose,
                specs_dict["feature"],
                specs_dict["process_type"],
                hdf,
                index_matrix,
            )
        else:
            new_radar_data = process_ppi(
                args.verbose, specs_dict["feature"], specs_dict["process_type"], hdf
            )

        assert new_radar_data.nrays == NRAYS, f"nrays should be {NRAYS}."
        radar_data_dict[
            f"{specs_dict['process_type']}-{specs_dict['feature']}"
        ] = new_radar_data

    radar_data_hdfs.append(radar_data_dict)

print_ok("Radar data processed successfully.", args.verbose)

coordinates = np.array(coordinates)

# Get samplings to calculate indices

sampling_set = set()
for specs_dict in dicts_list:
    sampling_set = sampling_set.union(set(specs_dict["sampling"]))


# Load pre-existing information (if it exists)

indices_paths = pathlib.Path(indices_folder).rglob("*.npy")

if len(list(indices_paths)):
    p2f = PointsToFeatures.load_indices(indices_folder)
    assert np.all(
        np.isclose(p2f.coordinates, coordinates)
    ), "Given coordinates are not the same as loaded ones."

    print_ok("Indices loaded successfully.", args.verbose)
else:
    p2f = PointsToFeatures(coordinates)
    print_warning("No indices saved: calculating...", args.verbose)

samplings_to_remove = set(p2f.indices)

# Calculate remaining information

sampling_set = sampling_set.difference(samplings_to_remove)

for sampling in sampling_set:
    if "_nearest" in sampling:
        k, _ = sampling.split("_")
        k = int(k)
        p2f.calc_k_nearest(k, args.n_jobs)
    elif sampling == "beam":
        p2f.calc_beam(args.n_jobs)
    else:
        raise Exception(f"{sampling} sampling not implemented.")

if len(sampling_set):
    p2f.save_indices(indices_folder)

    print_ok("Indices saved successfully.", args.verbose)

X = [p2f.get_dist()]

for specs_dict in dicts_list:
    for rd_dict in radar_data_hdfs:
        process_key = specs_dict["process_type"] + "-" + specs_dict["feature"]
        rd = rd_dict[process_key]
        for operation in specs_dict["operations"]:
            feature = parse_operation(p2f, rd.unwrap_data(), operation)
            X.append(feature)

X = np.hstack(X)
X = np.where(X != np.inf, X, 0)

# Make predictions

pipe = joblib.load(open(model_filepath, "rb"))
y_pred = pipe.predict(X)

print_ok("Predictions made successfully.", args.verbose)

output_path = pathlib.Path(output_path)
output_path.mkdir(parents=True, exist_ok=True)

if args.output_hdf:
    output_filepath = output_path / "predictions.hdf"
else:
    output_filepath = output_path / "predictions.csv"

model_parent_folders = str(model_filepath.parents[0]).split("/")[-2:]
model = "/".join(model_parent_folders)

predictions = PredictedData(
    y_pred,
    coordinates,
    radar_cal_specs_dicts_filepath.stem,
    model,
    prediction_date,
    prediction_time,
)

if args.output_hdf:
    predictions.save_hdf(output_filepath)
else:
    # np.savetxt(output_filepath, predictions.predictions, delimiter=",")
<<<<<<< HEAD
    pd.DataFrame(predictions.predictions, columns=["prediction"]).to_csv(output_filepath, index=False, delimiter=",")
=======
    pd.DataFrame(predictions.predictions).to_csv(
        output_filepath, index=False, delimiter=","
    )
>>>>>>> 3e2afcca
<|MERGE_RESOLUTION|>--- conflicted
+++ resolved
@@ -210,10 +210,6 @@
     predictions.save_hdf(output_filepath)
 else:
     # np.savetxt(output_filepath, predictions.predictions, delimiter=",")
-<<<<<<< HEAD
-    pd.DataFrame(predictions.predictions, columns=["prediction"]).to_csv(output_filepath, index=False, delimiter=",")
-=======
-    pd.DataFrame(predictions.predictions).to_csv(
+    pd.DataFrame(predictions.predictions, columns=["prediction"]).to_csv(
         output_filepath, index=False, delimiter=","
-    )
->>>>>>> 3e2afcca
+    )
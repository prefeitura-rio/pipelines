# -*- coding: utf-8 -*-
# pylint: disable=C0103, E1120
"""
Flows for meteorologia_inmet
"""
from datetime import timedelta

from prefect import case, Parameter
from prefect.run_configs import KubernetesRun
from prefect.storage import GCS
from prefect.tasks.prefect import create_flow_run, wait_for_flow_run

from pipelines.constants import constants
from pipelines.utils.constants import constants as utils_constants
from pipelines.rj_cor.meteorologia.meteorologia_inmet.tasks import (
    get_dates,
    # slice_data,
    download,
    tratar_dados,
    salvar_dados,
)
from pipelines.rj_cor.meteorologia.meteorologia_inmet.schedules import hour_schedule
from pipelines.utils.decorators import Flow
from pipelines.utils.dump_db.constants import constants as dump_db_constants
from pipelines.utils.dump_to_gcs.constants import constants as dump_to_gcs_constants
from pipelines.utils.tasks import (
    create_table_and_upload_to_gcs,
    get_current_flow_labels,
)


with Flow(
    name="COR: Meteorologia - Meteorologia INMET",
    code_owners=[
        "paty",
    ],
) as cor_meteorologia_meteorologia_inmet:

    DATASET_ID = "clima_estacao_meteorologica"
    TABLE_ID = "meteorologia_inmet_test"
    DUMP_MODE = "append"

    # data_inicio e data_fim devem ser strings no formato "YYYY-MM-DD"
<<<<<<< HEAD
    data_inicio = Parameter(
        "data_inicio", default='', required=False
    )
    data_fim = Parameter(
        "data_fim", default='', required=False
    )
=======
    data_inicio = Parameter("data_inicio", default="", required=False)
    data_fim = Parameter("data_fim", default="", required=False)
>>>>>>> 4db4a22e

    # Materialization parameters
    MATERIALIZE_AFTER_DUMP = Parameter(
        "materialize_after_dump", default=False, required=False
    )
    MATERIALIZE_TO_DATARIO = Parameter(
        "materialize_to_datario", default=False, required=False
    )
    MATERIALIZATION_MODE = Parameter("mode", default="dev", required=False)

    # Dump to GCS after? Should only dump to GCS if materializing to datario
    DUMP_TO_GCS = Parameter("dump_to_gcs", default=False, required=False)

    MAXIMUM_BYTES_PROCESSED = Parameter(
        "maximum_bytes_processed",
        required=False,
        default=dump_to_gcs_constants.MAX_BYTES_PROCESSED_PER_TABLE.value,
    )

    data_inicio, data_fim, backfill = get_dates(data_inicio, data_fim)
    # data = slice_data(current_time=CURRENT_TIME)
    dados = download(data_inicio, data_fim)
    dados = tratar_dados(dados, backfill)
    PATH = salvar_dados(dados=dados)

    # Create table in BigQuery
    UPLOAD_TABLE = create_table_and_upload_to_gcs(
        data_path=PATH,
        dataset_id=DATASET_ID,
        table_id=TABLE_ID,
        dump_mode=DUMP_MODE,
        wait=PATH,
    )

    # Trigger DBT flow run
    with case(MATERIALIZE_AFTER_DUMP, True):
        current_flow_labels = get_current_flow_labels()
        materialization_flow = create_flow_run(
            flow_name=utils_constants.FLOW_EXECUTE_DBT_MODEL_NAME.value,
            project_name=constants.PREFECT_DEFAULT_PROJECT.value,
            parameters={
                "dataset_id": DATASET_ID,
                "table_id": TABLE_ID,
                "mode": MATERIALIZATION_MODE,
                "materialize_to_datario": MATERIALIZE_TO_DATARIO,
            },
            labels=current_flow_labels,
            run_name=f"Materialize {DATASET_ID}.{TABLE_ID}",
        )

        materialization_flow.set_upstream(UPLOAD_TABLE)

        wait_for_materialization = wait_for_flow_run(
            materialization_flow,
            stream_states=True,
            stream_logs=True,
            raise_final_state=True,
        )

        wait_for_materialization.max_retries = (
            dump_db_constants.WAIT_FOR_MATERIALIZATION_RETRY_ATTEMPTS.value
        )
        wait_for_materialization.retry_delay = timedelta(
            seconds=dump_db_constants.WAIT_FOR_MATERIALIZATION_RETRY_INTERVAL.value
        )

        with case(DUMP_TO_GCS, True):
            # Trigger Dump to GCS flow run with project id as datario
            dump_to_gcs_flow = create_flow_run(
                flow_name=utils_constants.FLOW_DUMP_TO_GCS_NAME.value,
                project_name=constants.PREFECT_DEFAULT_PROJECT.value,
                parameters={
                    "project_id": "datario",
                    "dataset_id": DATASET_ID,
                    "table_id": TABLE_ID,
                    "maximum_bytes_processed": MAXIMUM_BYTES_PROCESSED,
                },
                labels=[
                    "datario",
                ],
                run_name=f"Dump to GCS {DATASET_ID}.{TABLE_ID}",
            )
            dump_to_gcs_flow.set_upstream(wait_for_materialization)

            wait_for_dump_to_gcs = wait_for_flow_run(
                dump_to_gcs_flow,
                stream_states=True,
                stream_logs=True,
                raise_final_state=True,
            )


# para rodar na cloud
cor_meteorologia_meteorologia_inmet.storage = GCS(constants.GCS_FLOWS_BUCKET.value)
cor_meteorologia_meteorologia_inmet.run_config = KubernetesRun(
    image=constants.DOCKER_IMAGE.value,
    labels=[constants.RJ_COR_AGENT_LABEL.value],
)
cor_meteorologia_meteorologia_inmet.schedule = hour_schedule<|MERGE_RESOLUTION|>--- conflicted
+++ resolved
@@ -41,17 +41,8 @@
     DUMP_MODE = "append"
 
     # data_inicio e data_fim devem ser strings no formato "YYYY-MM-DD"
-<<<<<<< HEAD
-    data_inicio = Parameter(
-        "data_inicio", default='', required=False
-    )
-    data_fim = Parameter(
-        "data_fim", default='', required=False
-    )
-=======
     data_inicio = Parameter("data_inicio", default="", required=False)
     data_fim = Parameter("data_fim", default="", required=False)
->>>>>>> 4db4a22e
 
     # Materialization parameters
     MATERIALIZE_AFTER_DUMP = Parameter(

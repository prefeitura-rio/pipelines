--- conflicted
+++ resolved
@@ -8,27 +8,8 @@
 from prefect.run_configs import KubernetesRun
 from prefect.storage import GCS
 from pipelines.constants import constants
-<<<<<<< HEAD
-from pipelines.rj_cor.meteorologia.meteorologia_inmet.tasks import (
-    slice_data,
-    download,
-    tratar_dados,
-    salvar_dados,
-)
-from pipelines.rj_cor.meteorologia.meteorologia_inmet.schedules import (
-    hour_schedule,
-)
-from pipelines.utils.tasks import upload_to_gcs
-
-with Flow("COR: Meteorologia - Meteorologia INMET") as flow:
-    # CURRENT_TIME = Parameter('CURRENT_TIME', default=None) or pendulum.now("utc")
-    CURRENT_TIME = pendulum.now("America/Sao_Paulo")
-
-    DATASET_ID = "meio_ambiente_clima"
-    TABLE_ID = "meteorologia_inmet"
-=======
 from pipelines.rj_cor.meteorologia.meteorologia_inmet.tasks import (slice_data, download,
-                                                                   tratar_dados, salvar_dados)
+                                                                    tratar_dados, salvar_dados)
 from pipelines.rj_cor.meteorologia.meteorologia_inmet.schedules import hour_schedule
 from pipelines.utils.tasks import (
     check_table_exists,
@@ -38,12 +19,11 @@
 )
 with Flow('COR: Meteorologia - Meteorologia INMET') as flow:
     # CURRENT_TIME = Parameter('CURRENT_TIME', default=None) or pendulum.now("utc")
-    CURRENT_TIME = pendulum.now('UTC') # segundo o manual é UTC
+    CURRENT_TIME = pendulum.now('UTC')  # segundo o manual é UTC
 
     DATASET_ID = 'meio_ambiente_clima'
     TABLE_ID = 'meteorologia_inmet'
     DUMP_TYPE = 'append'
->>>>>>> 5870d3f1
 
     data, hora = slice_data(current_time=CURRENT_TIME)
 
@@ -53,10 +33,10 @@
 
     # Check if table exists
     EXISTS = check_table_exists(
-       dataset_id=DATASET_ID,
-       table_id=TABLE_ID,
-       wait=path
-   )
+        dataset_id=DATASET_ID,
+        table_id=TABLE_ID,
+        wait=path
+    )
 
     # Create header and table if they don't exists
     with case(EXISTS, False):

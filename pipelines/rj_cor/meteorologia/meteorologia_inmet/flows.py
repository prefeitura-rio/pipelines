--- conflicted
+++ resolved
@@ -2,12 +2,9 @@
 """
 Flows for meteorologia_inmet
 """
-<<<<<<< HEAD
 from functools import partial
 
 from prefect import Flow
-=======
->>>>>>> 86583e9f
 from prefect.run_configs import KubernetesRun
 from prefect.storage import GCS
 

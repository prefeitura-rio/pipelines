# -*- coding: utf-8 -*-
"""
Tasks for meteorologia_inmet
"""
from datetime import datetime, timedelta
import json
import os
from pathlib import Path
from typing import Tuple, Union

import pandas as pd
import pendulum
from prefect import task
import requests

from pipelines.constants import constants
from pipelines.utils.utils import get_vault_secret, log

# from pipelines.rj_cor.meteorologia.meteorologia_inmet.meteorologia_utils import converte_timezone


@task(nout=2)
def get_dates() -> Tuple[str, str]:
    """
    Task para obter o dia atual e o anterior
    """
    # segundo o manual do inmet o dado vem em UTC
    current_time = pendulum.now("UTC").format("YYYY-MM-DD")
    yesterday = pendulum.yesterday("UTC").format("YYYY-MM-DD")
    return current_time, yesterday


@task()
def slice_data(current_time: str) -> str:
    """
    Retorna a data e hora do timestamp de execução
    """
    if not isinstance(current_time, str):
        current_time = current_time.to_datetime_string()

    data = current_time[:10]
    return data


@task(
    max_retries=constants.TASK_MAX_RETRIES.value,
    retry_delay=timedelta(seconds=constants.TASK_RETRY_DELAY.value),
)
def download(data: str, yesterday: str) -> pd.DataFrame:
    """
    Faz o request na data especificada e retorna dados
    """

    # Lista com as estações da cidade do Rio de Janeiro
    estacoes_unicas = [
        "A602",
        "A621",
        "A636",
        "A651",
        "A652",
        "A653",
        "A654",
        "A655",
        "A656",
    ]

    # Faz o request do dia atual e anterior e salva na variável raw
    # Trazer desde o dia anterior evita problemas quando já é outro dia
    # no UTC, visto que ele só traria dados do novo dia e substituiria
    # no arquivo da partição do dia atual no nosso timezone

    dicionario = get_vault_secret("inmet_api")
    token = dicionario["data"]["token"]
<<<<<<< HEAD
=======
    log(f">>>>>>>>>> debug {token[0:10]}")
>>>>>>> 4a212c12

    raw = []
    for id_estacao in estacoes_unicas:
        url = f"https://apitempo.inmet.gov.br/token/estacao/{yesterday}/{data}/{id_estacao}/{token}"
        res = requests.get(url)
        if res.status_code != 200:
            log(f"Problema no id: {id_estacao}, {res.status_code}, {url}")
            continue
        raw.append(json.loads(res.text))

    # Faz um flat da lista de listas
    flat_list = [item for sublist in raw for item in sublist]
    raw = flat_list.copy()

    # converte para dados
    dados = pd.DataFrame(raw)

    return dados


@task(nout=2)
def tratar_dados(dados: pd.DataFrame) -> Tuple[pd.DataFrame, str]:
    """
    Renomeia colunas e filtra dados com a hora do timestamp de execução
    """

    def converte_timezone(data: str, horario: str) -> str:
        """
        Recebe o formato de data em YYYY-MM-DD e hora em HH:mm:SS no UTC
        e retorna no mesmo formato no horário São Paulo
        """
        datahora = pendulum.from_format(data + " " + horario, "YYYY-MM-DD HH:mm:SS")
        datahora = datahora.in_tz("America/Sao_Paulo")

        data = datahora.format("YYYY-MM-DD")
        horario = datahora.format("HH:mm:SS")
        return data, horario

    drop_cols = [
        "DC_NOME",
        "VL_LATITUDE",
        "VL_LONGITUDE",
        "TEM_SEN",
        "UF",
        "TEN_BAT",
        "TEM_CPU",
    ]
    # Checa se todas estão no df
    drop_cols = [c for c in drop_cols if c in dados.columns]

    # Remove colunas que já temos os dados em outras tabelas
    dados = dados.drop(drop_cols, axis=1)

    # Adequando nome das variáveis
    rename_cols = {
        "DC_NOME": "estacao",
        "UF": "sigla_uf",
        "VL_LATITUDE": "latitude",
        "VL_LONGITUDE": "longitude",
        "CD_ESTACAO": "id_estacao",
        "VEN_DIR": "direcao_vento",
        "DT_MEDICAO": "data",
        "HR_MEDICAO": "horario",
        "VEN_RAJ": "rajada_vento_max",
        "CHUVA": "acumulado_chuva_1_h",
        "PRE_INS": "pressao",
        "PRE_MIN": "pressao_minima",
        "PRE_MAX": "pressao_maxima",
        "UMD_INS": "umidade",
        "UMD_MIN": "umidade_minima",
        "UMD_MAX": "umidade_maxima",
        "VEN_VEL": "velocidade_vento",
        "TEM_INS": "temperatura",
        "TEM_MIN": "temperatura_minima",
        "TEM_MAX": "temperatura_maxima",
        "RAD_GLO": "radiacao_global",
        "PTO_INS": "temperatura_orvalho",
        "PTO_MIN": "temperatura_orvalho_minimo",
        "PTO_MAX": "temperatura_orvalho_maximo",
    }

    dados = dados.rename(columns=rename_cols)

    # Converte coluna de horas de 2300 para 23:00:00
    dados["horario"] = pd.to_datetime(dados.horario, format="%H%M")
    dados["horario"] = dados.horario.apply(lambda x: datetime.strftime(x, "%H:%M:%S"))

    # Converte horário de UTC para America/Sao Paulo
    dados[["data", "horario"]] = dados[["data", "horario"]].apply(
        lambda x: converte_timezone(x.data, x.horario), axis=1, result_type="expand"
    )

    # Ordenamento de variáveis
    chaves_primarias = ["id_estacao", "data", "horario"]
    demais_cols = [c for c in dados.columns if c not in chaves_primarias]

    dados = dados[chaves_primarias + demais_cols]

    # Converte variáveis que deveriam ser float para float
    float_cols = [
        "pressao",
        "pressao_maxima",
        "radiacao_global",
        "temperatura_orvalho",
        "temperatura_minima",
        "umidade_minima",
        "temperatura_orvalho_maximo",
        "direcao_vento",
        "acumulado_chuva_1_h",
        "pressao_minima",
        "umidade_maxima",
        "velocidade_vento",
        "temperatura_orvalho_minimo",
        "temperatura_maxima",
        "rajada_vento_max",
        "temperatura",
        "umidade",
    ]
    dados[float_cols] = dados[float_cols].astype(float)

    dados["horario"] = pd.to_datetime(dados.horario, format="%H:%M:%S").dt.time
    dados["data"] = pd.to_datetime(dados.data, format="%Y-%m-%d")

    # Pegar o dia no nosso timezone como partição
    br_timezone = pendulum.now("America/Sao_Paulo").format("YYYY-MM-DD")
    ano = br_timezone[:4]
    mes = str(int(br_timezone[5:7]))
    dia = str(int(br_timezone[8:10]))

    # Define colunas que serão salvas
    dados = dados[
        [
            "id_estacao",
            "data",
            "horario",
            "pressao",
            "pressao_maxima",
            "radiacao_global",
            "temperatura_orvalho",
            "temperatura_minima",
            "umidade_minima",
            "temperatura_orvalho_maximo",
            "direcao_vento",
            "acumulado_chuva_1_h",
            "pressao_minima",
            "umidade_maxima",
            "velocidade_vento",
            "temperatura_orvalho_minimo",
            "temperatura_maxima",
            "rajada_vento_max",
            "temperatura",
            "umidade",
        ]
    ]

    # Seleciona apenas dados daquele dia (devido à UTC)
    dados = dados[dados["data"] == br_timezone]

    # Remove linhas com todos os dados nan
    dados = dados.dropna(subset=float_cols, how="all")

    partitions = f"ano={ano}/mes={mes}/dia={dia}"
    log(f">>> partitions{partitions}")
    print(">>>> max hora ", dados[~dados.temperatura.isna()].horario.max())
    return dados, partitions


@task
def salvar_dados(dados: pd.DataFrame, partitions: str, data: str) -> Union[str, Path]:
    """
    Salvar dados em csv
    """
    base_path = Path(os.getcwd(), "data", "meteorologia_inmet", "output")

    partition_path = Path(base_path, partitions)

    if not os.path.exists(partition_path):
        os.makedirs(partition_path)

    filename = str(partition_path / f"dados_{data}.csv")

    log(f"Saving {filename}")
    # dados.to_csv(filename, index=False)
    dados.to_csv(r"{}".format(filename), index=False)
    return base_path<|MERGE_RESOLUTION|>--- conflicted
+++ resolved
@@ -71,10 +71,7 @@
 
     dicionario = get_vault_secret("inmet_api")
     token = dicionario["data"]["token"]
-<<<<<<< HEAD
-=======
     log(f">>>>>>>>>> debug {token[0:10]}")
->>>>>>> 4a212c12
 
     raw = []
     for id_estacao in estacoes_unicas:

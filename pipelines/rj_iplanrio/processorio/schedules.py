# -*- coding: utf-8 -*-
"""
Schedules for the database dump pipeline
"""

from datetime import timedelta, datetime

from prefect.schedules import Schedule
import pytz

from pipelines.constants import constants
from pipelines.utils.dump_db.utils import generate_dump_db_schedules
from pipelines.utils.utils import untuple_clocks as untuple


#####################################
#
# Processorio Schedules
#
#####################################

_processorio_infra_query = {
    "classificacao": {
        "biglake_table": True,
        "materialize_after_dump": True,
        "materialization_mode": "prod",
        "materialize_to_datario": False,
        "dump_to_gcs": False,
        "dump_mode": "overwrite",
        "execute_query": """
            SELECT
                ID_CLASSIFICACAO,
                DESCR_CLASSIFICACAO,
                HIS_ATIVO,
                CODIFICACAO
            FROM SIGA.VW_CLASSIFICACAO
        """,  # noqa
    },
    "documento_tempo": {
        "biglake_table": True,
        "materialize_after_dump": True,
        "materialization_mode": "prod",
        "materialize_to_datario": False,
        "dump_to_gcs": False,
        "dump_mode": "overwrite",
        "execute_query": """
            SELECT
                SIGLA_DOC,
                DT_PRIMEIRAASSINATURA,
                ULTIMO_ID_MOV,
                DT_FINALIZACAO,
                ARQUIVADO,
                ID_MOBIL,
                TEMPO_TRAMITACAO,
                ID_LOTA_RESP,
                LOTACAO_RESP,
                DATA_COM_RESP_ATUAL
            FROM SIGA.DOCUMENTOS_TEMPO
        """,  # noqa
    },
    "forma_documento": {
        "biglake_table": True,
        "materialize_after_dump": True,
        "materialization_mode": "prod",
        "materialize_to_datario": False,
        "dump_to_gcs": False,
        "dump_mode": "overwrite",
        "execute_query": """
            SELECT
                ID_FORMA_DOC,
                DESCR_FORMA_DOC,
                SIGLA_FORMA_DOC,
                ID_TIPO_FORMA_DOC
            FROM SIGA.VW_FORMA_DOCUMENTO
        """,  # noqa
    },
    "lotacao": {
        "biglake_table": True,
        "materialize_after_dump": True,
        "materialization_mode": "prod",
        "materialize_to_datario": False,
        "dump_to_gcs": False,
        "dump_mode": "overwrite",
        "execute_query": """
<<<<<<< HEAD
            SELECT 
                ID_LOTACAO, 
                DATA_INI_LOT, 
                DATA_FIM_LOT, 
                NOME_LOTACAO, 
                ID_LOTACAO_PAI, 
                SIGLA_LOTACAO, 
                ID_ORGAO_USU, 
                IS_EXTERNA_LOTACAO 
=======
            SELECT
                ID_LOTACAO,
                DATA_INI_LOT,
                DATA_FIM_LOT,
                NOME_LOTACAO, I
                D_LOTACAO_PAI, SIGLA_LOTACAO,
                ID_ORGAO_USU,
                IS_EXTERNA_LOTACAO
>>>>>>> 4c539622
            FROM CORPORATIVO.VW_LOTACAO
        """,  # noqa
    },
    "mobil": {
        "biglake_table": True,
        "materialize_after_dump": True,
        "materialization_mode": "prod",
        "materialize_to_datario": False,
        "dump_to_gcs": False,
        "dump_mode": "overwrite",
        "execute_query": """
            SELECT
                ID_MOBIL,
                ID_DOC
            FROM SIGA.VW_MOBIL
        """,  # noqa
    },
    "mobil_tipo": {
        "biglake_table": True,
        "materialize_after_dump": True,
        "materialization_mode": "prod",
        "materialize_to_datario": False,
        "dump_to_gcs": False,
        "dump_mode": "overwrite",
        "execute_query": """
            SELECT
                *
            FROM SIGA.VW_TIPO_MOBIL
        """,  # noqa
        "dbt_alias": True,
    },
    "modelo": {
        "biglake_table": True,
        "materialize_after_dump": True,
        "materialization_mode": "prod",
        "materialize_to_datario": False,
        "dump_to_gcs": False,
        "dump_mode": "overwrite",
        "execute_query": """
            SELECT
                ID_MOD,
                NM_MOD,
                DESC_MOD,
                HIS_ID_INI,
                HIS_IDC_INI,
                HIS_IDC_FIM,
                HIS_ATIVO,
                IS_PETICIONAMENTO
            FROM SIGA.VW_MODELO
        """,  # noqa
    },
    "movimentacao": {
        "biglake_table": True,
        "materialize_after_dump": True,
        "materialization_mode": "prod",
        "materialize_to_datario": False,
        "dump_to_gcs": False,
        "dump_mode": "append",
        "partition_columns": "DT_MOV",
        "partition_date_format": "%Y-%m-%d",
        "lower_bound_date": "current_month",
        "execute_query": """
            SELECT
                ID_MOV,
                ID_TP_MOV,
                ID_CADASTRANTE,
                ID_LOTA_CADASTRANTE,
                CAST(CAST(DT_MOV AS VARCHAR(23)) AS DATE) DT_MOV,
                CAST(CAST(DT_FIM_MOV AS VARCHAR(23)) AS DATE) DT_FIM_MOV,
                ID_MOV_REF,
                ID_MOBIL
            FROM SIGA.VW_MOVIMENTACAO
        """,  # noqa
    },
    "movimentacao_tipo": {
        "biglake_table": True,
        "materialize_after_dump": True,
        "materialization_mode": "prod",
        "materialize_to_datario": False,
        "dump_to_gcs": False,
        "dump_mode": "overwrite",
        "dbt_alias": True,
        "execute_query": """
            SELECT
                *
            FROM SIGA.VW_TIPO_MOVIMENTACAO
        """,  # noqa
    },
    "nivel_acesso": {
        "biglake_table": True,
        "materialize_after_dump": True,
        "materialization_mode": "prod",
        "materialize_to_datario": False,
        "dump_to_gcs": False,
        "dump_mode": "overwrite",
        "execute_query": """
            SELECT
                ID_NIVEL_ACESSO,
                NM_NIVEL_ACESSO
            FROM SIGA.VW_NIVEL_ACESSO
        """,  # noqa
    },
    "orgao_usuario": {
        "biglake_table": True,
        "materialize_after_dump": True,
        "materialization_mode": "prod",
        "materialize_to_datario": False,
        "dump_to_gcs": False,
        "dump_mode": "overwrite",
        "execute_query": """
            SELECT
                ID_ORGAO_USU,
                NM_ORGAO_USU,
                SIGLA_ORGAO_USU,
                COD_ORGAO_USU,
                IS_EXTERNO_ORGAO_USU,
                HIS_ATIVO,
                IS_PETICIONAMENTO
            FROM CORPORATIVO.VW_ORGAO_USUARIO
        """,  # noqa
    },
    "documento": {
        "biglake_table": True,
        "materialize_after_dump": True,
        "materialization_mode": "prod",
        "materialize_to_datario": False,
        "dump_to_gcs": False,
        "dump_mode": "append",
        "partition_columns": "DT_DOC",
        "partition_date_format": "%Y-%m-%d",
        "lower_bound_date": "current_month",
        "execute_query": """
            SELECT
                *
            FROM SIGA.VW_DOCUMENTO
        """,  # noqa
        "dbt_alias": True,
    },
}

processorio_infra_clocks = generate_dump_db_schedules(
    interval=timedelta(days=1),
    start_date=datetime(2022, 3, 21, 2, 0, tzinfo=pytz.timezone("America/Sao_Paulo")),
    labels=[
        constants.RJ_IPLANRIO_AGENT_LABEL.value,
    ],
    db_database="SIGADOC.PCRJ",
    db_host="10.70.6.64",
    db_port="1521",
    db_type="oracle",
    dataset_id="adm_processo_interno_processorio",
    vault_secret_path="processorio-prod",
    table_parameters=_processorio_infra_query,
)

processorio_infra_daily_update_schedule = Schedule(
    clocks=untuple(processorio_infra_clocks)
)<|MERGE_RESOLUTION|>--- conflicted
+++ resolved
@@ -82,7 +82,6 @@
         "dump_to_gcs": False,
         "dump_mode": "overwrite",
         "execute_query": """
-<<<<<<< HEAD
             SELECT 
                 ID_LOTACAO, 
                 DATA_INI_LOT, 
@@ -92,16 +91,6 @@
                 SIGLA_LOTACAO, 
                 ID_ORGAO_USU, 
                 IS_EXTERNA_LOTACAO 
-=======
-            SELECT
-                ID_LOTACAO,
-                DATA_INI_LOT,
-                DATA_FIM_LOT,
-                NOME_LOTACAO, I
-                D_LOTACAO_PAI, SIGLA_LOTACAO,
-                ID_ORGAO_USU,
-                IS_EXTERNA_LOTACAO
->>>>>>> 4c539622
             FROM CORPORATIVO.VW_LOTACAO
         """,  # noqa
     },

--- conflicted
+++ resolved
@@ -113,17 +113,10 @@
 
     # Upload to GCS
     upload_to_gcs(
-<<<<<<< HEAD
         path=wait_batches_path, 
         dataset_id=dataset_id, 
         table_id=table_id, 
         wait=wait_create_db
-=======
-        path=path,
-        dataset_id=dataset_id,
-        table_id=table_id,
-        wait=path
->>>>>>> 39838d6d
     )
 
 

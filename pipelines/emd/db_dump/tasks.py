--- conflicted
+++ resolved
@@ -96,17 +96,6 @@
 
 
 @task
-<<<<<<< HEAD
-def upload_to_gcs(path: Union[str, Path], dataset_id: str, table_id: str) -> None:
-    tb = bd.Table(dataset_id=dataset_id, table_id=table_id)
-    if tb.table_exists(mode="staging"):
-        ### the name of the files need to be the same or the data doesn't get overwritten
-        tb.append(filepath=path, if_exists="replace")
-    else:
-        raise (
-            "Table does not exist, need to create it in local first.\nCreate and publish the table in BigQuery first."
-        )
-=======
 def dump_batches_to_csv(cursor, batch_size: int, prepath: Union[str, Path]) -> Path:
     """
     Dumps batches of data to CSV.
@@ -129,4 +118,15 @@
         idx += 1
 
     return prepath
->>>>>>> 27e5da98
+
+
+@task
+def upload_to_gcs(path: Union[str, Path], dataset_id: str, table_id: str) -> None:
+    tb = bd.Table(dataset_id=dataset_id, table_id=table_id)
+    if tb.table_exists(mode="staging"):
+        ### the name of the files need to be the same or the data doesn't get overwritten
+        tb.append(filepath=path, if_exists="replace")
+    else:
+        raise (
+            "Table does not exist, need to create it in local first.\nCreate and publish the table in BigQuery first."
+        )
"""
General purpose tasks for dumping database data.
"""

from pathlib import Path
from typing import List, Tuple, Union

import pandas as pd
from prefect import task
import pymssql
import basedosdados as bd

from pipelines.utils import log

from pipelines.utils import log

###############
#
# SQL Server
#
###############


@task
def sql_server_get_connection(server: str, user: str, password: str, database: str):
    """
    Returns a connection to the SQL Server.
    """
<<<<<<< HEAD
    log(f"Connecting to SQL Server: {server}")
    return pymssql.connect(server=server, user=user, password=password, database=database)
=======
    return pymssql.connect(
        server=server, user=user, password=password, database=database
    )
>>>>>>> febf1ec1


@task
def sql_server_get_cursor(connection):
    """
    Returns a cursor for the SQL Server.
    """
    log("Getting cursor")
    return connection.cursor()


@task
def sql_server_execute(cursor, query):
    """
    Executes a query on the SQL Server.
    """
    log(f"Executing query: {query}")
    cursor.execute(query)
    return cursor


@task
def sql_server_fetch_batch(cursor, batch_size):
    """
    Fetches a batch of rows from the SQL Server.
    """
    log(f"Fetching batch of {batch_size} rows")
    return cursor.fetchmany(batch_size)


@task
def sql_server_get_columns(cursor):
    """
    Returns the column names of the SQL Server.
    """
    log("Getting column names")
    return [column[0] for column in cursor.description]


###############
#
# Dataframe
#
###############


@task
def batch_to_dataframe(batch: Tuple[Tuple], columns: List[str]) -> pd.DataFrame:
    """
    Converts a batch of rows to a dataframe.
    """
    log(f"Converting batch of size {len(batch)} to dataframe")
    return pd.DataFrame(batch, columns=columns)


###############
#
# File
#
###############


@task
def dataframe_to_csv(dataframe: pd.DataFrame, path: Union[str, Path]) -> None:
    """
    Writes a dataframe to a CSV file.
    """
    # Remove filename from path
    path = Path(path).parent
    # Create directory if it doesn't exist
    path.mkdir(parents=True, exist_ok=True)
    # Write dataframe to CSV
    log(f"Writing dataframe to CSV: {path}")
    dataframe.to_csv(path, index=False)
    log(f"Wrote dataframe to CSV: {path}")


@task
def dump_batches_to_csv(cursor, batch_size: int, prepath: Union[str, Path]) -> Path:
    """
    Dumps batches of data to CSV.
    """
    # Get columns
    columns = sql_server_get_columns(cursor)
    log(f"Got columns: {columns}")

    prepath = Path(prepath)
    log(f"Got prepath: {prepath}")

    # Dump batches
    batch = sql_server_fetch_batch(cursor, batch_size)
    idx = 0
    while len(batch) > 0:
        log(f"Dumping batch {idx} with size {len(batch)}")
        # Convert to dataframe
        dataframe = batch_to_dataframe(batch, columns)
        # Write to CSV
        dataframe_to_csv(dataframe, prepath / f"{idx}.csv")
        # Get next batch
        batch = sql_server_fetch_batch(cursor, batch_size)
        idx += 1

    return prepath


###############
#
# Upload to GCS
#
###############
@task
def upload_to_gcs(path: Union[str, Path], dataset_id: str, table_id: str) -> None:
    tb = bd.Table(dataset_id=dataset_id, table_id=table_id)
    if tb.table_exists(mode="staging"):
        ### the name of the files need to be the same or the data doesn't get overwritten
        tb.append(
            filepath=path,
            if_exists="replace",
            timeout=600,
            chunk_size=1024 ** 2 * 10,
        )

        log(
            f"Successfully uploaded {path} to {tb.bucket_name}.staging.{dataset_id}.{table_id}"
        )

    else:
        log(
            "Table does not exist in STAGING, need to create it in local first.\nCreate and publish the table in BigQuery first."
        )<|MERGE_RESOLUTION|>--- conflicted
+++ resolved
@@ -26,14 +26,10 @@
     """
     Returns a connection to the SQL Server.
     """
-<<<<<<< HEAD
     log(f"Connecting to SQL Server: {server}")
-    return pymssql.connect(server=server, user=user, password=password, database=database)
-=======
     return pymssql.connect(
         server=server, user=user, password=password, database=database
     )
->>>>>>> febf1ec1
 
 
 @task
@@ -148,7 +144,7 @@
 def upload_to_gcs(path: Union[str, Path], dataset_id: str, table_id: str) -> None:
     tb = bd.Table(dataset_id=dataset_id, table_id=table_id)
     if tb.table_exists(mode="staging"):
-        ### the name of the files need to be the same or the data doesn't get overwritten
+        # the name of the files need to be the same or the data doesn't get overwritten
         tb.append(
             filepath=path,
             if_exists="replace",

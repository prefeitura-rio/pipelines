"""
General utilities for all pipelines.
"""

import logging
from os import getenv
from typing import Any, Dict, Tuple

import hvac
import prefect
import telegram


def log(msg: Any, level: str = "info") -> None:
    """
    Logs a message to prefect's logger.
    """
    levels = {
        "debug": logging.DEBUG,
        "info": logging.INFO,
        "warning": logging.WARNING,
        "error": logging.ERROR,
        "critical": logging.CRITICAL,
    }
    if level not in levels:
        raise ValueError(f"Invalid log level: {level}")
    prefect.context.logger.log(levels[level], msg)  # pylint: disable=E1101


@prefect.task(checkpoint=False)
def log_task(msg: Any, level: str = "info"):
    """
    Logs a message to prefect's logger.
    """
    log(msg, level)


def get_vault_client() -> hvac.Client:
    """
    Returns a Vault client.
    """
    return hvac.Client(
        url=getenv("VAULT_ADDRESS").strip(),
        token=getenv("VAULT_TOKEN").strip(),
    )


def get_vault_secret(secret_path: str, client: hvac.Client = None) -> dict:
    """
    Returns a secret from Vault.
    """
    vault_client = client if client else get_vault_client()
    return vault_client.secrets.kv.read_secret_version(secret_path)["data"]


def get_username_and_password_from_secret(
    secret_path: str,
    client: hvac.Client = None,
) -> Tuple[str, str]:
    """
    Returns a username and password from a secret in Vault.
    """
    secret = get_vault_secret(secret_path, client)
    return (
        secret["data"]["username"],
        secret["data"]["password"],
    )


def run_local(flow: prefect.Flow, parameters: Dict[str, Any] = None):
    """
    Runs a flow locally.
    """
    # Setup for local run
    flow.storage = None
    flow.run_config = None
    flow.schedule = None

    # Run flow
    if parameters:
        return flow.run(parameters=parameters)
    return flow.run()


def query_to_line(query: str) -> str:
    """
    Converts a query to a line.
    """
<<<<<<< HEAD
    return " ".join(query.split("\n"))


def send_telegram_message(
    message: str,
    token: str,
    chat_id: int,
    parse_mode: str = telegram.ParseMode.HTML,
):
    """
    Sends a message to a Telegram chat.
    """
    bot = telegram.Bot(token=token)
    bot.send_message(
        chat_id=chat_id,
        text=message,
        parse_mode=parse_mode,
    )


def untuple_clocks(clocks):
    """
    Converts a list of tuples to a list of clocks.
    """
    return [
        clock[0] if isinstance(clock, tuple) else clock for clock in clocks
    ]
=======
    return " ".join([line.strip() for line in query.split("\n")])
>>>>>>> c83c51e2
<|MERGE_RESOLUTION|>--- conflicted
+++ resolved
@@ -86,8 +86,7 @@
     """
     Converts a query to a line.
     """
-<<<<<<< HEAD
-    return " ".join(query.split("\n"))
+    return " ".join([line.strip() for line in query.split("\n")])
 
 
 def send_telegram_message(
@@ -113,7 +112,4 @@
     """
     return [
         clock[0] if isinstance(clock, tuple) else clock for clock in clocks
-    ]
-=======
-    return " ".join([line.strip() for line in query.split("\n")])
->>>>>>> c83c51e2
+    ]
# -*- coding: utf-8 -*-
# pylint: disable=invalid-name
"""
Flow for georeferencing tables
"""

from datetime import timedelta

from prefect import Parameter, case
from prefect.run_configs import KubernetesRun
from prefect.storage import GCS
from prefect.tasks.prefect import create_flow_run, wait_for_flow_run

from pipelines.constants import constants
from pipelines.utils.constants import constants as utils_constants
from pipelines.utils.decorators import Flow
from pipelines.utils.dump_db.constants import constants as dump_db_constants
from pipelines.utils.dump_to_gcs.constants import constants as dump_to_gcs_constants
from pipelines.utils.georeference.tasks import (
    dataframe_to_csv,
    georeference_dataframe,
    get_new_addresses,
    validate_georeference_mode,
)
from pipelines.utils.tasks import (
    get_current_flow_labels,
    create_table_and_upload_to_gcs,
)

with Flow(
    "EMD: template - Geolocalizar tabela",
    code_owners=[
        "gabriel",
        "paty",
    ],
) as utils_georeference_flow:
    ################################
    #
    # Parameters
    #
    ################################

    # Table parameters
    source_dataset_id = Parameter("source_dataset_id")
    source_table_id = Parameter("source_table_id")
    source_table_address_column = Parameter("source_table_address_column")
    destination_dataset_id = Parameter("destination_dataset_id")
    destination_table_id = Parameter("destination_table_id")

    # Georeference parameters
    georeference_mode = Parameter(
        "georeference_mode", default="distinct", required=False
    )

    # Materialization parameters
    materialize = Parameter("materialize", default=False, required=False)
    materialization_mode = Parameter(
        "materialization_mode", default="dev", required=False
    )
    materialize_to_datario = Parameter(
        "materialize_to_datario", default=False, required=False
    )

    # Dump to GCS after? Should only dump to GCS if materializing to datario
    dump_to_gcs = Parameter("dump_to_gcs", default=False, required=False)
    maximum_bytes_processed = Parameter(
        "maximum_bytes_processed",
        required=False,
        default=dump_to_gcs_constants.MAX_BYTES_PROCESSED_PER_TABLE.value,
    )
<<<<<<< HEAD

    biglake_table = Parameter("biglake_table", default=False, required=False)

=======
    biglake_table = Parameter("biglake_table", default=False, required=False)
    
>>>>>>> 25a1c52a
    # Validate the georeference mode
    georef_mode_valid = validate_georeference_mode(mode=georeference_mode)

    # Get agent labels
    current_flow_labels = get_current_flow_labels()
    current_flow_labels.set_upstream(georef_mode_valid)

    # Checks if there are new addresses
    new_addresses, exists_new_addresses = get_new_addresses(
        source_dataset_id=source_dataset_id,
        source_table_id=source_table_id,
        source_table_address_column=source_table_address_column,
        destination_dataset_id=destination_dataset_id,
        destination_table_id=destination_table_id,
        georef_mode=georeference_mode,
        current_flow_labels=current_flow_labels,
    )

    with case(exists_new_addresses, True):
        # Georeference the table
        georeferenced_table = georeference_dataframe(new_addresses=new_addresses)
        base_path = dataframe_to_csv(dataframe=georeferenced_table)
        create_staging_table = create_table_and_upload_to_gcs(
            data_path=base_path,
            dataset_id=destination_dataset_id,
            table_id=destination_table_id,
            biglake_table=biglake_table,
            dump_mode="append",
        )

        with case(materialize, True):
            # Trigger DBT flow run
            materialization_flow = create_flow_run(
                flow_name=utils_constants.FLOW_EXECUTE_DBT_MODEL_NAME.value,
                project_name=constants.PREFECT_DEFAULT_PROJECT.value,
                parameters={
                    "dataset_id": destination_dataset_id,
                    "table_id": destination_table_id,
                    "mode": materialization_mode,
                    "materialize_to_datario": materialize_to_datario,
                },
                labels=current_flow_labels,
                run_name=f"Materialize {destination_dataset_id}.{destination_table_id}",
            )
            materialization_flow.set_upstream(create_staging_table)

            wait_for_materialization = wait_for_flow_run(
                materialization_flow,
                stream_states=True,
                stream_logs=True,
                raise_final_state=True,
            )

            wait_for_materialization.max_retries = (
                dump_db_constants.WAIT_FOR_MATERIALIZATION_RETRY_ATTEMPTS.value
            )
            wait_for_materialization.retry_delay = timedelta(
                seconds=dump_db_constants.WAIT_FOR_MATERIALIZATION_RETRY_INTERVAL.value
            )

            with case(dump_to_gcs, True):
                # Trigger Dump to GCS flow run with project id as datario
                dump_to_gcs_flow = create_flow_run(
                    flow_name=utils_constants.FLOW_DUMP_TO_GCS_NAME.value,
                    project_name=constants.PREFECT_DEFAULT_PROJECT.value,
                    parameters={
                        "project_id": "datario",
                        "dataset_id": destination_dataset_id,
                        "table_id": destination_table_id,
                        "maximum_bytes_processed": maximum_bytes_processed,
                    },
                    labels=[
                        "datario",
                    ],
                    run_name=f"Dump to GCS {destination_dataset_id}.{destination_table_id}",
                )
                dump_to_gcs_flow.set_upstream(wait_for_materialization)

                wait_for_dump_to_gcs = wait_for_flow_run(
                    dump_to_gcs_flow,
                    stream_states=True,
                    stream_logs=True,
                    raise_final_state=True,
                )


utils_georeference_flow.storage = GCS(constants.GCS_FLOWS_BUCKET.value)
utils_georeference_flow.run_config = KubernetesRun(
    image=constants.DOCKER_IMAGE.value,
    labels=[constants.RJ_ESCRITORIO_DEV_AGENT_LABEL.value],
)<|MERGE_RESOLUTION|>--- conflicted
+++ resolved
@@ -68,14 +68,8 @@
         required=False,
         default=dump_to_gcs_constants.MAX_BYTES_PROCESSED_PER_TABLE.value,
     )
-<<<<<<< HEAD
-
     biglake_table = Parameter("biglake_table", default=False, required=False)
 
-=======
-    biglake_table = Parameter("biglake_table", default=False, required=False)
-    
->>>>>>> 25a1c52a
     # Validate the georeference mode
     georef_mode_valid = validate_georeference_mode(mode=georeference_mode)
 

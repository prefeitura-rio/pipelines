# -*- coding: utf-8 -*-
# pylint: disable=invalid-name, C0103, E1120
"""
Database dumping flows.
"""

from uuid import uuid4

from prefect import Parameter, case
from prefect.run_configs import KubernetesRun
from prefect.storage import GCS
from prefect.tasks.prefect import create_flow_run, wait_for_flow_run

from pipelines.constants import constants
from pipelines.utils.constants import constants as utils_constants
from pipelines.utils.dump_to_gcs.constants import constants as dump_to_gcs_constants
from pipelines.utils.tasks import (
    create_table_and_upload_to_gcs,
    get_current_flow_labels,
    rename_current_flow_run_dataset_table,
)
from pipelines.utils.decorators import Flow
from pipelines.utils.dump_datario.tasks import (
    get_datario_geodataframe,
    transform_geodataframe,
)

with Flow(
    name=utils_constants.FLOW_DUMP_DATARIO_NAME.value,
    code_owners=[
        "diego",
    ],
) as dump_datario_flow:

    #####################################
    #
    # Parameters
    #
    #####################################

    # Datario
    url = Parameter("url")
    geometry_column = Parameter("geometry_column", default="geometry", required=False)
    convert_to_crs_4326 = Parameter(
        "convert_to_crs_4326", default=False, required=False
    )
    geometry_3d_to_2d = Parameter("geometry_3d_to_2d", default=False, required=False)
    batch_size = Parameter("batch_size", default=100, required=False)

    # BigQuery parameters
    dataset_id = Parameter("dataset_id")
    table_id = Parameter("table_id")
    # overwrite or append
    dump_mode = Parameter("dump_mode", default="overwrite")
    # Materialization parameters
    materialize_after_dump = Parameter(
        "materialize_after_dump", default=False, required=False
    )
    materialization_mode = Parameter(
        "materialization_mode", default="dev", required=False
    )
    materialize_to_datario = Parameter(
        "materialize_to_datario", default=False, required=False
    )

    # Dump to GCS after? Should only dump to GCS if materializing to datario
    dump_to_gcs = Parameter("dump_to_gcs", default=False, required=False)
    maximum_bytes_processed = Parameter(
        "maximum_bytes_processed",
        required=False,
        default=dump_to_gcs_constants.MAX_BYTES_PROCESSED_PER_TABLE.value,
    )

    #####################################
    #
    # Rename flow run
    #
    #####################################
    rename_flow_run = rename_current_flow_run_dataset_table(
        prefix="Dump: ", dataset_id=dataset_id, table_id=table_id
    )

    #####################################
    #
    # Tasks section #1 - Create table
    #
    #####################################

    file_path = get_datario_geodataframe(
        url=url,
        path=f"data/{uuid4()}/",
        wait=rename_flow_run,
    )
    file_path.set_upstream(rename_flow_run)

    datario_path = transform_geodataframe(
        file_path=file_path,
        batch_size=batch_size,
        geometry_column=geometry_column,
        convert_to_crs_4326=convert_to_crs_4326,
        geometry_3d_to_2d=geometry_3d_to_2d,
        wait=file_path,
    )
    datario_path.set_upstream(file_path)

<<<<<<< HEAD
    CREATE_TABLE_AND_UPLOAD_TO_GCS_DONE = create_table_and_upload_to_gcs(
=======
    upload_table = create_table_and_upload_to_gcs(
>>>>>>> aa878831
        data_path=datario_path,
        dataset_id=dataset_id,
        table_id=table_id,
        dump_mode=dump_mode,
        wait=datario_path,
    )
    upload_table.set_upstream(datario_path)

    with case(materialize_after_dump, True):
        # Trigger DBT flow run
        current_flow_labels = get_current_flow_labels()
        materialization_flow = create_flow_run(
            flow_name=utils_constants.FLOW_EXECUTE_DBT_MODEL_NAME.value,
            project_name=constants.PREFECT_DEFAULT_PROJECT.value,
            parameters={
                "dataset_id": dataset_id,
                "table_id": table_id,
                "mode": materialization_mode,
                "materialize_to_datario": materialize_to_datario,
            },
            labels=current_flow_labels,
            run_name=f"Materialize {dataset_id}.{table_id}",
        )
<<<<<<< HEAD
        materialization_flow.set_upstream(CREATE_TABLE_AND_UPLOAD_TO_GCS_DONE)
=======
        materialization_flow.set_upstream(upload_table)
>>>>>>> aa878831

        wait_for_materialization = wait_for_flow_run(
            materialization_flow,
            stream_states=True,
            stream_logs=True,
            raise_final_state=True,
        )

        with case(dump_to_gcs, True):
            # Trigger Dump to GCS flow run with project id as datario
            dump_to_gcs_flow = create_flow_run(
                flow_name=utils_constants.FLOW_DUMP_TO_GCS_NAME.value,
                project_name=constants.PREFECT_DEFAULT_PROJECT.value,
                parameters={
                    "project_id": "datario",
                    "dataset_id": dataset_id,
                    "table_id": table_id,
                    "maximum_bytes_processed": maximum_bytes_processed,
                },
                labels=[
                    "datario",
                ],
                run_name=f"Dump to GCS {dataset_id}.{table_id}",
            )
            dump_to_gcs_flow.set_upstream(wait_for_materialization)

            wait_for_dump_to_gcs = wait_for_flow_run(
                dump_to_gcs_flow,
                stream_states=True,
                stream_logs=True,
                raise_final_state=True,
            )

dump_datario_flow.storage = GCS(constants.GCS_FLOWS_BUCKET.value)
dump_datario_flow.run_config = KubernetesRun(image=constants.DOCKER_IMAGE.value)<|MERGE_RESOLUTION|>--- conflicted
+++ resolved
@@ -103,18 +103,14 @@
     )
     datario_path.set_upstream(file_path)
 
-<<<<<<< HEAD
     CREATE_TABLE_AND_UPLOAD_TO_GCS_DONE = create_table_and_upload_to_gcs(
-=======
-    upload_table = create_table_and_upload_to_gcs(
->>>>>>> aa878831
         data_path=datario_path,
         dataset_id=dataset_id,
         table_id=table_id,
         dump_mode=dump_mode,
         wait=datario_path,
     )
-    upload_table.set_upstream(datario_path)
+    CREATE_TABLE_AND_UPLOAD_TO_GCS_DONE.set_upstream(datario_path)
 
     with case(materialize_after_dump, True):
         # Trigger DBT flow run
@@ -131,11 +127,7 @@
             labels=current_flow_labels,
             run_name=f"Materialize {dataset_id}.{table_id}",
         )
-<<<<<<< HEAD
         materialization_flow.set_upstream(CREATE_TABLE_AND_UPLOAD_TO_GCS_DONE)
-=======
-        materialization_flow.set_upstream(upload_table)
->>>>>>> aa878831
 
         wait_for_materialization = wait_for_flow_run(
             materialization_flow,

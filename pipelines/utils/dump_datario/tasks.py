--- conflicted
+++ resolved
@@ -9,18 +9,10 @@
 from datetime import datetime, timedelta
 
 import geopandas as gpd
-<<<<<<< HEAD
-#import pandas as pd
-=======
->>>>>>> 3a782f16
 from prefect import task
 import requests
 
 from pipelines.utils.utils import (
-<<<<<<< HEAD
-    #dataframe_to_csv,
-=======
->>>>>>> 3a782f16
     log,
     remove_columns_accents,
 )

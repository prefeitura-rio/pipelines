--- conflicted
+++ resolved
@@ -125,22 +125,12 @@
         log(f"pyodbc drivers: {pyodbc.drivers()}")
         # pylint: disable=E1101
         return pyodbc.connect(
-<<<<<<< HEAD
             f"DRIVER={{ODBC Driver 17 for SQL Server}};"
             f"SERVER={self._hostname};"
             f"DATABASE={self._database};"
             f"UID={self._user};"
             f"PWD={self._password};"
             "TrustServerCertificate=yes;"
-=======
-            f"DRIVER={{ODBC Driver 18 for SQL Server}};"
-            f"SERVER={self._hostname},{self._port};"
-            f"DATABASE={self._database};"
-            f"UID={self._user};"
-            f"PWD={self._password};"
-            "Encrypt=no;"
-            "TrustServerCertificate=yes;"  # Not recommended for production
->>>>>>> 177c061f
         )
 
     def get_cursor(self):

# -*- coding: utf-8 -*-
"""
Utilities for the Database Dump flows.
"""

from datetime import datetime, timedelta
from typing import List, Tuple, Union

import pandas as pd

from prefect.schedules.clocks import IntervalClock
from pipelines.utils.utils import (
    log,
    query_to_line,
    remove_columns_accents,
)


def extract_last_partition_date(partitions_dict: dict, date_format: str):
    """
    Extract last date from partitions folders
    """
    last_partition_date = None
    for partition, values in partitions_dict.items():
        try:
            last_partition_date = datetime.strptime(max(values), "%Y-%m-%d").strftime(
                date_format
            )
            log(f"{partition} is in date format Y-m-d")
        except ValueError:
            log(f"Partition {partition} is not a date")
    return last_partition_date


def parse_date_columns(
    dataframe: pd.DataFrame, partition_date_column: str
) -> Tuple[pd.DataFrame, List[str]]:
    """
    Parses the date columns to the partition format.
    """
    ano_col = "ano_particao"
    mes_col = "mes_particao"
    data_col = "data_particao"
    cols = [ano_col, mes_col, data_col]
    for col in cols:
        if col in dataframe.columns:
            raise ValueError(f"Column {col} already exists, please review your model.")
    dataframe[partition_date_column] = dataframe[partition_date_column].astype(str)
    dataframe[data_col] = pd.to_datetime(dataframe[partition_date_column])
    dataframe[ano_col] = dataframe[data_col].dt.year
    dataframe[mes_col] = dataframe[data_col].dt.month
    dataframe[data_col] = dataframe[data_col].dt.date

    return dataframe, [ano_col, mes_col, data_col]


def build_query_new_columns(table_columns: List[str]) -> List[str]:
    """ "
    Creates the query without accents.
    """
    new_cols = remove_columns_accents(pd.DataFrame(columns=table_columns))
    return "\n".join(
        [
            f"{old_col} AS {new_col},"
            for old_col, new_col in zip(table_columns, new_cols)
        ]
    )


def generate_dump_db_schedules(  # pylint: disable=too-many-arguments,too-many-locals
    interval: timedelta,
    start_date: datetime,
    labels: List[str],
    db_database: str,
    db_host: str,
    db_port: Union[str, int],
    db_type: str,
    dataset_id: str,
    vault_secret_path: str,
    table_parameters: dict,
    batch_size: int = 50000,
    runs_interval_minutes: int = 15,
) -> List[IntervalClock]:
    """
    Generates multiple schedules for database dumping.
    """
    db_port = str(db_port)
    clocks = []
    for count, (table_id, parameters) in enumerate(table_parameters.items()):
        parameter_defaults = {
            "batch_size": batch_size,
            "vault_secret_path": vault_secret_path,
            "db_database": db_database,
            "db_host": db_host,
            "db_port": db_port,
            "db_type": db_type,
            "dataset_id": dataset_id,
            "table_id": table_id,
            "dump_mode": parameters["dump_mode"],
            "execute_query": query_to_line(parameters["execute_query"]),
        }

        if "partition_columns" in parameters:
            parameter_defaults["partition_columns"] = parameters["partition_columns"]
        if "partition_date_format" in parameters:
            parameter_defaults["partition_date_format"] = parameters[
                "partition_date_format"
            ]
        if "lower_bound_date" in parameters:
            parameter_defaults["lower_bound_date"] = parameters["lower_bound_date"]
        if "materialize_after_dump" in parameters:
            parameter_defaults["materialize_after_dump"] = parameters[
                "materialize_after_dump"
            ]
        if "materialization_mode" in parameters:
            parameter_defaults["materialization_mode"] = parameters[
                "materialization_mode"
            ]
<<<<<<< HEAD
        newInterval = parameters["interval"] if "interval" in parameters else interval

        clocks.append(
            IntervalClock(
                interval=newInterval,
=======

        new_interval = parameters["interval"] if "interval" in parameters else interval

        clocks.append(
            IntervalClock(
                interval=new_interval,
>>>>>>> b393d757
                start_date=start_date
                + timedelta(minutes=runs_interval_minutes * count),
                labels=labels,
                parameter_defaults=parameter_defaults,
            )
        )
    return clocks<|MERGE_RESOLUTION|>--- conflicted
+++ resolved
@@ -116,20 +116,12 @@
             parameter_defaults["materialization_mode"] = parameters[
                 "materialization_mode"
             ]
-<<<<<<< HEAD
-        newInterval = parameters["interval"] if "interval" in parameters else interval
-
-        clocks.append(
-            IntervalClock(
-                interval=newInterval,
-=======
 
         new_interval = parameters["interval"] if "interval" in parameters else interval
 
         clocks.append(
             IntervalClock(
                 interval=new_interval,
->>>>>>> b393d757
                 start_date=start_date
                 + timedelta(minutes=runs_interval_minutes * count),
                 labels=labels,

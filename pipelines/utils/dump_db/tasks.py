# -*- coding: utf-8 -*-
"""
General purpose tasks for dumping database data.
"""
from datetime import datetime, timedelta
from pathlib import Path
from time import time
from typing import Dict, List, Union
from uuid import uuid4

import basedosdados as bd
from prefect import task

from pipelines.utils.dump_db.db import (
    Database,
    MySql,
    Oracle,
    SqlServer,
)
from pipelines.utils.dump_db.utils import (
    extract_last_partition_date,
    parse_date_columns,
    build_query_new_columns,
)
from pipelines.utils.elasticsearch_metrics.utils import (
    format_document,
    index_document,
)
from pipelines.utils.utils import (
    batch_to_dataframe,
    dataframe_to_csv,
    dataframe_to_parquet,
    clean_dataframe,
    to_partitions,
    parser_blobs_to_partition_dict,
    get_storage_blobs,
    remove_columns_accents,
)
from pipelines.constants import constants
from pipelines.utils.utils import log

DATABASE_MAPPING: Dict[str, Database] = {
    "mysql": MySql,
    "oracle": Oracle,
    "sql_server": SqlServer,
}

# pylint: disable=too-many-arguments


@task(
    checkpoint=False,
    max_retries=constants.TASK_MAX_RETRIES.value,
    retry_delay=timedelta(seconds=constants.TASK_RETRY_DELAY.value),
)
def database_get(
    database_type: str,
    hostname: str,
    port: int,
    user: str,
    password: str,
    database: str,
    wait=None,  # pylint: disable=unused-argument
) -> Database:
    """
    Returns a database object.

    Args:
        database_type: The type of the database.
        hostname: The hostname of the database.
        port: The port of the database.
        user: The username of the database.
        password: The password of the database.
        database: The database name.

    Returns:
        A database object.
    """
    if database_type not in DATABASE_MAPPING:
        raise ValueError(f"Unknown database type: {database_type}")
    return DATABASE_MAPPING[database_type](
        hostname=hostname,
        port=port,
        user=user,
        password=password,
        database=database,
    )


@task(
    checkpoint=False,
    max_retries=constants.TASK_MAX_RETRIES.value,
    retry_delay=timedelta(seconds=constants.TASK_RETRY_DELAY.value),
)
def database_execute(
    database: Database,
    query: str,
    wait=None,  # pylint: disable=unused-argument
    flow_name: str = None,
    labels: List[str] = None,
    dataset_id: str = None,
    table_id: str = None,
) -> None:
    """
    Executes a query on the database.

    Args:
        database: The database object.
        query: The query to execute.
    """
    start_time = time()
    log(f"Executing query: {query}")
    database.execute_query(query)
    time_elapsed = time() - start_time
    doc = format_document(
        flow_name=flow_name,
        labels=labels,
        event_type="db_execute",
        dataset_id=dataset_id,
        table_id=table_id,
        metrics={"db_execute": time_elapsed},
    )
    index_document(doc)


@task(
    checkpoint=False,
    max_retries=constants.TASK_MAX_RETRIES.value,
    retry_delay=timedelta(seconds=constants.TASK_RETRY_DELAY.value),
)
def database_fetch(
    database: Database,
    batch_size: str,
    wait=None,  # pylint: disable=unused-argument
    flow_name: str = None,
    labels: List[str] = None,
    dataset_id: str = None,
    table_id: str = None,
):
    """
    Fetches the results of a query on the database.
    """
    start_time = time()
    if batch_size == "all":
        log(f"columns: {database.get_columns()}")
        log(f"All rows: { database.fetch_all()}")
    else:
        try:
            batch_size_no = int(batch_size)
        except ValueError as error:
            raise ValueError(f"Invalid batch size: {batch_size}") from error
        log(f"columns: {database.get_columns()}")
        log(f"{batch_size_no} rows: {database.fetch_batch(batch_size_no)}")
    time_elapsed = time() - start_time
    doc = format_document(
        flow_name=flow_name,
        labels=labels,
        event_type="db_fetch",
        dataset_id=dataset_id,
        table_id=table_id,
        metrics={"db_fetch": time_elapsed},
    )
    index_document(doc)


@task(
    checkpoint=False,
    max_retries=constants.TASK_MAX_RETRIES.value,
    retry_delay=timedelta(seconds=constants.TASK_RETRY_DELAY.value),
)
def format_partitioned_query(
    query: str,
    dataset_id: str,
    table_id: str,
    partition_columns: List[str] = None,
    lower_bound_date: str = None,
    date_format: str = None,
    wait=None,  # pylint: disable=unused-argument
):
    """
    Formats a query for fetching partitioned data.
    """
    # If no partition column is specified, return the query as is.
    if not partition_columns or partition_columns[0] == "":
        log("NO partition column specified. Returning query as is")
        return query

    partition_column = partition_columns[0]

    # Check if the table already exists in BigQuery.
    table = bd.Table(dataset_id, table_id)

    # If it doesn't, return the query as is, so we can fetch the whole table.
    if not table.table_exists("staging"):
        log("NO tables was found. Returning query as is")
        return query

    blobs = get_storage_blobs(dataset_id, table_id)

    # extract only partitioned folders
    storage_partitions_dict = parser_blobs_to_partition_dict(blobs)
    # get last partition date
    last_partition_date = extract_last_partition_date(
        storage_partitions_dict, date_format
    )

    if lower_bound_date:
        last_date = min(lower_bound_date, last_partition_date)
    else:
        last_date = last_partition_date

    # Using the last partition date, get the partitioned query.
    # `aux_name` must be unique and start with a letter, for better compatibility with
    # multiple DBMSs.
    aux_name = f"a{uuid4().hex}"

    log(
        f"Partitioned DETECTED: {partition_column}, retuning a NEW QUERY "
        "with partitioned columns and filters"
    )

    return f"""
    with {aux_name} as ({query})
    select * from {aux_name}
    where {partition_column} >= '{last_date}'
    """


###############
#
# File
#
###############


@task
def parse_comma_separated_string_to_list(text: str) -> List[str]:
    """
    Parses a comma separated string to a list.

    Args:
        text: The text to parse.

    Returns:
        A list of strings.
    """
    if text is None or not text:
        return []
    # Remove extras.
    text = text.replace("\n", "")
    text = text.replace("\r", "")
    text = text.replace("\t", "")
    while ",," in text:
        text = text.replace(",,", ",")
    while text.endswith(","):
        text = text[:-1]
    result = [x.strip() for x in text.split(",")]
    result = [item for item in result if item != "" and item is not None]
    return result


@task(
    max_retries=constants.TASK_MAX_RETRIES.value,
    retry_delay=timedelta(seconds=constants.TASK_RETRY_DELAY.value),
    nout=2,
)
<<<<<<< HEAD
def dump_batches_to_file(  # pylint: disable=too-many-locals
=======
def dump_batches_to_csv(  # pylint: disable=too-many-locals,too-many-statements
>>>>>>> 22c62551
    database: Database,
    batch_size: int,
    prepath: Union[str, Path],
    partition_columns: List[str] = None,
    save_data_type: str = "csv",
    wait=None,  # pylint: disable=unused-argument
    flow_name: str = None,
    labels: List[str] = None,
    dataset_id: str = None,
    table_id: str = None,
) -> Path:
    """
    Dumps batches of data to FILE.
    """
    start_time = time()
    # Get columns
    columns = database.get_columns()
    log(f"Got columns: {columns}")

    new_query_cols = build_query_new_columns(table_columns=columns)
    log("New query columns without accents:")
    log(f"{new_query_cols}")

    prepath = Path(prepath)
    log(f"Got prepath: {prepath}")

    if not partition_columns or partition_columns[0] == "":
        partition_column = None
    else:
        partition_column = partition_columns[0]

    if not partition_column:
        log("NO partition column specified! Writing unique files")
    else:
        log(f"Partition column: {partition_column} FOUND!! Write to partitioned files")
    # Dump batches
    start_fetch_batch = time()
    batch = database.fetch_batch(batch_size)
    time_fetch_batch = time() - start_fetch_batch
    doc = format_document(
        flow_name=flow_name,
        labels=labels,
        event_type="fetch_batch",
        dataset_id=dataset_id,
        table_id=table_id,
        metrics={"fetch_batch": time_fetch_batch},
    )
    index_document(doc)
    eventid = datetime.now().strftime("%Y%m%d-%H%M%S")
    idx = 0
    while len(batch) > 0:
        if idx % 100 == 0:
            log(f"Dumping batch {idx} with size {len(batch)}")
        # Convert to dataframe
        start_fetch_batch = time()
        dataframe = batch_to_dataframe(batch, columns)
        time_fetch_batch = time() - start_fetch_batch
        doc = format_document(
            flow_name=flow_name,
            labels=labels,
            event_type="batch_to_dataframe",
            dataset_id=dataset_id,
            table_id=table_id,
            metrics={"batch_to_dataframe": time_fetch_batch},
        )
        index_document(doc)
        # Clean dataframe
        start_fetch_batch = time()
        old_columns = dataframe.columns.tolist()
        dataframe.columns = remove_columns_accents(dataframe)
        new_columns_dict = dict(zip(old_columns, dataframe.columns.tolist()))
        if idx == 0:
            log(f"New columns without accents: {new_columns_dict}")
        dataframe = clean_dataframe(dataframe)
        time_fetch_batch = time() - start_fetch_batch
        doc = format_document(
            flow_name=flow_name,
            labels=labels,
            event_type="clean_dataframe",
            dataset_id=dataset_id,
            table_id=table_id,
            metrics={"clean_dataframe": time_fetch_batch},
        )
        index_document(doc)
        # Write to CSV
<<<<<<< HEAD
        if partition_column:
=======
        start_fetch_batch = time()
        if not partition_column:
            dataframe_to_csv(dataframe, prepath / f"{eventid}-{idx}.csv")
        else:
>>>>>>> 22c62551
            dataframe, date_partition_columns = parse_date_columns(
                dataframe, new_columns_dict[partition_column]
            )

            partitions = date_partition_columns + [
                new_columns_dict[col] for col in partition_columns[1:]
            ]
            to_partitions(
                dataframe,
                partitions,
                prepath,
            )
<<<<<<< HEAD
        elif save_data_type == "csv":
            dataframe_to_csv(dataframe, prepath / f"{eventid}-{idx}.csv")
        elif save_data_type == "parquet":
            dataframe_to_parquet(dataframe, prepath / f"{eventid}-{idx}.csv")

=======
        time_fetch_batch = time() - start_fetch_batch
        doc = format_document(
            flow_name=flow_name,
            labels=labels,
            event_type="batch_to_csv",
            dataset_id=dataset_id,
            table_id=table_id,
            metrics={"batch_to_csv": time_fetch_batch},
        )
        index_document(doc)
>>>>>>> 22c62551
        # Get next batch
        start_fetch_batch = time()
        batch = database.fetch_batch(batch_size)
        time_fetch_batch = time() - start_fetch_batch
        doc = format_document(
            flow_name=flow_name,
            labels=labels,
            event_type="fetch_batch",
            dataset_id=dataset_id,
            table_id=table_id,
            metrics={"fetch_batch": time_fetch_batch},
        )
        index_document(doc)
        idx += 1

    log(f"Dumped {idx} batches with size {len(batch)}, total of {idx*batch_size}")

    time_elapsed = time() - start_time
    doc = format_document(
        flow_name=flow_name,
        labels=labels,
        event_type="batches_to_csv",
        dataset_id=dataset_id,
        table_id=table_id,
        metrics={"batches_to_csv": time_elapsed},
    )
    index_document(doc)
    return prepath, idx<|MERGE_RESOLUTION|>--- conflicted
+++ resolved
@@ -264,26 +264,17 @@
     retry_delay=timedelta(seconds=constants.TASK_RETRY_DELAY.value),
     nout=2,
 )
-<<<<<<< HEAD
 def dump_batches_to_file(  # pylint: disable=too-many-locals
-=======
-def dump_batches_to_csv(  # pylint: disable=too-many-locals,too-many-statements
->>>>>>> 22c62551
     database: Database,
     batch_size: int,
     prepath: Union[str, Path],
     partition_columns: List[str] = None,
     save_data_type: str = "csv",
     wait=None,  # pylint: disable=unused-argument
-    flow_name: str = None,
-    labels: List[str] = None,
-    dataset_id: str = None,
-    table_id: str = None,
 ) -> Path:
     """
     Dumps batches of data to FILE.
     """
-    start_time = time()
     # Get columns
     columns = database.get_columns()
     log(f"Got columns: {columns}")
@@ -305,63 +296,24 @@
     else:
         log(f"Partition column: {partition_column} FOUND!! Write to partitioned files")
     # Dump batches
-    start_fetch_batch = time()
     batch = database.fetch_batch(batch_size)
-    time_fetch_batch = time() - start_fetch_batch
-    doc = format_document(
-        flow_name=flow_name,
-        labels=labels,
-        event_type="fetch_batch",
-        dataset_id=dataset_id,
-        table_id=table_id,
-        metrics={"fetch_batch": time_fetch_batch},
-    )
-    index_document(doc)
     eventid = datetime.now().strftime("%Y%m%d-%H%M%S")
     idx = 0
     while len(batch) > 0:
         if idx % 100 == 0:
             log(f"Dumping batch {idx} with size {len(batch)}")
         # Convert to dataframe
-        start_fetch_batch = time()
         dataframe = batch_to_dataframe(batch, columns)
-        time_fetch_batch = time() - start_fetch_batch
-        doc = format_document(
-            flow_name=flow_name,
-            labels=labels,
-            event_type="batch_to_dataframe",
-            dataset_id=dataset_id,
-            table_id=table_id,
-            metrics={"batch_to_dataframe": time_fetch_batch},
-        )
-        index_document(doc)
         # Clean dataframe
-        start_fetch_batch = time()
         old_columns = dataframe.columns.tolist()
         dataframe.columns = remove_columns_accents(dataframe)
         new_columns_dict = dict(zip(old_columns, dataframe.columns.tolist()))
         if idx == 0:
             log(f"New columns without accents: {new_columns_dict}")
+
         dataframe = clean_dataframe(dataframe)
-        time_fetch_batch = time() - start_fetch_batch
-        doc = format_document(
-            flow_name=flow_name,
-            labels=labels,
-            event_type="clean_dataframe",
-            dataset_id=dataset_id,
-            table_id=table_id,
-            metrics={"clean_dataframe": time_fetch_batch},
-        )
-        index_document(doc)
         # Write to CSV
-<<<<<<< HEAD
         if partition_column:
-=======
-        start_fetch_batch = time()
-        if not partition_column:
-            dataframe_to_csv(dataframe, prepath / f"{eventid}-{idx}.csv")
-        else:
->>>>>>> 22c62551
             dataframe, date_partition_columns = parse_date_columns(
                 dataframe, new_columns_dict[partition_column]
             )
@@ -374,49 +326,15 @@
                 partitions,
                 prepath,
             )
-<<<<<<< HEAD
         elif save_data_type == "csv":
             dataframe_to_csv(dataframe, prepath / f"{eventid}-{idx}.csv")
         elif save_data_type == "parquet":
             dataframe_to_parquet(dataframe, prepath / f"{eventid}-{idx}.csv")
 
-=======
-        time_fetch_batch = time() - start_fetch_batch
-        doc = format_document(
-            flow_name=flow_name,
-            labels=labels,
-            event_type="batch_to_csv",
-            dataset_id=dataset_id,
-            table_id=table_id,
-            metrics={"batch_to_csv": time_fetch_batch},
-        )
-        index_document(doc)
->>>>>>> 22c62551
         # Get next batch
-        start_fetch_batch = time()
         batch = database.fetch_batch(batch_size)
-        time_fetch_batch = time() - start_fetch_batch
-        doc = format_document(
-            flow_name=flow_name,
-            labels=labels,
-            event_type="fetch_batch",
-            dataset_id=dataset_id,
-            table_id=table_id,
-            metrics={"fetch_batch": time_fetch_batch},
-        )
-        index_document(doc)
         idx += 1
 
     log(f"Dumped {idx} batches with size {len(batch)}, total of {idx*batch_size}")
 
-    time_elapsed = time() - start_time
-    doc = format_document(
-        flow_name=flow_name,
-        labels=labels,
-        event_type="batches_to_csv",
-        dataset_id=dataset_id,
-        table_id=table_id,
-        metrics={"batches_to_csv": time_elapsed},
-    )
-    index_document(doc)
     return prepath, idx
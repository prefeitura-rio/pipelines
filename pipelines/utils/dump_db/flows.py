--- conflicted
+++ resolved
@@ -98,10 +98,6 @@
     )
     dbt_alias = Parameter("dbt_alias", default=False, required=False)
     biglake_table = Parameter("biglake_table", default=False, required=False)
-<<<<<<< HEAD
-
-=======
->>>>>>> 25a1c52a
     #####################################
     #
     # Rename flow run
@@ -189,11 +185,7 @@
             dataset_id=dataset_id,
             table_id=table_id,
             dump_mode=dump_mode,
-<<<<<<< HEAD
-            biglake_table=biglake_table,
-=======
             biglake_table = biglake_table,
->>>>>>> 25a1c52a
             wait=data_exists,
         )
 

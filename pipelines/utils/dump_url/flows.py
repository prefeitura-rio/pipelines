# -*- coding: utf-8 -*-
# pylint: disable=E1101
"""
Dumping  data from URLs
"""
from datetime import timedelta

from prefect import case, Parameter
from prefect.run_configs import KubernetesRun
from prefect.storage import GCS
from prefect.tasks.prefect import create_flow_run, wait_for_flow_run

from pipelines.constants import constants
from pipelines.utils.constants import constants as utils_constants
from pipelines.utils.dump_db.constants import constants as dump_db_constants
from pipelines.utils.dump_db.tasks import (
    parse_comma_separated_string_to_list,
)
from pipelines.utils.dump_to_gcs.constants import constants as dump_to_gcs_constants
from pipelines.utils.dump_url.tasks import download_url, dump_files
from pipelines.utils.decorators import Flow
from pipelines.utils.tasks import (
    get_current_flow_labels,
    rename_current_flow_run_dataset_table,
    create_table_and_upload_to_gcs,
)

with Flow(
    name=utils_constants.FLOW_DUMP_URL_NAME.value,
    code_owners=[
        "diego",
        "gabriel",
    ],
) as dump_url_flow:

    #####################################
    #
    # Parameters
    #
    #####################################

    # URL parameters
    url = Parameter("url")
    url_type = Parameter("url_type", default="direct", required=True)
    gsheets_sheet_order = Parameter("gsheets_sheet_order", default=0, required=False)
    gsheets_sheet_name = Parameter("gsheets_sheet_name", default=None, required=False)
    gsheets_sheet_range = Parameter("gsheets_sheet_range", default=None, required=False)

    # Table parameters
    partition_columns = Parameter("partition_columns", required=False, default="")

    # Materialization parameters
    materialize_after_dump = Parameter(
        "materialize_after_dump", default=False, required=False
    )
    materialization_mode = Parameter(
        "materialization_mode", default="dev", required=False
    )
    materialize_to_datario = Parameter(
        "materialize_to_datario", default=False, required=False
    )

    # Dump to GCS after? Should only dump to GCS if materializing to datario
    dump_to_gcs = Parameter("dump_to_gcs", default=False, required=False)
    maximum_bytes_processed = Parameter(
        "maximum_bytes_processed",
        required=False,
        default=dump_to_gcs_constants.MAX_BYTES_PROCESSED_PER_TABLE.value,
    )

    # BigQuery parameters
    dataset_id = Parameter("dataset_id")
    table_id = Parameter("table_id")
    dump_mode = Parameter("dump_mode", default="overwrite")  # overwrite or append
    batch_data_type = Parameter("batch_data_type", default="csv")  # csv or parquet

    # JSON dataframe parameters
    dataframe_key_column = Parameter(
        "dataframe_key_column", default=None, required=False
    )
    build_json_dataframe = Parameter(
        "build_json_dataframe", default=False, required=False
    )
    biglake_table = Parameter("biglake_table", default=False, required=False)
<<<<<<< HEAD

=======
>>>>>>> 25a1c52a
    #####################################
    #
    # Rename flow run
    #
    #####################################
    rename_flow_run = rename_current_flow_run_dataset_table(
        prefix="Dump: ", dataset_id=dataset_id, table_id=table_id
    )

    # Get current flow labels
    current_flow_labels = get_current_flow_labels()
    current_flow_labels.set_upstream(rename_flow_run)

    #####################################
    #
    # Tasks section #1 - Get data
    #
    #####################################
    DATA_PATH = "/tmp/dump_url/"
    DUMP_DATA_PATH = "/tmp/dump_url_chunks/"
    DATA_FNAME = DATA_PATH + "data.csv"
    DOWNLOAD_URL_TASK = download_url(
        url=url,
        fname=DATA_FNAME,
        url_type=url_type,
        gsheets_sheet_order=gsheets_sheet_order,
        gsheets_sheet_name=gsheets_sheet_name,
        gsheets_sheet_range=gsheets_sheet_range,
    )
    DOWNLOAD_URL_TASK.set_upstream(rename_flow_run)

    partition_columns = parse_comma_separated_string_to_list(text=partition_columns)

    DUMP_CHUNKS_TASK = dump_files(
        file_path=DATA_FNAME,
        partition_columns=partition_columns,
        save_path=DUMP_DATA_PATH,
        build_json_dataframe=build_json_dataframe,
        dataframe_key_column=dataframe_key_column,
    )
    DUMP_CHUNKS_TASK.set_upstream(DOWNLOAD_URL_TASK)

    #####################################
    #
    # Tasks section #2 - Create table
    #
    #####################################
    CREATE_TABLE_AND_UPLOAD_TO_GCS_TASK = create_table_and_upload_to_gcs(
        data_path=DUMP_DATA_PATH,
        dataset_id=dataset_id,
        table_id=table_id,
        biglake_table=biglake_table,
        dump_mode=dump_mode,
    )
    CREATE_TABLE_AND_UPLOAD_TO_GCS_TASK.set_upstream(DUMP_CHUNKS_TASK)

    #####################################
    #
    # Tasks section #3 - Materialize
    #
    #####################################
    with case(materialize_after_dump, True):
        # Trigger DBT flow run
        materialization_flow = create_flow_run(
            flow_name=utils_constants.FLOW_EXECUTE_DBT_MODEL_NAME.value,
            project_name=constants.PREFECT_DEFAULT_PROJECT.value,
            parameters={
                "dataset_id": dataset_id,
                "table_id": table_id,
                "mode": materialization_mode,
                "materialize_to_datario": materialize_to_datario,
            },
            labels=current_flow_labels,
            run_name=f"Materialize {dataset_id}.{table_id}",
        )
        materialization_flow.set_upstream(CREATE_TABLE_AND_UPLOAD_TO_GCS_TASK)

        wait_for_materialization = wait_for_flow_run(
            materialization_flow,
            stream_states=True,
            stream_logs=True,
            raise_final_state=True,
        )
        wait_for_materialization.max_retries = (
            dump_db_constants.WAIT_FOR_MATERIALIZATION_RETRY_ATTEMPTS.value
        )
        wait_for_materialization.retry_delay = timedelta(
            seconds=dump_db_constants.WAIT_FOR_MATERIALIZATION_RETRY_INTERVAL.value
        )

        with case(dump_to_gcs, True):
            # Trigger Dump to GCS flow run with project id as datario
            dump_to_gcs_flow = create_flow_run(
                flow_name=utils_constants.FLOW_DUMP_TO_GCS_NAME.value,
                project_name=constants.PREFECT_DEFAULT_PROJECT.value,
                parameters={
                    "project_id": "datario",
                    "dataset_id": dataset_id,
                    "table_id": table_id,
                    "maximum_bytes_processed": maximum_bytes_processed,
                },
                labels=[
                    "datario",
                ],
                run_name=f"Dump to GCS {dataset_id}.{table_id}",
            )
            dump_to_gcs_flow.set_upstream(wait_for_materialization)

            wait_for_dump_to_gcs = wait_for_flow_run(
                dump_to_gcs_flow,
                stream_states=True,
                stream_logs=True,
                raise_final_state=True,
            )

dump_url_flow.storage = GCS(constants.GCS_FLOWS_BUCKET.value)
dump_url_flow.run_config = KubernetesRun(image=constants.DOCKER_IMAGE.value)<|MERGE_RESOLUTION|>--- conflicted
+++ resolved
@@ -82,10 +82,6 @@
         "build_json_dataframe", default=False, required=False
     )
     biglake_table = Parameter("biglake_table", default=False, required=False)
-<<<<<<< HEAD
-
-=======
->>>>>>> 25a1c52a
     #####################################
     #
     # Rename flow run

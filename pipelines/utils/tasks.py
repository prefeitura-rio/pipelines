"""
Helper tasks that could fit any pipeline.
"""
from datetime import timedelta
from os import walk
from os.path import join
from pathlib import Path
from typing import Union
from uuid import uuid4

import basedosdados as bd
import pandas as pd
from prefect import task

from pipelines.constants import constants
from pipelines.utils.utils import get_username_and_password_from_secret, log

##################
#
# Hashicorp Vault
#
##################


@task(checkpoint=False, nout=2)
def get_user_and_password(secret_path: str):
    """
    Returns the user and password for the given secret path.
    """
    log(f"Getting user and password for secret path: {secret_path}")
    return get_username_and_password_from_secret(secret_path)


###############
#
# Upload to GCS
#
###############
@task(
    max_retries=constants.TASK_MAX_RETRIES.value,
    retry_delay=timedelta(seconds=constants.TASK_RETRY_DELAY.value),
)
def dump_header_to_csv(
    data_path: Union[str, Path],
    wait=None,  # pylint: disable=unused-argument
):
    """
    Writes a header to a CSV file.
    """
    # Remove filename from path
    path = Path(data_path)
    if not path.is_dir():
        path = path.parent
    # Grab first CSV file found
    found: bool = False
    file: str = None
    for subdir, _, filenames in walk(str(path)):
        for fname in filenames:
            if fname.endswith(".csv"):
                file = join(subdir, fname)
                log(f"Found CSV file: {file}")
                found = True
                break
        if found:
            break

    save_header_path = f"data/{uuid4()}"
    # discover if it's a partitioned table
    if partition_folders := [folder for folder in file.split("/") if "=" in folder]:
        partition_path = "/".join(partition_folders)
        save_header_file_path = Path(f"{save_header_path}/{partition_path}/header.csv")
        log(f"Found partition path: {save_header_file_path}")

    else:
        save_header_file_path = Path(f"{save_header_path}/header.csv")
        log(f"Do not found partition path: {save_header_file_path}")

    # Create directory if it doesn't exist
    save_header_file_path.parent.mkdir(parents=True, exist_ok=True)

    # Read just first row
    dataframe = pd.read_csv(file, nrows=1)

    # Write dataframe to CSV
    dataframe.to_csv(save_header_file_path, index=False, encoding="utf-8")
    log(f"Wrote header CSV: {save_header_file_path}")

    return save_header_path


@task(
    max_retries=constants.TASK_MAX_RETRIES.value,
    retry_delay=timedelta(seconds=constants.TASK_RETRY_DELAY.value),
)
<<<<<<< HEAD
def upload_to_gcs(
    path: Union[str, Path],
    dataset_id: str,
    table_id: str,
    partitions=None,
    wait=None,  # pylint: disable=unused-argument
) -> None:
    """
    Uploads a bunch of CSVs using BD+
    """
    # pylint: disable=C0103
    tb = bd.Table(dataset_id=dataset_id, table_id=table_id)
    # st = bd.Storage(dataset_id=dataset_id, table_id=table_id)

    if tb.table_exists(mode="staging"):
        # the name of the files need to be the same or the data doesn't get overwritten
        tb.append(
            filepath=path,
            if_exists="replace",
            partitions=partitions
        )

        log(
            f"Successfully uploaded {path} to {tb.bucket_name}.staging.{dataset_id}.{table_id}"
        )

    else:
        # pylint: disable=C0301
        log(
            "Table does not exist in STAGING, need to create it in local first.\nCreate and publish the table in BigQuery first."
        )


@task(
    max_retries=constants.TASK_MAX_RETRIES.value,
    retry_delay=timedelta(seconds=constants.TASK_RETRY_DELAY.value),
)
=======
>>>>>>> 2c356104
def create_bd_table(
    path: Union[str, Path],
    dataset_id: str,
    table_id: str,
    dump_type: str,
    wait=None,  # pylint: disable=unused-argument
) -> None:
    """
    Create table using BD+
    """
    # pylint: disable=C0103
    tb = bd.Table(dataset_id=dataset_id, table_id=table_id)

    # pylint: disable=C0103
    st = bd.Storage(dataset_id=dataset_id, table_id=table_id)

    # prod datasets is public if the project is datario. staging are private im both projects
    dataset_is_public = tb.client["bigquery_prod"].project == "datario"

    # full dump
    if dump_type == "append":
        if tb.table_exists(mode="staging"):
            log(
                f"Mode append: Table {st.bucket_name}.{dataset_id}.{table_id} already exists"
            )
        else:
            tb.create(
                path=path,
                if_storage_data_exists="replace",
                if_table_config_exists="replace",
                if_table_exists="replace",
                location="southamerica-east1",
                dataset_is_public=dataset_is_public,
            )
            log(
                f"Mode append: Sucessfully created a new table {st.bucket_name}.{dataset_id}.{table_id}"
            )  # pylint: disable=C0301

            st.delete_table(
                mode="staging", bucket_name=st.bucket_name, not_found_ok=True
            )
            log(
                f"Mode append: Sucessfully remove header data from {st.bucket_name}.{dataset_id}.{table_id}"
            )  # pylint: disable=C0301
    elif dump_type == "overwrite":
        if tb.table_exists(mode="staging"):
            log(
                f"Mode overwrite: Table {st.bucket_name}.{dataset_id}.{table_id} already exists, DELETING OLD DATA!"
            )  # pylint: disable=C0301
            st.delete_table(
                mode="staging", bucket_name=st.bucket_name, not_found_ok=True
            )

        tb.create(
            path=path,
            if_storage_data_exists="replace",
            if_table_config_exists="replace",
            if_table_exists="replace",
            location="southamerica-east1",
            dataset_is_public=dataset_is_public,
        )

        log(
            f"Mode overwrite: Sucessfully created table {st.bucket_name}.{dataset_id}.{table_id}"
        )
        st.delete_table(mode="staging", bucket_name=st.bucket_name, not_found_ok=True)
        log(
            f"Mode overwrite: Sucessfully remove header data from {st.bucket_name}.{dataset_id}.{table_id}"
        )  # pylint: disable=C0301


@task(
    max_retries=constants.TASK_MAX_RETRIES.value,
    retry_delay=timedelta(seconds=constants.TASK_RETRY_DELAY.value),
)
def upload_to_gcs(
    path: Union[str, Path],
    dataset_id: str,
    table_id: str,
    wait=None,  # pylint: disable=unused-argument
) -> None:
    """
    Uploads a bunch of CSVs using BD+
    """
    # pylint: disable=C0103
    tb = bd.Table(dataset_id=dataset_id, table_id=table_id)
    # st = bd.Storage(dataset_id=dataset_id, table_id=table_id)

    if tb.table_exists(mode="staging"):
        # the name of the files need to be the same or the data doesn't get overwritten
        tb.append(
            filepath=path,
            if_exists="replace",
        )

        log(
            f"Successfully uploaded {path} to {tb.bucket_name}.staging.{dataset_id}.{table_id}"
        )

    else:
        # pylint: disable=C0301
        log(
            "Table does not exist in STAGING, need to create it in local first.\nCreate and publish the table in BigQuery first."
        )<|MERGE_RESOLUTION|>--- conflicted
+++ resolved
@@ -92,46 +92,6 @@
     max_retries=constants.TASK_MAX_RETRIES.value,
     retry_delay=timedelta(seconds=constants.TASK_RETRY_DELAY.value),
 )
-<<<<<<< HEAD
-def upload_to_gcs(
-    path: Union[str, Path],
-    dataset_id: str,
-    table_id: str,
-    partitions=None,
-    wait=None,  # pylint: disable=unused-argument
-) -> None:
-    """
-    Uploads a bunch of CSVs using BD+
-    """
-    # pylint: disable=C0103
-    tb = bd.Table(dataset_id=dataset_id, table_id=table_id)
-    # st = bd.Storage(dataset_id=dataset_id, table_id=table_id)
-
-    if tb.table_exists(mode="staging"):
-        # the name of the files need to be the same or the data doesn't get overwritten
-        tb.append(
-            filepath=path,
-            if_exists="replace",
-            partitions=partitions
-        )
-
-        log(
-            f"Successfully uploaded {path} to {tb.bucket_name}.staging.{dataset_id}.{table_id}"
-        )
-
-    else:
-        # pylint: disable=C0301
-        log(
-            "Table does not exist in STAGING, need to create it in local first.\nCreate and publish the table in BigQuery first."
-        )
-
-
-@task(
-    max_retries=constants.TASK_MAX_RETRIES.value,
-    retry_delay=timedelta(seconds=constants.TASK_RETRY_DELAY.value),
-)
-=======
->>>>>>> 2c356104
 def create_bd_table(
     path: Union[str, Path],
     dataset_id: str,

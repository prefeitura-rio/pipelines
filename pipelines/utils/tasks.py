"""
Helper tasks that could fit any pipeline.
"""
from datetime import timedelta
from os import walk
from os.path import join
from pathlib import Path
from typing import Union
from uuid import uuid4

import basedosdados as bd
import pandas as pd
from prefect import task

from pipelines.constants import constants
from pipelines.utils.utils import get_username_and_password_from_secret, log

##################
#
# Hashicorp Vault
#
##################


@task(checkpoint=False, nout=2)
def get_user_and_password(secret_path: str):
    """
    Returns the user and password for the given secret path.
    """
    log(f"Getting user and password for secret path: {secret_path}")
    return get_username_and_password_from_secret(secret_path)


###############
#
# Upload to GCS
#
###############
@task(
    max_retries=constants.TASK_MAX_RETRIES.value,
    retry_delay=timedelta(seconds=constants.TASK_RETRY_DELAY.value),
)
def dump_header_to_csv(
    data_path: Union[str, Path],
    wait=None,  # pylint: disable=unused-argument
):
    """
    Writes a header to a CSV file.
    """
    # Remove filename from path
    path = Path(data_path)
    if not path.is_dir():
        path = path.parent
    # Grab first CSV file found
    found: bool = False
    file: str = None
    for subdir, _, filenames in walk(str(path)):
        for fname in filenames:
            if fname.endswith(".csv"):
                file = join(subdir, fname)
<<<<<<< HEAD
=======
                log(f"Found CSV file: {file}")
>>>>>>> 1066c0fb
                found = True
                break
        if found:
            break

    save_header_path = f"data/{uuid4()}"
    # discover if it's a partitioned table
    if partition_folders := [folder for folder in file.split("/") if "=" in folder]:
        partition_path = "/".join(partition_folders)
        save_header_file_path = Path(f"{save_header_path}/{partition_path}/header.csv")
        log(f"Found partition path: {save_header_file_path}")

    else:
        save_header_file_path = Path(f"{save_header_path}/header.csv")
        log(f"Do not found partition path: {save_header_file_path}")

    # Create directory if it doesn't exist
    save_header_file_path.parent.mkdir(parents=True, exist_ok=True)

    # Read just first row
    dataframe = pd.read_csv(file, nrows=1)

    # Write dataframe to CSV
    dataframe.to_csv(save_header_file_path, index=False, encoding="utf-8")
    log(f"Wrote header CSV: {save_header_file_path}")

    return save_header_path


@task(
    max_retries=constants.TASK_MAX_RETRIES.value,
    retry_delay=timedelta(seconds=constants.TASK_RETRY_DELAY.value),
)
def create_bd_table(
    path: Union[str, Path],
    dataset_id: str,
    table_id: str,
    dump_type: str,
    wait=None,  # pylint: disable=unused-argument
) -> None:
    """
    Create table using BD+
    """
    # pylint: disable=C0103
    tb = bd.Table(dataset_id=dataset_id, table_id=table_id)

    # pylint: disable=C0103
    st = bd.Storage(dataset_id=dataset_id, table_id=table_id)

    # prod datasets is public if the project is datario. staging are private im both projects
    dataset_is_public = tb.client["bigquery_prod"].project == "datario"

    # full dump
    if dump_type == "append":
        if tb.table_exists(mode="staging"):
            log(
                f"Mode append: Table {st.bucket_name}.{dataset_id}.{table_id} already exists"
            )
        else:
            tb.create(
                path=path,
                if_storage_data_exists="replace",
                if_table_config_exists="replace",
                if_table_exists="replace",
                location="southamerica-east1",
                dataset_is_public=dataset_is_public,
            )
            log(
                f"Mode append: Sucessfully created a new table {st.bucket_name}.{dataset_id}.{table_id}"
            )  # pylint: disable=C0301

            st.delete_table(
                mode="staging", bucket_name=st.bucket_name, not_found_ok=True
            )
            log(
                f"Mode append: Sucessfully remove header data from {st.bucket_name}.{dataset_id}.{table_id}"
            )  # pylint: disable=C0301
    elif dump_type == "overwrite":
        if tb.table_exists(mode="staging"):
            log(
                f"Mode overwrite: Table {st.bucket_name}.{dataset_id}.{table_id} already exists, DELETING OLD DATA!"
            )  # pylint: disable=C0301
            st.delete_table(
                mode="staging", bucket_name=st.bucket_name, not_found_ok=True
            )

        tb.create(
            path=path,
            if_storage_data_exists="replace",
            if_table_config_exists="replace",
            if_table_exists="replace",
            location="southamerica-east1",
            dataset_is_public=dataset_is_public,
        )

        log(
            f"Mode overwrite: Sucessfully created table {st.bucket_name}.{dataset_id}.{table_id}"
        )
        st.delete_table(mode="staging", bucket_name=st.bucket_name, not_found_ok=True)
        log(
            f"Mode overwrite: Sucessfully remove header data from {st.bucket_name}.{dataset_id}.{table_id}"
        )  # pylint: disable=C0301


@task(
    max_retries=constants.TASK_MAX_RETRIES.value,
    retry_delay=timedelta(seconds=constants.TASK_RETRY_DELAY.value),
)
def upload_to_gcs(
    path: Union[str, Path],
    dataset_id: str,
    table_id: str,
    wait=None,  # pylint: disable=unused-argument
) -> None:
    """
    Uploads a bunch of CSVs using BD+
    """
    # pylint: disable=C0103
    tb = bd.Table(dataset_id=dataset_id, table_id=table_id)
    # st = bd.Storage(dataset_id=dataset_id, table_id=table_id)

    if tb.table_exists(mode="staging"):
        # the name of the files need to be the same or the data doesn't get overwritten
        tb.append(
            filepath=path,
            if_exists="replace",
        )

        log(
            f"Successfully uploaded {path} to {tb.bucket_name}.staging.{dataset_id}.{table_id}"
        )

    else:
        # pylint: disable=C0301
        log(
            "Table does not exist in STAGING, need to create it in local first.\nCreate and publish the table in BigQuery first."
        )<|MERGE_RESOLUTION|>--- conflicted
+++ resolved
@@ -58,10 +58,7 @@
         for fname in filenames:
             if fname.endswith(".csv"):
                 file = join(subdir, fname)
-<<<<<<< HEAD
-=======
                 log(f"Found CSV file: {file}")
->>>>>>> 1066c0fb
                 found = True
                 break
         if found:

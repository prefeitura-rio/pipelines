--- conflicted
+++ resolved
@@ -68,19 +68,11 @@
             edges=edges,
             reference_tasks=reference_tasks,
             state_handlers=state_handlers,
-<<<<<<< HEAD
-            #      on_failure=partial(
-            #          notify_discord_on_failure,
-            #          secret_path=constants.EMD_DISCORD_WEBHOOK_SECRET_PATH.value,
-            #          code_owners=code_owners,
-            #      ),
-=======
             # on_failure=partial(
             #     notify_discord_on_failure,
             #     secret_path=constants.EMD_DISCORD_WEBHOOK_SECRET_PATH.value,
             #     code_owners=code_owners,
             # ),
->>>>>>> 0f907b97
             validate=validate,
             result=result,
             terminal_state_handler=terminal_state_handler,

--- conflicted
+++ resolved
@@ -53,22 +53,13 @@
     """
 
     # Renomeia colunas e remove duplicados
-<<<<<<< HEAD
-    dfr = dfr.rename(columns={"Hora Leitura": "data_medicao", "Nível [m]": "lamina_nivel"}).drop_duplicates()
-=======
-    dfr = dfr.rename(
-        columns={"Hora Leitura": "data_hora", "Nível [m]": "lamina_nivel"}
-    ).drop_duplicates()
->>>>>>> 80465c9b
+    dfr = dfr.rename(columns={"Hora Leitura": "data_medicao", "Nível [m]": "lamina_nivel"})
+    dfr = dfr.drop_duplicates(subset=["id_estacao", "data_medicao"], keep="first")
     # Adiciona coluna para id e nome da lagoa
     dfr["id_estacao"] = "1"
     dfr["nome_estacao"] = "Lagoa rodrigo de freitas"
     # Cria id único para ser salvo no redis e comparado com demais dados salvos
-<<<<<<< HEAD
     dfr["id"] = dfr["id_estacao"] + '_' + dfr["data_medicao"]
-=======
-    dfr["id"] = dfr["id_estacao"] + "_" + dfr["data_hora"]
->>>>>>> 80465c9b
     # Acessa o redis e mantem apenas linhas que ainda não foram salvas
     log(f"[DEBUG]: dados coletados\n{dfr.head()}")
     dfr = save_updated_rows_on_redis(

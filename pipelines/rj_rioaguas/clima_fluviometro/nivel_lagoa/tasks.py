--- conflicted
+++ resolved
@@ -92,11 +92,7 @@
     log(f">>>df merge: {dfr}")
     # Keep on dfr only the stations that has a time after the one that is saved on redis
     date_cols = [date_column, "last_update"]
-<<<<<<< HEAD
     dfr[date_cols] = dfr[date_cols].apply(pd.to_datetime, format=date_format)
-=======
-    dfr[date_cols] = dfr[date_cols].apply(pd.to_datetime, format="%Y-%m-%d %H:%M:%S")
->>>>>>> cad27a15
     a = dfr[dfr[date_column] > dfr["last_update"]].copy()
     log(f">>> data to save in redis as a dataframe: {a}")
     dfr = dfr[dfr[date_column] > dfr["last_update"]].dropna(subset=[unique_id])

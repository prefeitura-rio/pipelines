--- conflicted
+++ resolved
@@ -52,16 +52,10 @@
     Tratar dados para o padrão estabelecido.
     """
 
-<<<<<<< HEAD
     # Renomeia colunas
-    dfr = dfr.rename(columns={"Hora Leitura": "data_medicao", "Nível [m]": "lamina_nivel"})
-=======
-    # Renomeia colunas e remove duplicados
     dfr = dfr.rename(
         columns={"Hora Leitura": "data_medicao", "Nível [m]": "lamina_nivel"}
     )
-    dfr = dfr.drop_duplicates(subset=["id_estacao", "data_medicao"], keep="first")
->>>>>>> 4e754290
     # Adiciona coluna para id e nome da lagoa
     dfr["id_estacao"] = "1"
     dfr["nome_estacao"] = "Lagoa rodrigo de freitas"

# -*- coding: utf-8 -*-

"""
Tasks para pipeline de dados de nível da Lagoa Rodrigo de Freitas.
Fonte: Squitter.
"""
# pylint: disable= C0327,W0106
from datetime import timedelta
from pathlib import Path
from typing import Union, Tuple
import pandas as pd
import pendulum
from bs4 import BeautifulSoup
from prefect import task

from pipelines.constants import constants

# from pipelines.rj_cor.meteorologia.utils import save_updated_rows_on_redis
from pipelines.rj_rioaguas.utils import login
from pipelines.utils.utils import (
    get_vault_secret,
    log,
    to_partitions,
    parse_date_columns,
    get_redis_client,
)


def save_updated_rows_on_redis(
    dfr: pd.DataFrame,
    dataset_id: str,
    table_id: str,
    unique_id: str = "id_estacao",
    date_column: str = "data_medicao",
    mode: str = "prod",
) -> pd.DataFrame:
    """
    Acess redis to get the last time each unique_id was updated, return
    updated unique_id as a DataFrame and save new dates on redis
    """

    redis_client = get_redis_client()

    key = dataset_id + "." + table_id
    if mode == "dev":
        key = f"{mode}.{key}"

    # Access all data saved on redis with this key
    updates = redis_client.hgetall(key)

    # Convert data in dictionary in format with unique_id in key and last updated time as value
    # Example > {"12": "2022-06-06 14:45:00"}
    updates = {k.decode("utf-8"): v.decode("utf-8") for k, v in updates.items()}

    # Convert dictionary to dfr
    updates = pd.DataFrame(updates.items(), columns=[unique_id, "last_update"])
    log(f">>> data saved in redis: {updates}")
    # dfr and updates need to have the same index, in our case unique_id
    missing_in_dfr = [
        i for i in updates[unique_id].unique() if i not in dfr[unique_id].unique()
    ]
    log(f">>> data missing_in_dfr: {missing_in_dfr}")
    missing_in_updates = [
        i for i in dfr[unique_id].unique() if i not in updates[unique_id].unique()
    ]
    log(f">>> data missing_in_updates: {missing_in_updates}")
    log(f">>> old dfr: {dfr.iloc[3]}")
    log(f">>> old dfr: {dfr.iloc[1]}")
    log(f">>> old dfr: {dfr.iloc[2]}")
    # If unique_id doesn't exists on updates we create a fake date for this station on updates
    if len(missing_in_updates) > 0:
        for i in missing_in_updates:
            updates = updates.append(
                {unique_id: i, "last_update": "1900-01-01 00:00:00"},
                ignore_index=True,
            )

    # If unique_id doesn't exists on dfr we remove this stations from updates
    if len(missing_in_dfr) > 0:
        updates = updates[~updates[unique_id].isin(missing_in_dfr)]

    # Set the index with the unique_id
    # dfr.set_index(dfr[unique_id].unique(), inplace=True)
    # updates.set_index(updates[unique_id].unique(), inplace=True)
    log(f">>> new dfr: {dfr}")
    log(f">>> new dfr: {dfr.iloc[0]}")
    log(f">>> new updates: {updates}")
    log(f">>> new updates: {updates.iloc[0]}")
    # Merge dfs using unique_id
    dfr = dfr.merge(updates, how="left", on=unique_id)
    log(f">>>df merge: {dfr}")
    # Keep on dfr only the stations that has a time after the one that is saved on redis
<<<<<<< HEAD
    date_cols = [date_column, "last_update"]
    dfr[date_cols] = dfr[date_cols].apply(pd.to_datetime, format='%Y-%m-%d %H:%M:%S')
    a = dfr[dfr[date_column] > dfr["last_update"]].copy()
    log(f">>> data to save in redis as a dataframe: {a}")  
    dfr = dfr[dfr[date_column] > dfr["last_update"]].dropna(subset=[unique_id])
=======
    date_cols = [date_column, last_update]
    dfr[date_cols] = dfr[date_cols].apply(pd.to_datetime, format="%Y-%m-%d %H:%M:%S")
    a = dfr[dfr[date_column] > dfr[last_update]].copy()
    log(f">>> data to save in redis as a dataframe: {a}")
    dfr = dfr[dfr[date_column] > dfr[last_update]].dropna(subset=[unique_id])
>>>>>>> 9ea08d2a
    log(f">>> data to save in redis as a dataframe2: {dfr}")
    # Keep only the last date for each unique_id
    keep_cols = [unique_id, date_column]
    new_updates = dfr[keep_cols].sort_values(keep_cols).copy()
    new_updates.drop_duplicates(subset=unique_id, keep="last")
    log(f">>> new_updates: {new_updates}")
    # Convert stations with the new updates dates in a dictionary
    new_updates.set_index(unique_id, inplace=True)
    new_updates = dfr["last_update"].astype(str).to_dict()
    log(f">>> data to save in redis as a dict: {new_updates}")
    # Save this new information on redis
    [redis_client.hset(key, k, v) for k, v in new_updates.items()]

    return dfr.reset_index()


@task
def download_file(download_url):
    """
    Função para download de tabela com os dados.

    Args:
    download_url (str): URL onde a tabela está localizada.
    """
    # Acessar username e password
    dicionario = get_vault_secret("rioaguas_nivel_lagoa_squitter")
    url = dicionario["data"]["url"]
    user = dicionario["data"]["user"]
    password = dicionario["data"]["password"]
    session = login(url, user, password)
    page = session.get(download_url)
    soup = BeautifulSoup(page.text, "html.parser")
    table = soup.find_all("table")
    dfr = pd.read_html(str(table))[0]
    return dfr


@task(
    nout=2,
    max_retries=constants.TASK_MAX_RETRIES.value,
    retry_delay=timedelta(seconds=constants.TASK_RETRY_DELAY.value),
)
def tratar_dados(
    dfr: pd.DataFrame, dataset_id: str, table_id: str, mode: str = "prod"
) -> Tuple[pd.DataFrame, bool]:
    """
    Tratar dados para o padrão estabelecido.
    """

    # Renomeia colunas
    dfr = dfr.rename(
        columns={"Hora Leitura": "data_medicao", "Nível [m]": "lamina_nivel"}
    )
    # Adiciona coluna para id e nome da lagoa
    dfr["id_estacao"] = "1"
    dfr["nome_estacao"] = "Lagoa rodrigo de freitas"
    # Remove duplicados
    dfr = dfr.drop_duplicates(subset=["id_estacao", "data_medicao"], keep="first")
    # Cria id único para ser salvo no redis e comparado com demais dados salvos
    dfr["id"] = dfr["id_estacao"] + "_" + dfr["data_medicao"]
    # Acessa o redis e mantem apenas linhas que ainda não foram salvas
    log(f"[DEBUG]: dados coletados\n{dfr.tail()}")
    dfr = save_updated_rows_on_redis(
        dfr, dataset_id, table_id, unique_id="id_estacao", mode=mode
    )
    log(f"[DEBUG]: dados que serão salvos\n{dfr.tail()}")

    # If df is empty stop flow
    empty_data = dfr.shape[0] == 0
    log(f"[DEBUG]: dataframe is empty: {empty_data}")

    return (
        dfr[["data_medicao", "id_estacao", "nome_estacao", "lamina_nivel"]],
        empty_data,
    )


@task
def salvar_dados(dados: pd.DataFrame) -> Union[str, Path]:
    """
    Salvar dados em csv.
    """
    prepath = Path("/tmp/nivel_lagoa/")
    prepath.mkdir(parents=True, exist_ok=True)

    partition_column = "data_medicao"
    dataframe, partitions = parse_date_columns(dados, partition_column)
    current_time = pendulum.now("America/Sao_Paulo").strftime("%Y%m%d%H%M")

    # Cria partições a partir da data
    to_partitions(
        data=dataframe,
        partition_columns=partitions,
        savepath=prepath,
        data_type="csv",
        suffix=current_time,
    )
    log(f"[DEBUG] Files saved on {prepath}")
    return prepath<|MERGE_RESOLUTION|>--- conflicted
+++ resolved
@@ -90,19 +90,11 @@
     dfr = dfr.merge(updates, how="left", on=unique_id)
     log(f">>>df merge: {dfr}")
     # Keep on dfr only the stations that has a time after the one that is saved on redis
-<<<<<<< HEAD
     date_cols = [date_column, "last_update"]
     dfr[date_cols] = dfr[date_cols].apply(pd.to_datetime, format='%Y-%m-%d %H:%M:%S')
     a = dfr[dfr[date_column] > dfr["last_update"]].copy()
     log(f">>> data to save in redis as a dataframe: {a}")  
     dfr = dfr[dfr[date_column] > dfr["last_update"]].dropna(subset=[unique_id])
-=======
-    date_cols = [date_column, last_update]
-    dfr[date_cols] = dfr[date_cols].apply(pd.to_datetime, format="%Y-%m-%d %H:%M:%S")
-    a = dfr[dfr[date_column] > dfr[last_update]].copy()
-    log(f">>> data to save in redis as a dataframe: {a}")
-    dfr = dfr[dfr[date_column] > dfr[last_update]].dropna(subset=[unique_id])
->>>>>>> 9ea08d2a
     log(f">>> data to save in redis as a dataframe2: {dfr}")
     # Keep only the last date for each unique_id
     keep_cols = [unique_id, date_column]

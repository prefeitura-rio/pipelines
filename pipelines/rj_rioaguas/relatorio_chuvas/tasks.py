--- conflicted
+++ resolved
@@ -1,30 +1,27 @@
-# -*- coding: utf-8 -*-
-<<<<<<< HEAD
-=======
-git s# -*- coding: utf-8 -*-
->>>>>>> 1711b569
-"""
-Tasks para pipeline de dados de nível da Lagoa Rodrigo de Freitas.
-Fonte: Squitter.
+# -*- coding: utf-8 -*-
+
+"""
+Tasks para pipeline de dados de nível da Lagoa Rodrigo de Freitas.
+Fonte: Squitter.
 """
 from pathlib import Path
 from typing import Union
 import os
 import pandas as pd
-
+
 from bs4 import BeautifulSoup
 from pipelines.utils.utils import get_vault_secret, log
 from pipelines.rj_rioaguas.utils import login
-
+
 @task
 def download_file(download_url):
+    '''
+    Função para download de tabela com os dados.
+
+    Args:
+    download_url (str): URL onde a tabela está localizada.
     '''
-    Função para download de tabela com os dados.
-
-    Args:
-    download_url (str): URL onde a tabela está localizada.
-    '''
-    # Acessar username e password
+    # Acessar username e password
     dicionario = get_vault_secret("rioaguas_nivel_lagoa_squitter")
     url = dicionario["data"]["url"]
     user = dicionario["data"]["user"]

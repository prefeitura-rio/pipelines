--- conflicted
+++ resolved
@@ -15,9 +15,6 @@
 from pipelines.rj_smfp import *
 from pipelines.rj_smi import *
 from pipelines.rj_smtr import *
-<<<<<<< HEAD
 from pipelines.formacao import *
-=======
 from pipelines.rj_sms import *
->>>>>>> 6da43913
 from pipelines.utils import *
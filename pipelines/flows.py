--- conflicted
+++ resolved
@@ -10,11 +10,8 @@
 from pipelines.rj_cor import *
 from pipelines.rj_escritorio import *
 from pipelines.rj_segovi import *
-<<<<<<< HEAD
 from pipelines.rj_seop import *
-=======
 from pipelines.rj_rioaguas import *
->>>>>>> 06719ac9
 from pipelines.rj_sme import *
 from pipelines.rj_smfp import *
 from pipelines.rj_smi import *

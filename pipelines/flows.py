--- conflicted
+++ resolved
@@ -16,10 +16,6 @@
 from pipelines.rj_smfp import *
 from pipelines.rj_smi import *
 from pipelines.rj_smtr import *
-<<<<<<< HEAD
-from pipelines.utils import *
-from pipelines.formacao import *
-=======
 from pipelines.rj_sms import *
 from pipelines.utils import *
->>>>>>> e704b302
+from pipelines.formacao import *
--- conflicted
+++ resolved
@@ -1,12 +1,8 @@
-<<<<<<< HEAD
+# -*- coding: utf-8 -*-
 """
 Tasks to dump data from a SISCOP FTP to BigQuery
 """
 # pylint: disable=E0702,E1137,E1136,E1101
-
-=======
-# -*- coding: utf-8 -*-
->>>>>>> b8186835
 from pathlib import Path
 
 import pandas as pd
@@ -98,11 +94,7 @@
             "informacao_complementar": 256,
         }
     else:
-<<<<<<< HEAD
         raise "Pattern not found"
-=======
-        raise ("Pattern not found")
->>>>>>> b8186835
 
     return client, files, widths_columns
 

--- conflicted
+++ resolved
@@ -70,11 +70,7 @@
         "dbt_model_secret_parameters", default={}, required=False
     )
     biglake_table = Parameter("biglake_table", default=False, required=False)
-<<<<<<< HEAD
-
-=======
     
->>>>>>> 42b1c919
     #####################################
     #
     # Rename flow run

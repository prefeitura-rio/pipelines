--- conflicted
+++ resolved
@@ -18,10 +18,7 @@
     DOCKER_IMAGE_NAME = "AUTO_REPLACE_DOCKER_IMAGE"
     DOCKER_IMAGE = f"{DOCKER_IMAGE_NAME}:{DOCKER_TAG}"
     # Prefect agents AUTO_FIND=M9w=k-b_
-<<<<<<< HEAD
-=======
     METEOROLOGIA_INMET_AGENT_LABEL = "emd"
->>>>>>> c40eebdf
     SATELITE_AGENT_LABEL = "emd"
     EMD_AGENT_LABEL = "emd"
 

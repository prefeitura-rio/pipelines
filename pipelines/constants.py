--- conflicted
+++ resolved
@@ -138,15 +138,12 @@
             "user_id": "369657115012366336",
             "type": "user_nickname",
         },
-<<<<<<< HEAD
-        "carol": {
-=======
+
         "rafaelpinheiro": {
             "user_id": "1131538976101109772",
             "type": "user_nickname",
         },
         "carolinagomes": {
->>>>>>> 533212e3
             "user_id": "620000269392019469",
             "type": "user_nickname",
         },

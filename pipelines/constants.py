--- conflicted
+++ resolved
@@ -18,12 +18,9 @@
     DOCKER_IMAGE_NAME = "AUTO_REPLACE_DOCKER_IMAGE"
     DOCKER_IMAGE = f"{DOCKER_IMAGE_NAME}:{DOCKER_TAG}"
     # Prefect agents AUTO_FIND=M9w=k-b_
-<<<<<<< HEAD
     PRECIPITACAO_ALERTARIO_AGENT_LABEL = "emd"
-=======
     METEOROLOGIA_INMET_AGENT_LABEL = "emd"
     SATELITE_AGENT_LABEL = "emd"
->>>>>>> 953b6e54
     EMD_AGENT_LABEL = "emd"
 
     RJ_ESCRITORIO_AGENT_LABEL = "rj-escritorio"

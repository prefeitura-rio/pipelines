--- conflicted
+++ resolved
@@ -39,11 +39,9 @@
 
     RJ_SMFP_AGENT_LABEL = "rj-smfp"
 
-<<<<<<< HEAD
     RJ_SMS_AGENT_LABEL = "rj-sms"
-=======
+
     RJ_SMI_AGENT_LABEL = "rj-smi"
->>>>>>> 07bd6d79
 
     RJ_SECONSERVA_AGENT_LABEL = "rj-seconserva"
 

# -*- coding: utf-8 -*-
"""
Constant values for the rj_smtr projects
"""

from enum import Enum


class constants(Enum):  # pylint: disable=c0103
    """
    Constant values for the rj_smtr projects
    """

    # DEFAULT TIMEZONE #
    TIMEZONE = "America/Sao_Paulo"

    # WEBHOOK #
    CRITICAL_SECRET_PATH = "critical_webhook"

    # RETRY POLICY #
    MAX_TIMEOUT_SECONDS = 60
    MAX_RETRIES = 3
    RETRY_DELAY = 10

    # GPS STPL #
    GPS_STPL_API_BASE_URL = "http://zn4.m2mcontrol.com.br/api/integracao/veiculos"
    GPS_STPL_API_SECRET_PATH = "stpl_api"

    GPS_STPL_DATASET_ID = "br_rj_riodejaneiro_veiculos"
    GPS_STPL_RAW_DATASET_ID = "br_rj_riodejaneiro_stpl_gps"
    GPS_STPL_RAW_TABLE_ID = "registros"
    GPS_STPL_TREATED_TABLE_ID = "gps_stpl"

    # GPS SPPO #
    GPS_SPPO_API_BASE_URL = (
        "http://ccomobility.com.br/WebServices/Binder/WSConecta/EnvioInformacoesIplan?"
    )
    GPS_SPPO_API_BASE_URL_V2 = (
        "http://ccomobility.com.br/WebServices/Binder/wsconecta/EnvioIplan?"
    )
    GPS_SPPO_API_SECRET_PATH = "sppo_api"
    GPS_SPPO_API_SECRET_PATH_V2 = "sppo_api_v2"

    GPS_SPPO_RAW_DATASET_ID = "br_rj_riodejaneiro_onibus_gps"
    GPS_SPPO_RAW_TABLE_ID = "registros"
    GPS_SPPO_DATASET_ID = "br_rj_riodejaneiro_veiculos"
    GPS_SPPO_TREATED_TABLE_ID = "gps_sppo"
    GPS_SPPO_CAPTURE_DELAY_V1 = 1
    GPS_SPPO_CAPTURE_DELAY_V2 = 60
    GPS_SPPO_RECAPTURE_DELAY_V2 = 6
    GPS_SPPO_MATERIALIZE_DELAY_HOURS = 1

    # REALOCAÇÃO #
    GPS_SPPO_REALOCACAO_RAW_TABLE_ID = "realocacao"
    GPS_SPPO_REALOCACAO_TREATED_TABLE_ID = "realocacao"
    GPS_SPPO_REALOCACAO_SECRET_PATH = "realocacao_api"

    # GPS BRT #
    GPS_BRT_API_SECRET_PATH = "brt_api_v2"
    GPS_BRT_API_URL = "https://zn4.m2mcontrol.com.br/api/integracao/veiculos"
    GPS_BRT_DATASET_ID = "br_rj_riodejaneiro_veiculos"
    GPS_BRT_RAW_DATASET_ID = "br_rj_riodejaneiro_brt_gps"
    GPS_BRT_RAW_TABLE_ID = "registros"
    GPS_BRT_TREATED_TABLE_ID = "gps_brt"
    GPS_BRT_MAPPING_KEYS = {
        "codigo": "id_veiculo",
        "linha": "servico",
        "latitude": "latitude",
        "longitude": "longitude",
        "dataHora": "timestamp_gps",
        "velocidade": "velocidade",
        "sentido": "sentido",
        "trajeto": "vista",
        # "inicio_viagem": "timestamp_inicio_viagem",
    }
    GPS_BRT_MATERIALIZE_DELAY_HOURS = 0

    # SIGMOB (GTFS) #
    SIGMOB_GET_REQUESTS_TIMEOUT = 60
    SIGMOB_PAGES_FOR_CSV_FILE = 10
    TASK_MAX_RETRIES = 3
    TASK_RETRY_DELAY = 10

    SIGMOB_DATASET_ID = "br_rj_riodejaneiro_sigmob"
    SIGMOB_ENDPOINTS = {
        "agency": {
            "url": "http://jeap.rio.rj.gov.br/MOB/get_agency.rule?sys=MOB",
            "key_column": "agency_id",
        },
        "calendar": {
            "url": "http://jeap.rio.rj.gov.br/MOB/get_calendar.rule?sys=MOB",
            "key_column": "service_id",
        },
        "frota_determinada": {
            "url": "http://jeap.rio.rj.gov.br/MOB/get_frota_determinada.rule?sys=MOB",
            "key_column": "route_id",
        },
        "holidays": {
            "url": "http://jeap.rio.rj.gov.br/MOB/get_holiday.rule?sys=MOB",
            "key_column": "Data",
        },
        "linhas": {
            "url": "http://jeap.rio.rj.gov.br/MOB/get_linhas.rule?sys=MOB",
            "key_column": "linha_id",
        },
        "routes": {
            "url": "http://jeap.rio.rj.gov.br/MOB/get_routes.rule?sys=MOB",
            "key_column": "route_id",
        },
        "shapes": {
            "url": "http://jeap.rio.rj.gov.br/MOB/get_shapes.rule?sys=MOB&INDICE=0",
            "key_column": "shape_id",
        },
        "stops": {
            "url": "http://jeap.rio.rj.gov.br/MOB/get_stops.rule?sys=MOB&INDICE=0",
            "key_column": "stop_id",
        },
        "stop_times": {
            "url": "http://jeap.rio.rj.gov.br/MOB/get_stop_times.rule?sys=MOB",
            "key_column": "stop_id",
        },
        "stop_details": {
            "url": "http://jeap.rio.rj.gov.br/MOB/get_stops_details.rule?sys=MOB&INDICE=0",
            "key_column": "stop_id",
        },
        "trips": {
            "url": "http://jeap.rio.rj.gov.br/MOB/get_trips.rule?sys=MOB",
            "key_column": "trip_id",
        },
    }

    # RDO/RHO
    RDO_FTP_ALLOWED_PATHS = ["SPPO", "STPL"]
    RDO_FTPS_SECRET_PATH = "smtr_rdo_ftps"
    RDO_DATASET_ID = "br_rj_riodejaneiro_rdo"
    SPPO_RDO_TABLE_ID = "rdo_registros_sppo"
    SPPO_RHO_TABLE_ID = "rho_registros_sppo"
    STPL_RDO_TABLE_ID = "rdo_registros_stpl"
    STPL_RHO_TABLE_ID = "rho_registros_stpl"
    RDO_MATERIALIZE_START_DATE = "2022-12-07"
    # ROCK IN RIO
    RIR_DATASET_ID = "dashboards"
    RIR_TABLE_ID = "registros_ocr_rir"
    RIR_START_DATE = "2022-08-30 12:00:00"
    RIR_SECRET_PATH = "smtr_rir_ftp"
    RIR_OCR_PRIMARY_COLUMNS = {
        "CodCET": "codigo_cet",
        "Placa": "placa",
        "UF": "uf",
        "LOCAL": "local",
        "datahora": "datahora",
    }
    RIR_OCR_SECONDARY_COLUMNS = {
        "RiR": "flag_rir",
        "Apoio": "flag_apoio",
    }

    # SUBSÍDIO
    SUBSIDIO_SPPO_DATASET_ID = "projeto_subsidio_sppo"
    SUBSIDIO_SPPO_TABLE_ID = "viagem_completa"

    # SUBSÍDIO DASHBOARD
    SUBSIDIO_SPPO_DASHBOARD_DATASET_ID = "dashboard_subsidio_sppo"
    SUBSIDIO_SPPO_DASHBOARD_TABLE_ID = "sumario_servico_dia"

    # BILHETAGEM
    BILHETAGEM_DATASET_ID = "br_rj_riodejaneiro_bilhetagem"

    BILHETAGEM_GENERAL_CAPTURE_PARAMS = {
        "databases": {
            "principal_db": {
                "engine": "mysql",
                "host": "principal-database-replica.internal",
            },
            "tarifa_db": {
                "engine": "postgres",
                "host": "tarifa-database-replica.internal",
            },
            "transacao_db": {
                "engine": "postgres",
                "host": "transacao-database-replica.internal",
            },
        },
        "vpn_url": "http://vpn-jae.mobilidade.rio/",
        "source_type": "api-json",
<<<<<<< HEAD
        "transacao_run_interval": {"minutes": 1},
        "principal_run_interval": {"days": 1},
        "transacao_runs_interval_minutes": 0,
        "principal_runs_interval_minutes": 5,
=======
    }

    BILHETAGEM_CAPTURE_RUN_INTERVAL = {
        "transacao_run_interval": {"minutes": 1},
        "principal_run_interval": {"hours": 1},
>>>>>>> 95c577b2
    }

    BILHETAGEM_TRANSACAO_CAPTURE_PARAMS = {
        "table_id": "transacao",
        "partition_date_only": False,
        "extract_params": {
            "database": "transacao_db",
            "query": """
                SELECT
                    *
                FROM
                    transacao
                WHERE
                    data_processamento BETWEEN '{start}'
                    AND '{end}'
            """,
<<<<<<< HEAD
            "run_interval": BILHETAGEM_GENERAL_CAPTURE_PARAMS["transacao_run_interval"],
=======
            "run_interval": BILHETAGEM_CAPTURE_RUN_INTERVAL["transacao_run_interval"],
>>>>>>> 95c577b2
        },
        "primary_key": ["id"],  # id column to nest data on
    }

<<<<<<< HEAD
=======
    BILHETAGEM_SECRET_PATH = "smtr_jae_access_data"

>>>>>>> 95c577b2
    BILHETAGEM_CAPTURE_PARAMS = [
        {
            "table_id": "linha",
            "partition_date_only": True,
            "extract_params": {
                "database": "principal_db",
                "query": """
                    SELECT
                        *
                    FROM
                        LINHA
                    WHERE
                        DT_INCLUSAO >= '{start}'
                """,
<<<<<<< HEAD
                "run_interval": BILHETAGEM_GENERAL_CAPTURE_PARAMS[
=======
                "run_interval": BILHETAGEM_CAPTURE_RUN_INTERVAL[
>>>>>>> 95c577b2
                    "principal_run_interval"
                ],
            },
            "primary_key": ["CD_LINHA"],  # id column to nest data on
        },
        {
            "table_id": "grupo",
            "partition_date_only": True,
            "extract_params": {
                "database": "principal_db",
                "query": """
                    SELECT
                        *
                    FROM
                        GRUPO
                    WHERE
                        DT_INCLUSAO >= '{start}'
                """,
<<<<<<< HEAD
                "run_interval": BILHETAGEM_GENERAL_CAPTURE_PARAMS[
=======
                "run_interval": BILHETAGEM_CAPTURE_RUN_INTERVAL[
>>>>>>> 95c577b2
                    "principal_run_interval"
                ],
            },
            "primary_key": ["CD_GRUPO"],  # id column to nest data on
        },
        {
            "table_id": "grupo_linha",
            "partition_date_only": True,
            "extract_params": {
                "database": "principal_db",
                "query": """
                    SELECT
                        *
                    FROM
                        GRUPO_LINHA
                    WHERE
                        DT_INCLUSAO >= '{start}'
                """,
<<<<<<< HEAD
                "run_interval": BILHETAGEM_GENERAL_CAPTURE_PARAMS[
=======
                "run_interval": BILHETAGEM_CAPTURE_RUN_INTERVAL[
>>>>>>> 95c577b2
                    "principal_run_interval"
                ],
            },
            "primary_key": ["CD_GRUPO", "CD_LINHA"],  # id column to nest data on
        },
        {
            "table_id": "matriz_integracao",
            "partition_date_only": True,
            "extract_params": {
                "database": "tarifa_db",
                "query": """
                    SELECT
                        *
                    FROM
                        matriz_integracao
                    WHERE
                        dt_inclusao >= '{start}'
                """,
<<<<<<< HEAD
                "run_interval": BILHETAGEM_GENERAL_CAPTURE_PARAMS[
=======
                "run_interval": BILHETAGEM_CAPTURE_RUN_INTERVAL[
>>>>>>> 95c577b2
                    "principal_run_interval"
                ],
            },
            "primary_key": [
                "cd_versao_matriz",
                "cd_integracao",
            ],  # id column to nest data on
        },
    ]

    BILHETAGEM_MATERIALIZACAO_PARAMS = {
        "table_id": BILHETAGEM_TRANSACAO_CAPTURE_PARAMS["table_id"],
        "upstream": True,
        "dbt_vars": {
            "date_range": {
                "table_run_datetime_column_name": "datetime_transacao",
                "delay_hours": 1,
            },
            "version": {},
        },
    }<|MERGE_RESOLUTION|>--- conflicted
+++ resolved
@@ -183,18 +183,11 @@
         },
         "vpn_url": "http://vpn-jae.mobilidade.rio/",
         "source_type": "api-json",
-<<<<<<< HEAD
-        "transacao_run_interval": {"minutes": 1},
-        "principal_run_interval": {"days": 1},
-        "transacao_runs_interval_minutes": 0,
-        "principal_runs_interval_minutes": 5,
-=======
     }
 
     BILHETAGEM_CAPTURE_RUN_INTERVAL = {
         "transacao_run_interval": {"minutes": 1},
         "principal_run_interval": {"hours": 1},
->>>>>>> 95c577b2
     }
 
     BILHETAGEM_TRANSACAO_CAPTURE_PARAMS = {
@@ -211,20 +204,13 @@
                     data_processamento BETWEEN '{start}'
                     AND '{end}'
             """,
-<<<<<<< HEAD
-            "run_interval": BILHETAGEM_GENERAL_CAPTURE_PARAMS["transacao_run_interval"],
-=======
             "run_interval": BILHETAGEM_CAPTURE_RUN_INTERVAL["transacao_run_interval"],
->>>>>>> 95c577b2
         },
         "primary_key": ["id"],  # id column to nest data on
     }
 
-<<<<<<< HEAD
-=======
     BILHETAGEM_SECRET_PATH = "smtr_jae_access_data"
 
->>>>>>> 95c577b2
     BILHETAGEM_CAPTURE_PARAMS = [
         {
             "table_id": "linha",
@@ -239,11 +225,7 @@
                     WHERE
                         DT_INCLUSAO >= '{start}'
                 """,
-<<<<<<< HEAD
-                "run_interval": BILHETAGEM_GENERAL_CAPTURE_PARAMS[
-=======
                 "run_interval": BILHETAGEM_CAPTURE_RUN_INTERVAL[
->>>>>>> 95c577b2
                     "principal_run_interval"
                 ],
             },
@@ -262,11 +244,7 @@
                     WHERE
                         DT_INCLUSAO >= '{start}'
                 """,
-<<<<<<< HEAD
-                "run_interval": BILHETAGEM_GENERAL_CAPTURE_PARAMS[
-=======
                 "run_interval": BILHETAGEM_CAPTURE_RUN_INTERVAL[
->>>>>>> 95c577b2
                     "principal_run_interval"
                 ],
             },
@@ -285,11 +263,7 @@
                     WHERE
                         DT_INCLUSAO >= '{start}'
                 """,
-<<<<<<< HEAD
-                "run_interval": BILHETAGEM_GENERAL_CAPTURE_PARAMS[
-=======
                 "run_interval": BILHETAGEM_CAPTURE_RUN_INTERVAL[
->>>>>>> 95c577b2
                     "principal_run_interval"
                 ],
             },
@@ -308,11 +282,7 @@
                     WHERE
                         dt_inclusao >= '{start}'
                 """,
-<<<<<<< HEAD
-                "run_interval": BILHETAGEM_GENERAL_CAPTURE_PARAMS[
-=======
                 "run_interval": BILHETAGEM_CAPTURE_RUN_INTERVAL[
->>>>>>> 95c577b2
                     "principal_run_interval"
                 ],
             },

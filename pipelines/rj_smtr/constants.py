# -*- coding: utf-8 -*-
"""
Constant values for the rj_smtr projects
"""

from enum import Enum


class constants(Enum):  # pylint: disable=c0103
    """
    Constant values for the rj_smtr projects
    """

    # DEFAULT TIMEZONE #
    TIMEZONE = "America/Sao_Paulo"

    # WEBHOOK #
    CRITICAL_SECRET_PATH = "critical_webhook"

    # RETRY POLICY #
    MAX_TIMEOUT_SECONDS = 60
    MAX_RETRIES = 3
    RETRY_DELAY = 10

    # GPS STPL #
    GPS_STPL_API_BASE_URL = "http://zn4.m2mcontrol.com.br/api/integracao/veiculos"
    GPS_STPL_API_SECRET_PATH = "stpl_api"

    GPS_STPL_DATASET_ID = "br_rj_riodejaneiro_veiculos"
    GPS_STPL_RAW_DATASET_ID = "br_rj_riodejaneiro_stpl_gps"
    GPS_STPL_RAW_TABLE_ID = "registros"
    GPS_STPL_TREATED_TABLE_ID = "gps_stpl"

    # GPS SPPO #
    GPS_SPPO_API_BASE_URL = (
        "http://ccomobility.com.br/WebServices/Binder/WSConecta/EnvioInformacoesIplan?"
    )
    GPS_SPPO_API_BASE_URL_V2 = (
        "http://ccomobility.com.br/WebServices/Binder/wsconecta/EnvioIplan?"
    )
    GPS_SPPO_API_SECRET_PATH = "sppo_api"
    GPS_SPPO_API_SECRET_PATH_V2 = "sppo_api_v2"

    GPS_SPPO_RAW_DATASET_ID = "br_rj_riodejaneiro_onibus_gps"
    GPS_SPPO_RAW_TABLE_ID = "registros"
    GPS_SPPO_DATASET_ID = "br_rj_riodejaneiro_veiculos"
    GPS_SPPO_TREATED_TABLE_ID = "gps_sppo"
    GPS_SPPO_CAPTURE_DELAY_V1 = 1
    GPS_SPPO_CAPTURE_DELAY_V2 = 60
    GPS_SPPO_RECAPTURE_DELAY_V2 = 6
    GPS_SPPO_MATERIALIZE_DELAY_HOURS = 1

    # REALOCAÇÃO #
    GPS_SPPO_REALOCACAO_RAW_TABLE_ID = "realocacao"
    GPS_SPPO_REALOCACAO_TREATED_TABLE_ID = "realocacao"
    GPS_SPPO_REALOCACAO_SECRET_PATH = "realocacao_api"

    # GPS BRT #
    GPS_BRT_API_SECRET_PATH = "brt_api_v2"
    GPS_BRT_API_URL = "https://zn4.m2mcontrol.com.br/api/integracao/veiculos"
    GPS_BRT_DATASET_ID = "br_rj_riodejaneiro_veiculos"
    GPS_BRT_RAW_DATASET_ID = "br_rj_riodejaneiro_brt_gps"
    GPS_BRT_RAW_TABLE_ID = "registros"
    GPS_BRT_TREATED_TABLE_ID = "gps_brt"
    GPS_BRT_MAPPING_KEYS = {
        "codigo": "id_veiculo",
        "linha": "servico",
        "latitude": "latitude",
        "longitude": "longitude",
        "dataHora": "timestamp_gps",
        "velocidade": "velocidade",
        "sentido": "sentido",
        "trajeto": "vista",
        # "inicio_viagem": "timestamp_inicio_viagem",
    }
    GPS_BRT_MATERIALIZE_DELAY_HOURS = 0

    # SIGMOB (GTFS) #
    SIGMOB_GET_REQUESTS_TIMEOUT = 60
    SIGMOB_PAGES_FOR_CSV_FILE = 10
    TASK_MAX_RETRIES = 3
    TASK_RETRY_DELAY = 10

    SIGMOB_DATASET_ID = "br_rj_riodejaneiro_sigmob"
    SIGMOB_ENDPOINTS = {
        "agency": {
            "url": "http://jeap.rio.rj.gov.br/MOB/get_agency.rule?sys=MOB",
            "key_column": "agency_id",
        },
        "calendar": {
            "url": "http://jeap.rio.rj.gov.br/MOB/get_calendar.rule?sys=MOB",
            "key_column": "service_id",
        },
        "frota_determinada": {
            "url": "http://jeap.rio.rj.gov.br/MOB/get_frota_determinada.rule?sys=MOB",
            "key_column": "route_id",
        },
        "holidays": {
            "url": "http://jeap.rio.rj.gov.br/MOB/get_holiday.rule?sys=MOB",
            "key_column": "Data",
        },
        "linhas": {
            "url": "http://jeap.rio.rj.gov.br/MOB/get_linhas.rule?sys=MOB",
            "key_column": "linha_id",
        },
        "routes": {
            "url": "http://jeap.rio.rj.gov.br/MOB/get_routes.rule?sys=MOB",
            "key_column": "route_id",
        },
        "shapes": {
            "url": "http://jeap.rio.rj.gov.br/MOB/get_shapes.rule?sys=MOB&INDICE=0",
            "key_column": "shape_id",
        },
        "stops": {
            "url": "http://jeap.rio.rj.gov.br/MOB/get_stops.rule?sys=MOB&INDICE=0",
            "key_column": "stop_id",
        },
        "stop_times": {
            "url": "http://jeap.rio.rj.gov.br/MOB/get_stop_times.rule?sys=MOB",
            "key_column": "stop_id",
        },
        "stop_details": {
            "url": "http://jeap.rio.rj.gov.br/MOB/get_stops_details.rule?sys=MOB&INDICE=0",
            "key_column": "stop_id",
        },
        "trips": {
            "url": "http://jeap.rio.rj.gov.br/MOB/get_trips.rule?sys=MOB",
            "key_column": "trip_id",
        },
    }

    # RDO/RHO
    RDO_FTP_ALLOWED_PATHS = ["SPPO", "STPL"]
    RDO_FTPS_SECRET_PATH = "smtr_rdo_ftps"
    RDO_DATASET_ID = "br_rj_riodejaneiro_rdo"
    SPPO_RDO_TABLE_ID = "rdo_registros_sppo"
    SPPO_RHO_TABLE_ID = "rho_registros_sppo"
    STPL_RDO_TABLE_ID = "rdo_registros_stpl"
    STPL_RHO_TABLE_ID = "rho_registros_stpl"
    RDO_MATERIALIZE_START_DATE = "2022-12-07"
    # ROCK IN RIO
    RIR_DATASET_ID = "dashboards"
    RIR_TABLE_ID = "registros_ocr_rir"
    RIR_START_DATE = "2022-08-30 12:00:00"
    RIR_SECRET_PATH = "smtr_rir_ftp"
    RIR_OCR_PRIMARY_COLUMNS = {
        "CodCET": "codigo_cet",
        "Placa": "placa",
        "UF": "uf",
        "LOCAL": "local",
        "datahora": "datahora",
    }
    RIR_OCR_SECONDARY_COLUMNS = {
        "RiR": "flag_rir",
        "Apoio": "flag_apoio",
    }

    # SUBSÍDIO
    SUBSIDIO_SPPO_DATASET_ID = "projeto_subsidio_sppo"
    SUBSIDIO_SPPO_TABLE_ID = "viagem_completa"

    # SUBSÍDIO DASHBOARD
    SUBSIDIO_SPPO_DASHBOARD_DATASET_ID = "dashboard_subsidio_sppo"
    SUBSIDIO_SPPO_DASHBOARD_TABLE_ID = "sumario_servico_dia"

    # BILHETAGEM
    BILHETAGEM_DATASET_ID = "br_rj_riodejaneiro_bilhetagem"

    BILHETAGEM_GENERAL_CAPTURE_PARAMS = {
        "databases": {
            "principal_db": {
                "engine": "mysql",
                "host": "10.5.114.121",
            },
            "tarifa_db": {
                "engine": "postgresql",
                "host": "10.5.113.254",
            },
            "transacao_db": {
                "engine": "postgresql",
                "host": "10.5.115.1",
            },
            "tracking_db": {
                "engine": "postgresql",
                "host": "10.5.15.25",
            },
            "ressarcimento_db": {
                "engine": "postgresql",
                "host": "10.5.15.127",
            },
        },
        "source_type": "db",
    }

    BILHETAGEM_TRANSACAO_CAPTURE_PARAMS = {
        "table_id": "transacao",
        "partition_date_only": False,
        "extract_params": {
            "database": "transacao_db",
            "query": """
                SELECT
                    *
                FROM
                    transacao
                WHERE
                    data_processamento BETWEEN '{start}'
                    AND '{end}'
            """,
        },
        "primary_key": ["id"],
        "interval_minutes": 1,
    }

    BILHETAGEM_TRACKING_CAPTURE_PARAMS = {
        "table_id": "gps_validador",
        "partition_date_only": False,
        "extract_params": {
            "database": "tracking_db",
            "query": """
                SELECT
                    *
                FROM
                    tracking_detalhe
                WHERE
                    data_tracking BETWEEN '{start}'
                    AND '{end}'
            """,
        },
        "primary_key": ["id"],
        "interval_minutes": 1,
    }

    BILHETAGEM_ORDEM_PAGAMENTO_CAPTURE_PARAMS = [
        {
            "table_id": "ordem_ressarcimento",
            "partition_date_only": True,
            "extract_params": {
                "database": "ressarcimento_db",
                "query": """
                SELECT
                    *
                FROM
                    ordem_ressarcimento
                WHERE
                    data_inclusao BETWEEN '{start}'
                    AND '{end}'
            """,
            },
            "primary_key": ["id"],
            "interval_minutes": 1440,
        },
        {
            "table_id": "ordem_pagamento",
            "partition_date_only": True,
            "extract_params": {
                "database": "ressarcimento_db",
                "query": """
                SELECT
                    *
                FROM
                    ordem_pagamento
                WHERE
                    data_inclusao BETWEEN '{start}'
                    AND '{end}'
            """,
            },
            "primary_key": ["id"],
            "interval_minutes": 1440,
        },
    ]

    BILHETAGEM_SECRET_PATH = "smtr_jae_access_data"

    BILHETAGEM_TRATAMENTO_INTERVAL = 60

    BILHETAGEM_CAPTURE_PARAMS = [
        {
            "table_id": "linha",
            "partition_date_only": True,
            "extract_params": {
                "database": "principal_db",
                "query": """
                    SELECT
                        *
                    FROM
                        LINHA
                    WHERE
                        DT_INCLUSAO BETWEEN '{start}'
                        AND '{end}'
                """,
            },
            "primary_key": ["CD_LINHA"],  # id column to nest data on
            "interval_minutes": BILHETAGEM_TRATAMENTO_INTERVAL,
        },
        {
            "table_id": "grupo",
            "partition_date_only": True,
            "extract_params": {
                "database": "principal_db",
                "query": """
                    SELECT
                        *
                    FROM
                        GRUPO
                    WHERE
                        DT_INCLUSAO BETWEEN '{start}'
                        AND '{end}'
                """,
            },
            "primary_key": ["CD_GRUPO"],  # id column to nest data on
            "interval_minutes": BILHETAGEM_TRATAMENTO_INTERVAL,
        },
        {
            "table_id": "grupo_linha",
            "partition_date_only": True,
            "extract_params": {
                "database": "principal_db",
                "query": """
                    SELECT
                        *
                    FROM
                        GRUPO_LINHA
                    WHERE
                        DT_INCLUSAO BETWEEN '{start}'
                        AND '{end}'
                """,
            },
            "primary_key": ["CD_GRUPO", "CD_LINHA"],
            "interval_minutes": BILHETAGEM_TRATAMENTO_INTERVAL,
        },
        {
            "table_id": "matriz_integracao",
            "partition_date_only": True,
            "extract_params": {
                "database": "tarifa_db",
                "query": """
                    SELECT
                        *
                    FROM
                        matriz_integracao
                    WHERE
                        dt_inclusao BETWEEN '{start}'
                        AND '{end}'
                """,
            },
            "primary_key": [
                "cd_versao_matriz",
                "cd_integracao",
            ],  # id column to nest data on
            "interval_minutes": BILHETAGEM_TRATAMENTO_INTERVAL,
        },
        {
            "table_id": "operadora_transporte",
            "partition_date_only": True,
            "extract_params": {
                "database": "principal_db",
                "query": """
                    SELECT
                        o.*,
                        m.DS_TIPO_MODAL
                    FROM
                        OPERADORA_TRANSPORTE o
                    LEFT JOIN
                        TIPO_MODAL m
                    ON
                        o.CD_TIPO_MODAL = m.CD_TIPO_MODAL
                    WHERE
                        DT_INCLUSAO BETWEEN '{start}'
                        AND '{end}'
                """,
            },
            "primary_key": ["CD_OPERADORA_TRANSPORTE"],  # id column to nest data on
            "interval_minutes": BILHETAGEM_TRATAMENTO_INTERVAL,
        },
        # {
        #     "table_id": "pessoa_juridica",
        #     "partition_date_only": True,
        #     "extract_params": {
        #         "database": "principal_db",
        #         "query": """
        #             SELECT
        #                 pj.*,
        #                 c.NR_DOCUMENTO
        #             FROM
        #                 PESSOA_JURIDICA pj
        #             LEFT JOIN
        #                 CLIENTE c
        #             ON
        #                 pj.CD_CLIENTE = c.CD_CLIENTE
        #             JOIN
        #                 OPERADORA_TRANSPORTE o
        #             ON
        #                 pj.CD_CLIENTE = o.CD_CLIENTE
        #         """,
        #     },
        #     "primary_key": ["CD_CLIENTE"],  # id column to nest data on
        #     "interval_minutes": BILHETAGEM_TRATAMENTO_INTERVAL,
        # },
        {
            "table_id": "cliente",
            "partition_date_only": True,
            "extract_params": {
                "database": "principal_db",
                "query": """
                    SELECT
                        c.*
                    FROM
                        CLIENTE c
                    JOIN
                        OPERADORA_TRANSPORTE o
                    ON
                        c.CD_CLIENTE = o.CD_CLIENTE
                """,
                "dtype": {"NR_DOCUMENTO": "object"},
            },
            "primary_key": ["CD_CLIENTE"],  # id column to nest data on
            "interval_minutes": BILHETAGEM_TRATAMENTO_INTERVAL,
            "save_bucket_name": "rj-smtr-dev-private",
        },
        {
            "table_id": "consorcio",
            "partition_date_only": True,
            "extract_params": {
                "database": "principal_db",
                "query": """
                    SELECT
                        *
                    FROM
                        CONSORCIO
                    WHERE
                        DT_INCLUSAO BETWEEN '{start}'
                        AND '{end}'
                """,
            },
            "primary_key": ["CD_CONSORCIO"],  # id column to nest data on
            "interval_minutes": BILHETAGEM_TRATAMENTO_INTERVAL,
        },
        {
            "table_id": "linha_consorcio",
            "partition_date_only": True,
            "extract_params": {
                "database": "principal_db",
                "query": """
                    SELECT
                        *
                    FROM
                        LINHA_CONSORCIO
                    WHERE
                        DT_INCLUSAO BETWEEN '{start}'
                        AND '{end}'
                """,
            },
            "primary_key": ["CD_CONSORCIO", "CD_LINHA"],  # id column to nest data on
            "interval_minutes": BILHETAGEM_TRATAMENTO_INTERVAL,
        },
        {
            "table_id": "conta_bancaria",
            "partition_date_only": True,
            "extract_params": {
                "database": "principal_db",
                "query": """
                    SELECT
                        c.*,
                        b.NM_BANCO
                    FROM
                        CONTA_BANCARIA c
                    JOIN
                        BANCO b
                    ON
                        b.NR_BANCO = c.NR_BANCO
                    JOIN
                        OPERADORA_TRANSPORTE o
                    ON
                        o.CD_CLIENTE = c.CD_CLIENTE
                """,
            },
            "primary_key": ["CD_CLIENTE"],  # id column to nest data on
            "interval_minutes": BILHETAGEM_TRATAMENTO_INTERVAL,
            "save_bucket_name": "rj-smtr-dev-private",
        },
        {
            "table_id": "contato_pessoa_juridica",
            "partition_date_only": True,
            "extract_params": {
                "database": "principal_db",
                "query": """
                    SELECT
                        *
                    FROM
                        CONTATO_PESSOA_JURIDICA
                    WHERE
                        DT_INCLUSAO BETWEEN '{start}'
                        AND '{end}'
                """,
            },
            "primary_key": [
                "NR_SEQ_CONTATO",
                "CD_CLIENTE",
            ],  # id column to nest data on
            "interval_minutes": BILHETAGEM_TRATAMENTO_INTERVAL,
            "save_bucket_name": "rj-smtr-dev-private",
        },
    ]

    BILHETAGEM_MATERIALIZACAO_TRANSACAO_PARAMS = {
        "dataset_id": BILHETAGEM_DATASET_ID,
        "table_id": BILHETAGEM_TRANSACAO_CAPTURE_PARAMS["table_id"],
        "upstream": True,
        "dbt_vars": {
            "date_range": {
                "table_run_datetime_column_name": "datetime_transacao",
                "delay_hours": 1,
            },
            "version": {},
        },
    }

    BILHETAGEM_MATERIALIZACAO_ORDEM_PAGAMENTO_PARAMS = {
        "dataset_id": BILHETAGEM_DATASET_ID,
        "table_id": "ordem_pagamento",
        "upstream": True,
        "exclude": f"+{BILHETAGEM_MATERIALIZACAO_TRANSACAO_PARAMS['table_id']}",
        "dbt_vars": {
            "date_range": {
                "table_run_datetime_column_name": "data_ordem",
                "delay_hours": 0,
            },
            "version": {},
        },
    }

    BILHETAGEM_GENERAL_CAPTURE_DEFAULT_PARAMS = {
        "dataset_id": BILHETAGEM_DATASET_ID,
        "secret_path": BILHETAGEM_SECRET_PATH,
        "source_type": BILHETAGEM_GENERAL_CAPTURE_PARAMS["source_type"],
    }

    # GTFS
    GTFS_DATASET_ID = "br_rj_riodejaneiro_gtfs"

    GTFS_GENERAL_CAPTURE_PARAMS = {
        "partition_date_only": True,
        "source_type": "gcs",
        "dataset_id": "br_rj_riodejaneiro_gtfs",
        "extract_params": {"filename": "gtfs"},
        "partition_date_name": "data_versao",
    }

    GTFS_TABLE_CAPTURE_PARAMS = [
        {
            "table_id": "shapes",
            "primary_key": ["shape_id", "shape_pt_sequence"],
        },
        {
            "table_id": "agency",
            "primary_key": ["agency_id"],
        },
        {
            "table_id": "calendar_dates",
            "primary_key": ["service_id", "date"],
        },
        {
            "table_id": "calendar",
            "primary_key": ["service_id"],
        },
        {
            "table_id": "feed_info",
            "primary_key": ["feed_publisher_name"],
        },
        {
            "table_id": "frequencies",
            "primary_key": ["trip_id", "start_time"],
        },
        {
            "table_id": "routes",
            "primary_key": ["route_id"],
        },
        {
            "table_id": "stops",
            "primary_key": ["stop_id"],
        },
        {
            "table_id": "trips",
            "primary_key": ["trip_id"],
        },
        {
            "table_id": "fare_attributes",
            "primary_key": ["fare_id"],
        },
        {
            "table_id": "fare_rules",
            "primary_key": [],
        },
        {
            "table_id": "ordem_servico",
            "primary_key": ["servico"],
            "extract_params": {"filename": "ordem_servico"},
        },
        {
            "table_id": "stop_times",
            "primary_key": ["trip_id", "stop_sequence"],
        },
    ]

    GTFS_MATERIALIZACAO_PARAMS = {
        "dataset_id": GTFS_DATASET_ID,
        "dbt_vars": {
            "data_versao_gtfs": "",
            "version": {},
        },
    }

<<<<<<< HEAD
    # STU

    STU_GENERAL_CAPTURE_PARAMS = {
        "partition_date_only": True,
        "source_type": "gcs",
        "dataset_id": "br_rj_riodejaneiro_stu",
    }

    STU_TABLE_CAPTURE_PARAMS = [
        {
            "table_id": "operadora_empresa",
            "primary_key": ["Perm_Autor", "CNPJ"],
        },
        {
            "table_id": "operadora_pessoa_fisica",
            "primary_key": ["Perm_Autor", "CPF"],
        },
    ]
=======
    # SUBSÍDIO RECURSOS VIAGENS INDIVIDUAIS
    SUBSIDIO_SPPO_RECURSOS_DATASET_ID = "br_rj_riodejaneiro_recurso"
    SUBSIDIO_SPPO_RECURSO_API_BASE_URL = "https://api.movidesk.com/public/v1/tickets?"
    SUBSIDIO_SPPO_RECURSO_API_SECRET_PATH = "sppo_subsidio_recursos_api"
    SUBSIDIO_SPPO_RECURSO_SERVICE = "serviceFull eq 'SPPO'"
    SUBSIDIO_SPPO_RECURSO_CAPTURE_PARAMS = {
        "partition_date_only": True,
        "table_id": "recurso_sppo",
        "dataset_id": SUBSIDIO_SPPO_RECURSOS_DATASET_ID,
        "extract_params": {
            "token": "",
            "$select": "id,protocol,createdDate",
            "$filter": "{dates} and serviceFull/any(serviceFull: {service})",
            "$expand": "customFieldValues,customFieldValues($expand=items)",
            "$orderby": "createdDate asc",
        },
        "interval_minutes": 1440,
        "source_type": "movidesk",
        "primary_key": ["protocol"],
    }

    SUBSIDIO_SPPO_RECURSOS_MATERIALIZACAO_PARAMS = {
        "dataset_id": SUBSIDIO_SPPO_RECURSOS_DATASET_ID,
        "table_id": SUBSIDIO_SPPO_RECURSO_CAPTURE_PARAMS["table_id"],
        "upstream": True,
        "dbt_vars": {
            "date_range": {
                "table_run_datetime_column_name": "data_recurso",
                "delay_hours": 0,
            },
            "version": {},
        },
    }
>>>>>>> 9b6d29e4
<|MERGE_RESOLUTION|>--- conflicted
+++ resolved
@@ -610,7 +610,6 @@
         },
     }
 
-<<<<<<< HEAD
     # STU
 
     STU_GENERAL_CAPTURE_PARAMS = {
@@ -629,7 +628,7 @@
             "primary_key": ["Perm_Autor", "CPF"],
         },
     ]
-=======
+
     # SUBSÍDIO RECURSOS VIAGENS INDIVIDUAIS
     SUBSIDIO_SPPO_RECURSOS_DATASET_ID = "br_rj_riodejaneiro_recurso"
     SUBSIDIO_SPPO_RECURSO_API_BASE_URL = "https://api.movidesk.com/public/v1/tickets?"
@@ -662,5 +661,4 @@
             },
             "version": {},
         },
-    }
->>>>>>> 9b6d29e4
+    }
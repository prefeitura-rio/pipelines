# -*- coding: utf-8 -*-
"""
Constant values for the rj_smtr projects
"""

from enum import Enum


class constants(Enum):  # pylint: disable=c0103
    """
    Constant values for the rj_smtr projects
    """

    # DEFAULT TIMEZONE #
    TIMEZONE = "America/Sao_Paulo"

    # WEBHOOK #
    CRITICAL_SECRET_PATH = "critical_webhook"

    # RETRY POLICY #
    MAX_TIMEOUT_SECONDS = 60
    MAX_RETRIES = 3
    RETRY_DELAY = 10

    # GPS STPL #
    GPS_STPL_API_BASE_URL = "http://zn4.m2mcontrol.com.br/api/integracao/veiculos"
    GPS_STPL_API_SECRET_PATH = "stpl_api"

    GPS_STPL_DATASET_ID = "br_rj_riodejaneiro_veiculos"
    GPS_STPL_RAW_DATASET_ID = "br_rj_riodejaneiro_stpl_gps"
    GPS_STPL_RAW_TABLE_ID = "registros"
    GPS_STPL_TREATED_TABLE_ID = "gps_stpl"

    # GPS SPPO #
    GPS_SPPO_API_BASE_URL = (
        "http://ccomobility.com.br/WebServices/Binder/WSConecta/EnvioInformacoesIplan?"
    )
    GPS_SPPO_API_BASE_URL_V2 = (
        "http://ccomobility.com.br/WebServices/Binder/wsconecta/EnvioIplan?"
    )
    GPS_SPPO_API_SECRET_PATH = "sppo_api"
    GPS_SPPO_API_SECRET_PATH_V2 = "sppo_api_v2"

    GPS_SPPO_RAW_DATASET_ID = "br_rj_riodejaneiro_onibus_gps"
    GPS_SPPO_RAW_TABLE_ID = "registros"
    GPS_SPPO_DATASET_ID = "br_rj_riodejaneiro_veiculos"
    GPS_SPPO_TREATED_TABLE_ID = "gps_sppo"
    GPS_SPPO_CAPTURE_DELAY_V1 = 1
    GPS_SPPO_CAPTURE_DELAY_V2 = 60
    GPS_SPPO_RECAPTURE_DELAY_V2 = 6
    GPS_SPPO_MATERIALIZE_DELAY_HOURS = 1

    # REALOCAÇÃO #
    GPS_SPPO_REALOCACAO_RAW_TABLE_ID = "realocacao"
    GPS_SPPO_REALOCACAO_TREATED_TABLE_ID = "realocacao"
    GPS_SPPO_REALOCACAO_SECRET_PATH = "realocacao_api"

    # GPS BRT #
    GPS_BRT_API_SECRET_PATH = "brt_api_v2"
    GPS_BRT_API_URL = "https://zn4.m2mcontrol.com.br/api/integracao/veiculos"
    GPS_BRT_DATASET_ID = "br_rj_riodejaneiro_veiculos"
    GPS_BRT_RAW_DATASET_ID = "br_rj_riodejaneiro_brt_gps"
    GPS_BRT_RAW_TABLE_ID = "registros"
    GPS_BRT_TREATED_TABLE_ID = "gps_brt"
    GPS_BRT_MAPPING_KEYS = {
        "codigo": "id_veiculo",
        "linha": "servico",
        "latitude": "latitude",
        "longitude": "longitude",
        "dataHora": "timestamp_gps",
        "velocidade": "velocidade",
        "sentido": "sentido",
        "trajeto": "vista",
        # "inicio_viagem": "timestamp_inicio_viagem",
    }
    GPS_BRT_MATERIALIZE_DELAY_HOURS = 0

    # SIGMOB (GTFS) #
    SIGMOB_GET_REQUESTS_TIMEOUT = 60
    SIGMOB_PAGES_FOR_CSV_FILE = 10
    TASK_MAX_RETRIES = 3
    TASK_RETRY_DELAY = 10

    SIGMOB_DATASET_ID = "br_rj_riodejaneiro_sigmob"
    SIGMOB_ENDPOINTS = {
        "agency": {
            "url": "http://jeap.rio.rj.gov.br/MOB/get_agency.rule?sys=MOB",
            "key_column": "agency_id",
        },
        "calendar": {
            "url": "http://jeap.rio.rj.gov.br/MOB/get_calendar.rule?sys=MOB",
            "key_column": "service_id",
        },
        "frota_determinada": {
            "url": "http://jeap.rio.rj.gov.br/MOB/get_frota_determinada.rule?sys=MOB",
            "key_column": "route_id",
        },
        "holidays": {
            "url": "http://jeap.rio.rj.gov.br/MOB/get_holiday.rule?sys=MOB",
            "key_column": "Data",
        },
        "linhas": {
            "url": "http://jeap.rio.rj.gov.br/MOB/get_linhas.rule?sys=MOB",
            "key_column": "linha_id",
        },
        "routes": {
            "url": "http://jeap.rio.rj.gov.br/MOB/get_routes.rule?sys=MOB",
            "key_column": "route_id",
        },
        "shapes": {
            "url": "http://jeap.rio.rj.gov.br/MOB/get_shapes.rule?sys=MOB&INDICE=0",
            "key_column": "shape_id",
        },
        "stops": {
            "url": "http://jeap.rio.rj.gov.br/MOB/get_stops.rule?sys=MOB&INDICE=0",
            "key_column": "stop_id",
        },
        "stop_times": {
            "url": "http://jeap.rio.rj.gov.br/MOB/get_stop_times.rule?sys=MOB",
            "key_column": "stop_id",
        },
        "stop_details": {
            "url": "http://jeap.rio.rj.gov.br/MOB/get_stops_details.rule?sys=MOB&INDICE=0",
            "key_column": "stop_id",
        },
        "trips": {
            "url": "http://jeap.rio.rj.gov.br/MOB/get_trips.rule?sys=MOB",
            "key_column": "trip_id",
        },
    }
<<<<<<< HEAD

    # SUBSIDIO SPPO #
    SUBSIDIO_SPPO_DATASET_ID = "projeto_subsidio_sppo"
    SUBSIDIO_SPPO_RECURSO_TABLE_ID = "recursos_filtrada"
    SUBSIDIO_SPPO_RECURSO_API_BASE_URL = "https://api.movidesk.com/public/v1/tickets?"
    SUBSIDIO_SPPO_RECURSO_API_SECRET_PATH = "sppo_subsidio_recursos_api"

    # RDO
    FTPS_SECRET_PATH = "smtr_rdo_ftps"
=======
>>>>>>> bf933ec8

    # RDO/RHO
    RDO_FTP_ALLOWED_PATHS = ["SPPO", "STPL"]
    RDO_FTPS_SECRET_PATH = "smtr_rdo_ftps"
    RDO_DATASET_ID = "br_rj_riodejaneiro_rdo"
    SPPO_RDO_TABLE_ID = "rdo_registros_sppo"
    SPPO_RHO_TABLE_ID = "rho_registros_sppo"
    STPL_RDO_TABLE_ID = "rdo_registros_stpl"
    STPL_RHO_TABLE_ID = "rho_registros_stpl"
    RDO_MATERIALIZE_START_DATE = "2022-12-07"
    # ROCK IN RIO
    RIR_DATASET_ID = "dashboards"
    RIR_TABLE_ID = "registros_ocr_rir"
    RIR_START_DATE = "2022-08-30 12:00:00"
    RIR_SECRET_PATH = "smtr_rir_ftp"
    RIR_OCR_PRIMARY_COLUMNS = {
        "CodCET": "codigo_cet",
        "Placa": "placa",
        "UF": "uf",
        "LOCAL": "local",
        "datahora": "datahora",
    }
    RIR_OCR_SECONDARY_COLUMNS = {
        "RiR": "flag_rir",
        "Apoio": "flag_apoio",
    }

    # SUBSÍDIO
    SUBSIDIO_SPPO_DATASET_ID = "projeto_subsidio_sppo"
    SUBSIDIO_SPPO_TABLE_ID = "viagem_completa"

    # SUBSÍDIO DASHBOARD
    SUBSIDIO_SPPO_DASHBOARD_DATASET_ID = "dashboard_subsidio_sppo"
    SUBSIDIO_SPPO_DASHBOARD_TABLE_ID = "sumario_servico_dia"

    # BILHETAGEM
    BILHETAGEM_DATASET_ID = "br_rj_riodejaneiro_bilhetagem"

    BILHETAGEM_GENERAL_CAPTURE_PARAMS = {
        "databases": {
            "principal_db": {
                "engine": "mysql",
                "host": "10.5.114.121",
            },
            "tarifa_db": {
                "engine": "postgresql",
                "host": "10.5.113.254",
            },
            "transacao_db": {
                "engine": "postgresql",
                "host": "10.5.115.1",
            },
            "tracking_db": {
                "engine": "postgresql",
                "host": "10.5.15.25",
            },
        },
        "source_type": "db",
    }

    BILHETAGEM_TRANSACAO_CAPTURE_PARAMS = {
        "table_id": "transacao",
        "partition_date_only": False,
        "extract_params": {
            "database": "transacao_db",
            "query": """
                SELECT
                    *
                FROM
                    transacao
                WHERE
                    data_processamento BETWEEN '{start}'
                    AND '{end}'
            """,
        },
        "primary_key": ["id"],
        "interval_minutes": 1,
    }

    BILHETAGEM_TRACKING_CAPTURE_PARAMS = {
        "table_id": "gps_validador",
        "partition_date_only": False,
        "extract_params": {
            "database": "tracking_db",
            "query": """
                SELECT
                    *
                FROM
                    tracking_detalhe
                WHERE
                    data_tracking BETWEEN '{start}'
                    AND '{end}'
            """,
        },
        "primary_key": ["id"],
        "interval_minutes": 1,
    }

    BILHETAGEM_SECRET_PATH = "smtr_jae_access_data"

    BILHETAGEM_TRATAMENTO_INTERVAL = 60

    BILHETAGEM_CAPTURE_PARAMS = [
        {
            "table_id": "linha",
            "partition_date_only": True,
            "extract_params": {
                "database": "principal_db",
                "query": """
                    SELECT
                        *
                    FROM
                        LINHA
                    WHERE
                        DT_INCLUSAO BETWEEN '{start}'
                        AND '{end}'
                """,
            },
            "primary_key": ["CD_LINHA"],  # id column to nest data on
            "interval_minutes": BILHETAGEM_TRATAMENTO_INTERVAL,
        },
        {
            "table_id": "grupo",
            "partition_date_only": True,
            "extract_params": {
                "database": "principal_db",
                "query": """
                    SELECT
                        *
                    FROM
                        GRUPO
                    WHERE
                        DT_INCLUSAO BETWEEN '{start}'
                        AND '{end}'
                """,
            },
            "primary_key": ["CD_GRUPO"],  # id column to nest data on
            "interval_minutes": BILHETAGEM_TRATAMENTO_INTERVAL,
        },
        {
            "table_id": "grupo_linha",
            "partition_date_only": True,
            "extract_params": {
                "database": "principal_db",
                "query": """
                    SELECT
                        *
                    FROM
                        GRUPO_LINHA
                    WHERE
                        DT_INCLUSAO BETWEEN '{start}'
                        AND '{end}'
                """,
            },
            "primary_key": ["CD_GRUPO", "CD_LINHA"],
            "interval_minutes": BILHETAGEM_TRATAMENTO_INTERVAL,
        },
        {
            "table_id": "matriz_integracao",
            "partition_date_only": True,
            "extract_params": {
                "database": "tarifa_db",
                "query": """
                    SELECT
                        *
                    FROM
                        matriz_integracao
                    WHERE
                        dt_inclusao BETWEEN '{start}'
                        AND '{end}'
                """,
            },
            "primary_key": [
                "cd_versao_matriz",
                "cd_integracao",
            ],  # id column to nest data on
            "interval_minutes": BILHETAGEM_TRATAMENTO_INTERVAL,
        },
    ]

    BILHETAGEM_MATERIALIZACAO_PARAMS = {
        "table_id": BILHETAGEM_TRANSACAO_CAPTURE_PARAMS["table_id"],
        "upstream": True,
        "dbt_vars": {
            "date_range": {
                "table_run_datetime_column_name": "datetime_transacao",
                "delay_hours": 1,
            },
            "version": {},
        },
    }

    # GTFS
    GTFS_DATASET_ID = "br_rj_riodejaneiro_gtfs"

    GTFS_GENERAL_CAPTURE_PARAMS = {
        "partition_date_only": True,
        "source_type": "gcs",
        "dataset_id": "br_rj_riodejaneiro_gtfs",
        "extract_params": {"filename": "gtfs"},
        "partition_date_name": "data_versao",
    }

    GTFS_TABLE_CAPTURE_PARAMS = [
        {
            "table_id": "agency",
            "primary_key": ["agency_id"],
        },
        {
            "table_id": "calendar_dates",
            "primary_key": ["service_id", "date"],
        },
        {
            "table_id": "calendar",
            "primary_key": ["service_id"],
        },
        {
            "table_id": "feed_info",
            "primary_key": ["feed_publisher_name"],
        },
        {
            "table_id": "frequencies",
            "primary_key": ["trip_id", "start_time"],
        },
        {
            "table_id": "routes",
            "primary_key": ["route_id"],
        },
        {
            "table_id": "shapes",
            "primary_key": ["shape_id", "shape_pt_sequence"],
        },
        {
            "table_id": "stops",
            "primary_key": ["stop_id"],
        },
        {
            "table_id": "stop_times",
            "primary_key": ["trip_id", "stop_sequence"],
        },
        {
            "table_id": "trips",
            "primary_key": ["trip_id"],
        },
        {
            "table_id": "fare_attributes",
            "primary_key": ["fare_id"],
        },
        {
            "table_id": "fare_rules",
            "primary_key": [],
        },
        {
            "table_id": "ordem_servico",
            "primary_key": ["servico"],
            "extract_params": {"filename": "ordem_servico"},
        },
    ]

    GTFS_MATERIALIZACAO_PARAMS = {
        "dataset_id": GTFS_DATASET_ID,
        "dbt_vars": {
            "data_versao_gtfs": "",
            "version": {},
        },
    }<|MERGE_RESOLUTION|>--- conflicted
+++ resolved
@@ -128,18 +128,6 @@
             "key_column": "trip_id",
         },
     }
-<<<<<<< HEAD
-
-    # SUBSIDIO SPPO #
-    SUBSIDIO_SPPO_DATASET_ID = "projeto_subsidio_sppo"
-    SUBSIDIO_SPPO_RECURSO_TABLE_ID = "recursos_filtrada"
-    SUBSIDIO_SPPO_RECURSO_API_BASE_URL = "https://api.movidesk.com/public/v1/tickets?"
-    SUBSIDIO_SPPO_RECURSO_API_SECRET_PATH = "sppo_subsidio_recursos_api"
-
-    # RDO
-    FTPS_SECRET_PATH = "smtr_rdo_ftps"
-=======
->>>>>>> bf933ec8
 
     # RDO/RHO
     RDO_FTP_ALLOWED_PATHS = ["SPPO", "STPL"]

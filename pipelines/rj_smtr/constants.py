# -*- coding: utf-8 -*-
"""
Constant values for the rj_smtr projects
"""

from enum import Enum


class constants(Enum):  # pylint: disable=c0103
    """
    Constant values for the rj_smtr projects
    """

    # DEFAULT TIMEZONE #
    TIMEZONE = "America/Sao_Paulo"

    # WEBHOOK #
    CRITICAL_SECRET_PATH = "critical_webhook"

    # RETRY POLICY #
    MAX_TIMEOUT_SECONDS = 60
    MAX_RETRIES = 3
    RETRY_DELAY = 10

    # GPS STPL #
    GPS_STPL_API_BASE_URL = "http://zn4.m2mcontrol.com.br/api/integracao/veiculos"
    GPS_STPL_API_SECRET_PATH = "stpl_api"

    GPS_STPL_DATASET_ID = "br_rj_riodejaneiro_veiculos"
    GPS_STPL_RAW_DATASET_ID = "br_rj_riodejaneiro_stpl_gps"
    GPS_STPL_RAW_TABLE_ID = "registros"
    GPS_STPL_TREATED_TABLE_ID = "gps_stpl"

    # GPS SPPO #
    GPS_SPPO_API_BASE_URL = (
        "http://ccomobility.com.br/WebServices/Binder/WSConecta/EnvioInformacoesIplan?"
    )
    GPS_SPPO_API_BASE_URL_V2 = (
        "http://ccomobility.com.br/WebServices/Binder/wsconecta/EnvioIplan?"
    )
    GPS_SPPO_API_SECRET_PATH = "sppo_api"
    GPS_SPPO_API_SECRET_PATH_V2 = "sppo_api_v2"

    GPS_SPPO_RAW_DATASET_ID = "br_rj_riodejaneiro_onibus_gps"
    GPS_SPPO_RAW_TABLE_ID = "registros"
    GPS_SPPO_DATASET_ID = "br_rj_riodejaneiro_veiculos"
    GPS_SPPO_TREATED_TABLE_ID = "gps_sppo"
    GPS_SPPO_CAPTURE_DELAY_V1 = 1
    GPS_SPPO_CAPTURE_DELAY_V2 = 60
    GPS_SPPO_RECAPTURE_DELAY_V2 = 6
    GPS_SPPO_MATERIALIZE_DELAY_HOURS = 1

    # REALOCAÇÃO #
    GPS_SPPO_REALOCACAO_RAW_TABLE_ID = "realocacao"
    GPS_SPPO_REALOCACAO_TREATED_TABLE_ID = "realocacao"
    GPS_SPPO_REALOCACAO_SECRET_PATH = "realocacao_api"

    # GPS BRT #
    GPS_BRT_API_SECRET_PATH = "brt_api_v2"
    GPS_BRT_API_URL = "https://zn4.m2mcontrol.com.br/api/integracao/veiculos"
    GPS_BRT_DATASET_ID = "br_rj_riodejaneiro_veiculos"
    GPS_BRT_RAW_DATASET_ID = "br_rj_riodejaneiro_brt_gps"
    GPS_BRT_RAW_TABLE_ID = "registros"
    GPS_BRT_TREATED_TABLE_ID = "gps_brt"
    GPS_BRT_MAPPING_KEYS = {
        "codigo": "id_veiculo",
        "linha": "servico",
        "latitude": "latitude",
        "longitude": "longitude",
        "dataHora": "timestamp_gps",
        "velocidade": "velocidade",
        "sentido": "sentido",
        "trajeto": "vista",
        # "inicio_viagem": "timestamp_inicio_viagem",
    }
    GPS_BRT_MATERIALIZE_DELAY_HOURS = 0

    # SIGMOB (GTFS) #
    SIGMOB_GET_REQUESTS_TIMEOUT = 60
    SIGMOB_PAGES_FOR_CSV_FILE = 10
    TASK_MAX_RETRIES = 3
    TASK_RETRY_DELAY = 10

    SIGMOB_DATASET_ID = "br_rj_riodejaneiro_sigmob"
    SIGMOB_ENDPOINTS = {
        "agency": {
            "url": "http://jeap.rio.rj.gov.br/MOB/get_agency.rule?sys=MOB",
            "key_column": "agency_id",
        },
        "calendar": {
            "url": "http://jeap.rio.rj.gov.br/MOB/get_calendar.rule?sys=MOB",
            "key_column": "service_id",
        },
        "frota_determinada": {
            "url": "http://jeap.rio.rj.gov.br/MOB/get_frota_determinada.rule?sys=MOB",
            "key_column": "route_id",
        },
        "holidays": {
            "url": "http://jeap.rio.rj.gov.br/MOB/get_holiday.rule?sys=MOB",
            "key_column": "Data",
        },
        "linhas": {
            "url": "http://jeap.rio.rj.gov.br/MOB/get_linhas.rule?sys=MOB",
            "key_column": "linha_id",
        },
        "routes": {
            "url": "http://jeap.rio.rj.gov.br/MOB/get_routes.rule?sys=MOB",
            "key_column": "route_id",
        },
        "shapes": {
            "url": "http://jeap.rio.rj.gov.br/MOB/get_shapes.rule?sys=MOB&INDICE=0",
            "key_column": "shape_id",
        },
        "stops": {
            "url": "http://jeap.rio.rj.gov.br/MOB/get_stops.rule?sys=MOB&INDICE=0",
            "key_column": "stop_id",
        },
        "stop_times": {
            "url": "http://jeap.rio.rj.gov.br/MOB/get_stop_times.rule?sys=MOB",
            "key_column": "stop_id",
        },
        "stop_details": {
            "url": "http://jeap.rio.rj.gov.br/MOB/get_stops_details.rule?sys=MOB&INDICE=0",
            "key_column": "stop_id",
        },
        "trips": {
            "url": "http://jeap.rio.rj.gov.br/MOB/get_trips.rule?sys=MOB",
            "key_column": "trip_id",
        },
    }

    # RDO/RHO
    RDO_FTP_ALLOWED_PATHS = ["SPPO", "STPL"]
    RDO_FTPS_SECRET_PATH = "smtr_rdo_ftps"
    RDO_DATASET_ID = "br_rj_riodejaneiro_rdo"
    SPPO_RDO_TABLE_ID = "rdo_registros_sppo"
    SPPO_RHO_TABLE_ID = "rho_registros_sppo"
    STPL_RDO_TABLE_ID = "rdo_registros_stpl"
    STPL_RHO_TABLE_ID = "rho_registros_stpl"
    RDO_MATERIALIZE_START_DATE = "2022-12-07"
    # ROCK IN RIO
    RIR_DATASET_ID = "dashboards"
    RIR_TABLE_ID = "registros_ocr_rir"
    RIR_START_DATE = "2022-08-30 12:00:00"
    RIR_SECRET_PATH = "smtr_rir_ftp"
    RIR_OCR_PRIMARY_COLUMNS = {
        "CodCET": "codigo_cet",
        "Placa": "placa",
        "UF": "uf",
        "LOCAL": "local",
        "datahora": "datahora",
    }
    RIR_OCR_SECONDARY_COLUMNS = {
        "RiR": "flag_rir",
        "Apoio": "flag_apoio",
    }

    # SUBSÍDIO
    SUBSIDIO_SPPO_DATASET_ID = "projeto_subsidio_sppo"
    SUBSIDIO_SPPO_TABLE_ID = "viagem_completa"

    # SUBSÍDIO DASHBOARD
    SUBSIDIO_SPPO_DASHBOARD_DATASET_ID = "dashboard_subsidio_sppo"
    SUBSIDIO_SPPO_DASHBOARD_TABLE_ID = "sumario_servico_dia"

    # BILHETAGEM
    BILHETAGEM_DATASET_ID = "br_rj_riodejaneiro_bilhetagem"

    BILHETAGEM_GENERAL_CAPTURE_PARAMS = {
        "databases": {
            "principal_db": {
                "engine": "mysql",
                "host": "principal-database-replica.internal",
            },
            "tarifa_db": {
                "engine": "postgres",
                "host": "tarifa-database-replica.internal",
            },
            "transacao_db": {
                "engine": "postgres",
                "host": "transacao-database-replica.internal",
            },
        },
        "vpn_url": "http://vpn-jae.mobilidade.rio/",
        "source_type": "api-json",
    }

    BILHETAGEM_CAPTURE_RUN_INTERVAL = {
        "transacao_run_interval": {"minutes": 1},
        "principal_run_interval": {"hours": 1},
    }

    BILHETAGEM_TRANSACAO_CAPTURE_PARAMS = {
        "table_id": "transacao",
        "partition_date_only": False,
        "extract_params": {
            "database": "transacao_db",
            "query": """
                SELECT
                    *
                FROM
                    transacao
                WHERE
                    data_processamento BETWEEN '{start}'
                    AND '{end}'
            """,
            "run_interval": BILHETAGEM_CAPTURE_RUN_INTERVAL["transacao_run_interval"],
        },
        "primary_key": ["id"],  # id column to nest data on
    }

    BILHETAGEM_SECRET_PATH = "smtr_jae_access_data"

    BILHETAGEM_CAPTURE_PARAMS = [
        {
            "table_id": "linha",
            "partition_date_only": True,
            "extract_params": {
                "database": "principal_db",
                "query": """
                    SELECT
                        *
                    FROM
                        LINHA
                    WHERE
                        DT_INCLUSAO >= '{start}'
                """,
                "run_interval": BILHETAGEM_CAPTURE_RUN_INTERVAL[
                    "principal_run_interval"
                ],
            },
            "primary_key": ["CD_LINHA"],  # id column to nest data on
        },
        {
            "table_id": "grupo",
            "partition_date_only": True,
            "extract_params": {
                "database": "principal_db",
                "query": """
                    SELECT
                        *
                    FROM
                        GRUPO
                    WHERE
                        DT_INCLUSAO >= '{start}'
                """,
                "run_interval": BILHETAGEM_CAPTURE_RUN_INTERVAL[
                    "principal_run_interval"
                ],
            },
            "primary_key": ["CD_GRUPO"],  # id column to nest data on
        },
        {
            "table_id": "grupo_linha",
            "partition_date_only": True,
            "extract_params": {
                "database": "principal_db",
                "query": """
                    SELECT
                        *
                    FROM
                        GRUPO_LINHA
                    WHERE
                        DT_INCLUSAO >= '{start}'
                """,
                "run_interval": BILHETAGEM_CAPTURE_RUN_INTERVAL[
                    "principal_run_interval"
                ],
            },
            "primary_key": ["CD_GRUPO", "CD_LINHA"],  # id column to nest data on
        },
        {
            "table_id": "matriz_integracao",
            "partition_date_only": True,
            "extract_params": {
                "database": "tarifa_db",
                "query": """
                    SELECT
                        *
                    FROM
                        matriz_integracao
                    WHERE
                        dt_inclusao >= '{start}'
                """,
                "run_interval": BILHETAGEM_CAPTURE_RUN_INTERVAL[
                    "principal_run_interval"
                ],
            },
            "primary_key": [
                "cd_versao_matriz",
                "cd_integracao",
            ],  # id column to nest data on
        },
    ]

    BILHETAGEM_MATERIALIZACAO_PARAMS = {
        "table_id": BILHETAGEM_TRANSACAO_CAPTURE_PARAMS["table_id"],
        "upstream": True,
        "dbt_vars": {
            "date_range": {
                "table_run_datetime_column_name": "datetime_transacao",
                "delay_hours": 1,
            },
            "version": {},
        },
<<<<<<< HEAD
    }

    # GTFS
    GTFS_DATASET_ID = "br_rj_riodejaneiro_gtfs"

    GTFS_GENERAL_CAPTURE_PARAMS = {
        "partition_date_only": True,
        "source_type": "gcs",
    }

    GTFS_TABLE_CAPTURE_PARAMS = [
        {
            "table_id": "agency",
            "primary_key": ["agency_id"],
            "extract_params": {"filename": "gtfs"},
            "source_type": "gcs-txt",
        },
        {
            "table_id": "calendar_dates",
            "primary_key": ["service_id", "date"],
            "extract_params": {"filename": "gtfs"},
            "source_type": "gcs-txt",
        },
        {
            "table_id": "calendar",
            "primary_key": ["service_id"],
            "extract_params": {"filename": "gtfs"},
            "source_type": "gcs-txt",
        },
        {
            "table_id": "feed_info",
            "primary_key": ["feed_publisher_name"],
            "extract_params": {"filename": "gtfs"},
            "source_type": "gcs-txt",
        },
        {
            "table_id": "frequencies",
            "primary_key": ["trip_id", "start_time"],
            "extract_params": {"filename": "gtfs"},
            "source_type": "gcs-txt",
        },
        {
            "table_id": "routes",
            "primary_key": ["route_id"],
            "extract_params": {"filename": "gtfs"},
            "source_type": "gcs-txt",
        },
        {
            "table_id": "shapes",
            "primary_key": ["shape_id", "shape_pt_sequence"],
            "extract_params": {"filename": "gtfs"},
            "source_type": "gcs-txt",
        },
        {
            "table_id": "stops",
            "primary_key": ["stop_id"],
            "extract_params": {"filename": "gtfs"},
            "source_type": "gcs-txt",
        },
        {
            "table_id": "trips",
            "primary_key": ["trip_id"],
            "extract_params": {"filename": "gtfs"},
            "source_type": "gcs-txt",
        },
        {
            "table_id": "fare_attributes",
            "primary_key": ["fare_id"],
            "extract_params": {"filename": "gtfs"},
            "source_type": "gcs-txt",
        },
        {
            "table_id": "fare_rules",
            "primary_key": [],
            "extract_params": {"filename": "gtfs"},
            "source_type": "gcs-txt",
        },
        {
            "table_id": "quadro",
            "primary_key": ["servico"],
            "extract_params": {"filename": "quadro"},
            "source_type": "gcs-csv",
        },
    ]
=======
    }
>>>>>>> 5a95a5aa
<|MERGE_RESOLUTION|>--- conflicted
+++ resolved
@@ -303,7 +303,6 @@
             },
             "version": {},
         },
-<<<<<<< HEAD
     }
 
     # GTFS
@@ -387,7 +386,4 @@
             "extract_params": {"filename": "quadro"},
             "source_type": "gcs-csv",
         },
-    ]
-=======
-    }
->>>>>>> 5a95a5aa
+    ]
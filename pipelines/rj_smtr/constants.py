--- conflicted
+++ resolved
@@ -152,7 +152,6 @@
     RIR_OCR_SECONDARY_COLUMNS = {
         "RiR": "flag_rir",
         "Apoio": "flag_apoio",
-<<<<<<< HEAD
     }
 
     # SUBSÍDIO
@@ -399,6 +398,4 @@
             "data_versao_gtfs": "",
             "version": {},
         },
-=======
->>>>>>> ac409fc2
     }
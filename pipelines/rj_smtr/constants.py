# -*- coding: utf-8 -*-
"""
Constant values for the rj_smtr projects
"""

from enum import Enum


class constants(Enum):  # pylint: disable=c0103
    """
    Constant values for the rj_smtr projects
    """

    # DEFAULT TIMEZONE #
    TIMEZONE = "America/Sao_Paulo"

    # WEBHOOK #
    CRITICAL_SECRET_PATH = "critical_webhook"

    # RETRY POLICY #
    MAX_TIMEOUT_SECONDS = 60
    MAX_RETRIES = 3
    RETRY_DELAY = 10

    # GPS STPL #
    GPS_STPL_API_BASE_URL = "http://zn4.m2mcontrol.com.br/api/integracao/veiculos"
    GPS_STPL_API_SECRET_PATH = "stpl_api"

    GPS_STPL_DATASET_ID = "br_rj_riodejaneiro_veiculos"
    GPS_STPL_RAW_DATASET_ID = "br_rj_riodejaneiro_stpl_gps"
    GPS_STPL_RAW_TABLE_ID = "registros"
    GPS_STPL_TREATED_TABLE_ID = "gps_stpl"

    # GPS SPPO #
    GPS_SPPO_API_BASE_URL = (
        "http://ccomobility.com.br/WebServices/Binder/WSConecta/EnvioInformacoesIplan?"
    )
    GPS_SPPO_API_BASE_URL_V2 = (
        "http://ccomobility.com.br/WebServices/Binder/wsconecta/EnvioIplan?"
    )
    GPS_SPPO_API_SECRET_PATH = "sppo_api"
    GPS_SPPO_API_SECRET_PATH_V2 = "sppo_api_v2"

    GPS_SPPO_RAW_DATASET_ID = "br_rj_riodejaneiro_onibus_gps"
    GPS_SPPO_RAW_TABLE_ID = "registros"
    GPS_SPPO_DATASET_ID = "br_rj_riodejaneiro_veiculos"
    GPS_SPPO_TREATED_TABLE_ID = "gps_sppo"
    GPS_SPPO_CAPTURE_DELAY_V1 = 1
    GPS_SPPO_CAPTURE_DELAY_V2 = 60
    GPS_SPPO_RECAPTURE_DELAY_V2 = 6
    GPS_SPPO_MATERIALIZE_DELAY_HOURS = 1

    # REALOCAÇÃO #
    GPS_SPPO_REALOCACAO_RAW_TABLE_ID = "realocacao"
    GPS_SPPO_REALOCACAO_TREATED_TABLE_ID = "realocacao"
    GPS_SPPO_REALOCACAO_SECRET_PATH = "realocacao_api"

    # GPS BRT #
    GPS_BRT_API_SECRET_PATH = "brt_api_v2"
    GPS_BRT_API_URL = "https://zn4.m2mcontrol.com.br/api/integracao/veiculos"
    GPS_BRT_DATASET_ID = "br_rj_riodejaneiro_veiculos"
    GPS_BRT_RAW_DATASET_ID = "br_rj_riodejaneiro_brt_gps"
    GPS_BRT_RAW_TABLE_ID = "registros"
    GPS_BRT_TREATED_TABLE_ID = "gps_brt"
    GPS_BRT_MAPPING_KEYS = {
        "codigo": "id_veiculo",
        "linha": "servico",
        "latitude": "latitude",
        "longitude": "longitude",
        "dataHora": "timestamp_gps",
        "velocidade": "velocidade",
        "sentido": "sentido",
        "trajeto": "vista",
        # "inicio_viagem": "timestamp_inicio_viagem",
    }
    GPS_BRT_MATERIALIZE_DELAY_HOURS = 0

    # SIGMOB (GTFS) #
    SIGMOB_GET_REQUESTS_TIMEOUT = 60
    SIGMOB_PAGES_FOR_CSV_FILE = 10
    TASK_MAX_RETRIES = 3
    TASK_RETRY_DELAY = 10

    SIGMOB_DATASET_ID = "br_rj_riodejaneiro_sigmob"
    SIGMOB_ENDPOINTS = {
        "agency": {
            "url": "http://jeap.rio.rj.gov.br/MOB/get_agency.rule?sys=MOB",
            "key_column": "agency_id",
        },
        "calendar": {
            "url": "http://jeap.rio.rj.gov.br/MOB/get_calendar.rule?sys=MOB",
            "key_column": "service_id",
        },
        "frota_determinada": {
            "url": "http://jeap.rio.rj.gov.br/MOB/get_frota_determinada.rule?sys=MOB",
            "key_column": "route_id",
        },
        "holidays": {
            "url": "http://jeap.rio.rj.gov.br/MOB/get_holiday.rule?sys=MOB",
            "key_column": "Data",
        },
        "linhas": {
            "url": "http://jeap.rio.rj.gov.br/MOB/get_linhas.rule?sys=MOB",
            "key_column": "linha_id",
        },
        "routes": {
            "url": "http://jeap.rio.rj.gov.br/MOB/get_routes.rule?sys=MOB",
            "key_column": "route_id",
        },
        "shapes": {
            "url": "http://jeap.rio.rj.gov.br/MOB/get_shapes.rule?sys=MOB&INDICE=0",
            "key_column": "shape_id",
        },
        "stops": {
            "url": "http://jeap.rio.rj.gov.br/MOB/get_stops.rule?sys=MOB&INDICE=0",
            "key_column": "stop_id",
        },
        "stop_times": {
            "url": "http://jeap.rio.rj.gov.br/MOB/get_stop_times.rule?sys=MOB",
            "key_column": "stop_id",
        },
        "stop_details": {
            "url": "http://jeap.rio.rj.gov.br/MOB/get_stops_details.rule?sys=MOB&INDICE=0",
            "key_column": "stop_id",
        },
        "trips": {
            "url": "http://jeap.rio.rj.gov.br/MOB/get_trips.rule?sys=MOB",
            "key_column": "trip_id",
        },
    }

    # RDO/RHO
    RDO_FTP_ALLOWED_PATHS = ["SPPO", "STPL"]
    RDO_FTPS_SECRET_PATH = "smtr_rdo_ftps"
    RDO_DATASET_ID = "br_rj_riodejaneiro_rdo"
    SPPO_RDO_TABLE_ID = "rdo_registros_sppo"
    SPPO_RHO_TABLE_ID = "rho_registros_sppo"
    STPL_RDO_TABLE_ID = "rdo_registros_stpl"
    STPL_RHO_TABLE_ID = "rho_registros_stpl"
    RDO_MATERIALIZE_START_DATE = "2022-12-07"
    # ROCK IN RIO
    RIR_DATASET_ID = "dashboards"
    RIR_TABLE_ID = "registros_ocr_rir"
    RIR_START_DATE = "2022-08-30 12:00:00"
    RIR_SECRET_PATH = "smtr_rir_ftp"
    RIR_OCR_PRIMARY_COLUMNS = {
        "CodCET": "codigo_cet",
        "Placa": "placa",
        "UF": "uf",
        "LOCAL": "local",
        "datahora": "datahora",
    }
    RIR_OCR_SECONDARY_COLUMNS = {
        "RiR": "flag_rir",
        "Apoio": "flag_apoio",
    }

    # SUBSÍDIO
    SUBSIDIO_SPPO_DATASET_ID = "projeto_subsidio_sppo"
    SUBSIDIO_SPPO_TABLE_ID = "viagem_completa"

    # SUBSÍDIO DASHBOARD
    SUBSIDIO_SPPO_DASHBOARD_DATASET_ID = "dashboard_subsidio_sppo"
    SUBSIDIO_SPPO_DASHBOARD_TABLE_ID = "sumario_servico_dia"

    # BILHETAGEM
    BILHETAGEM_DATASET_ID = "br_rj_riodejaneiro_bilhetagem"

    BILHETAGEM_GENERAL_CAPTURE_PARAMS = {
        "databases": {
            "principal_db": {
                "engine": "mysql",
                "host": "10.5.114.121",
            },
            "tarifa_db": {
                "engine": "postgresql",
                "host": "10.5.113.254",
            },
            "transacao_db": {
                "engine": "postgresql",
                "host": "10.5.115.1",
            },
            "tracking_db": {"engine": "postgresql", "host": "10.5.15.25"},
        },
        "source_type": "db",
    }

    BILHETAGEM_TRANSACAO_CAPTURE_PARAMS = {
        "table_id": "transacao",
        "partition_date_only": False,
        "extract_params": {
            "database": "transacao_db",
            "query": """
                SELECT
                    *
                FROM
                    transacao
                WHERE
                    data_processamento BETWEEN '{start}'
                    AND '{end}'
            """,
        },
        "primary_key": ["id"],
        "interval_minutes": 1,
<<<<<<< HEAD
    }

    BILHETAGEM_TRACKING_CAPTURE_PARAMS = {
        "table_id": "gps_validador",
        "partition_date_only": False,
        "extract_params": {
            "database": "tracking_db",
            "query": """
                SELECT
                    *
                FROM
                    tracking_detalhe
                WHERE
                    data_tracking BETWEEN '{start}'
                    AND '{end}'
            """,
        },
        "primary_key": ["id"],
        "interval_minutes": 1,
=======
>>>>>>> 9c8a0921
    }

    BILHETAGEM_SECRET_PATH = "smtr_jae_access_data"

    BILHETAGEM_CAPTURE_PARAMS = [
        {
            "table_id": "linha",
            "partition_date_only": True,
            "extract_params": {
                "database": "principal_db",
                "query": """
                    SELECT
                        *
                    FROM
                        LINHA
                    WHERE
                        DT_INCLUSAO >= '{start}'
                """,
            },
            "primary_key": ["CD_LINHA"],  # id column to nest data on
            "interval_minutes": 60,
        },
        {
            "table_id": "grupo",
            "partition_date_only": True,
            "extract_params": {
                "database": "principal_db",
                "query": """
                    SELECT
                        *
                    FROM
                        GRUPO
                    WHERE
                        DT_INCLUSAO >= '{start}'
                """,
            },
            "primary_key": ["CD_GRUPO"],  # id column to nest data on
            "interval_minutes": 60,
        },
        {
            "table_id": "grupo_linha",
            "partition_date_only": True,
            "extract_params": {
                "database": "principal_db",
                "query": """
                    SELECT
                        *
                    FROM
                        GRUPO_LINHA
                    WHERE
                        DT_INCLUSAO >= '{start}'
                """,
            },
            "primary_key": ["CD_GRUPO", "CD_LINHA"],
            "interval_minutes": 60,
        },
        {
            "table_id": "matriz_integracao",
            "partition_date_only": True,
            "extract_params": {
                "database": "tarifa_db",
                "query": """
                    SELECT
                        *
                    FROM
                        matriz_integracao
                    WHERE
                        dt_inclusao >= '{start}'
                """,
            },
            "primary_key": [
                "cd_versao_matriz",
                "cd_integracao",
            ],  # id column to nest data on
            "interval_minutes": 60,
        },
    ]

    BILHETAGEM_MATERIALIZACAO_PARAMS = {
        "table_id": BILHETAGEM_TRANSACAO_CAPTURE_PARAMS["table_id"],
        "upstream": True,
        "dbt_vars": {
            "date_range": {
                "table_run_datetime_column_name": "datetime_transacao",
                "delay_hours": 1,
            },
            "version": {},
        },
    }<|MERGE_RESOLUTION|>--- conflicted
+++ resolved
@@ -202,8 +202,6 @@
         },
         "primary_key": ["id"],
         "interval_minutes": 1,
-<<<<<<< HEAD
-    }
 
     BILHETAGEM_TRACKING_CAPTURE_PARAMS = {
         "table_id": "gps_validador",
@@ -221,9 +219,7 @@
             """,
         },
         "primary_key": ["id"],
-        "interval_minutes": 1,
-=======
->>>>>>> 9c8a0921
+        "interval_minutes": 1,   
     }
 
     BILHETAGEM_SECRET_PATH = "smtr_jae_access_data"

--- conflicted
+++ resolved
@@ -473,12 +473,23 @@
             "interval_minutes": BILHETAGEM_TRATAMENTO_INTERVAL,
         },
         {
-<<<<<<< HEAD
             "table_id": "percentual_rateio_integracao",
             "partition_date_only": True,
             "extract_params": {
                 "database": "ressarcimento_db",
-=======
+                "query": """
+                      SELECT
+                          *
+                      FROM
+                          percentual_rateio_integracao
+                      WHERE
+                          dt_inclusao BETWEEN '{start}'
+                          AND '{end}'
+                  """,
+            },
+            "primary_key": ["id"],  # id column to nest data on
+            "interval_minutes": BILHETAGEM_TRATAMENTO_INTERVAL,
+        },
             "table_id": "conta_bancaria",
             "partition_date_only": True,
             "extract_params": {
@@ -508,21 +519,10 @@
             "partition_date_only": True,
             "extract_params": {
                 "database": "principal_db",
->>>>>>> d9295197
                 "query": """
                     SELECT
                         *
                     FROM
-<<<<<<< HEAD
-                        percentual_rateio_integracao
-                    WHERE
-                        dt_inclusao BETWEEN '{start}'
-                        AND '{end}'
-                """,
-            },
-            "primary_key": ["id"],  # id column to nest data on
-            "interval_minutes": BILHETAGEM_TRATAMENTO_INTERVAL,
-=======
                         CONTATO_PESSOA_JURIDICA
                     WHERE
                         DT_INCLUSAO BETWEEN '{start}'
@@ -535,7 +535,6 @@
             ],  # id column to nest data on
             "interval_minutes": BILHETAGEM_TRATAMENTO_INTERVAL,
             "save_bucket_name": BILHETAGEM_PRIVATE_BUCKET,
->>>>>>> d9295197
         },
     ]
 

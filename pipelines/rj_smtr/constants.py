# -*- coding: utf-8 -*-
"""
Constant values for the rj_smtr projects
"""


###############################################################################
#
# Esse é um arquivo onde podem ser declaratas constantes que serão usadas
# por todos os projetos do rj_smtr.
#
# Por ser um arquivo opcional, pode ser removido sem prejuízo ao funcionamento
# do projeto, caos não esteja em uso.
#
# Para declarar constantes, basta fazer conforme o exemplo abaixo:
#
# ```
# class constants(Enum):
#     """
#     Constant values for the rj_smtr projects
#     """
#     FOO = "bar"
# ```
#
# Para usá-las, basta fazer conforme o exemplo abaixo:
#
# ```py
# from pipelines.rj_smtr.constants import constants
# print(constants.FOO.value)
# ```
#
###############################################################################

from enum import Enum
from pytz import timezone


class constants(Enum):  # pylint: disable=c0103
    """
    Constant values for the rj_smtr projects
    """

    MAX_TIMEOUT_SECONDS = 60
    MAX_RETRIES = 3
    RETRY_DELAY = 10
    STPL_DATASET_ID = "br_rj_riodejaneiro_stpl_gps"
    STPL_TABLE_ID = "registros"
<<<<<<< HEAD
    TIMEZONE = timezone("America/Sao_Paulo")
    CRITICAL_SECRET_PATH = "critical_webhook"
    REDIS_HOST = "localhost"
=======
    TIMEZONE = "America/Sao_Paulo"
    CRITICAL_SECRET_PATH = "critical_webhook"
>>>>>>> 2fef720a
<|MERGE_RESOLUTION|>--- conflicted
+++ resolved
@@ -45,11 +45,5 @@
     RETRY_DELAY = 10
     STPL_DATASET_ID = "br_rj_riodejaneiro_stpl_gps"
     STPL_TABLE_ID = "registros"
-<<<<<<< HEAD
-    TIMEZONE = timezone("America/Sao_Paulo")
-    CRITICAL_SECRET_PATH = "critical_webhook"
-    REDIS_HOST = "localhost"
-=======
     TIMEZONE = "America/Sao_Paulo"
-    CRITICAL_SECRET_PATH = "critical_webhook"
->>>>>>> 2fef720a
+    CRITICAL_SECRET_PATH = "critical_webhook"
# -*- coding: utf-8 -*-
"""
Constant values for the rj_smtr projects
"""

from enum import Enum


class constants(Enum):  # pylint: disable=c0103
    """
    Constant values for the rj_smtr projects
    """

    # DEFAULT TIMEZONE #
    TIMEZONE = "America/Sao_Paulo"

    # WEBHOOK #
    CRITICAL_SECRET_PATH = "critical_webhook"

    # RETRY POLICY #
    MAX_TIMEOUT_SECONDS = 60
    MAX_RETRIES = 3
    RETRY_DELAY = 10

    # GPS STPL #
    GPS_STPL_API_BASE_URL = "http://zn4.m2mcontrol.com.br/api/integracao/veiculos"
    GPS_STPL_API_SECRET_PATH = "stpl_api"

    GPS_STPL_DATASET_ID = "br_rj_riodejaneiro_veiculos"
    GPS_STPL_RAW_DATASET_ID = "br_rj_riodejaneiro_stpl_gps"
    GPS_STPL_RAW_TABLE_ID = "registros"
    GPS_STPL_TREATED_TABLE_ID = "gps_stpl"

    # GPS SPPO #
    GPS_SPPO_API_BASE_URL = (
        "http://ccomobility.com.br/WebServices/Binder/WSConecta/EnvioInformacoesIplan?"
    )
    GPS_SPPO_API_BASE_URL_V2 = (
        "http://ccomobility.com.br/WebServices/Binder/wsconecta/EnvioIplan?"
    )
    GPS_SPPO_API_SECRET_PATH = "sppo_api"
    GPS_SPPO_API_SECRET_PATH_V2 = "sppo_api_v2"

    GPS_SPPO_RAW_DATASET_ID = "br_rj_riodejaneiro_onibus_gps"
    GPS_SPPO_RAW_TABLE_ID = "registros"
    GPS_SPPO_DATASET_ID = "br_rj_riodejaneiro_veiculos"
    GPS_SPPO_TREATED_TABLE_ID = "gps_sppo"
    GPS_SPPO_CAPTURE_DELAY_V1 = 1
    GPS_SPPO_CAPTURE_DELAY_V2 = 60
    GPS_SPPO_RECAPTURE_DELAY_V2 = 6
    GPS_SPPO_MATERIALIZE_DELAY_HOURS = 1

    # REALOCAÇÃO #
    GPS_SPPO_REALOCACAO_RAW_TABLE_ID = "realocacao"
    GPS_SPPO_REALOCACAO_TREATED_TABLE_ID = "realocacao"
    GPS_SPPO_REALOCACAO_SECRET_PATH = "realocacao_api"

    # GPS BRT #
    GPS_BRT_API_SECRET_PATH = "brt_api_v2"
    GPS_BRT_API_URL = "https://zn4.m2mcontrol.com.br/api/integracao/veiculos"
    GPS_BRT_DATASET_ID = "br_rj_riodejaneiro_veiculos"
    GPS_BRT_RAW_DATASET_ID = "br_rj_riodejaneiro_brt_gps"
    GPS_BRT_RAW_TABLE_ID = "registros"
    GPS_BRT_TREATED_TABLE_ID = "gps_brt"
    GPS_BRT_MAPPING_KEYS = {
        "codigo": "id_veiculo",
        "linha": "servico",
        "latitude": "latitude",
        "longitude": "longitude",
        "dataHora": "timestamp_gps",
        "velocidade": "velocidade",
        "sentido": "sentido",
        "trajeto": "vista",
        # "inicio_viagem": "timestamp_inicio_viagem",
    }
    GPS_BRT_MATERIALIZE_DELAY_HOURS = 0

    # SIGMOB (GTFS) #
    SIGMOB_GET_REQUESTS_TIMEOUT = 60
    SIGMOB_PAGES_FOR_CSV_FILE = 10
    TASK_MAX_RETRIES = 3
    TASK_RETRY_DELAY = 10

    SIGMOB_DATASET_ID = "br_rj_riodejaneiro_sigmob"
    SIGMOB_ENDPOINTS = {
        "agency": {
            "url": "http://jeap.rio.rj.gov.br/MOB/get_agency.rule?sys=MOB",
            "key_column": "agency_id",
        },
        "calendar": {
            "url": "http://jeap.rio.rj.gov.br/MOB/get_calendar.rule?sys=MOB",
            "key_column": "service_id",
        },
        "frota_determinada": {
            "url": "http://jeap.rio.rj.gov.br/MOB/get_frota_determinada.rule?sys=MOB",
            "key_column": "route_id",
        },
        "holidays": {
            "url": "http://jeap.rio.rj.gov.br/MOB/get_holiday.rule?sys=MOB",
            "key_column": "Data",
        },
        "linhas": {
            "url": "http://jeap.rio.rj.gov.br/MOB/get_linhas.rule?sys=MOB",
            "key_column": "linha_id",
        },
        "routes": {
            "url": "http://jeap.rio.rj.gov.br/MOB/get_routes.rule?sys=MOB",
            "key_column": "route_id",
        },
        "shapes": {
            "url": "http://jeap.rio.rj.gov.br/MOB/get_shapes.rule?sys=MOB&INDICE=0",
            "key_column": "shape_id",
        },
        "stops": {
            "url": "http://jeap.rio.rj.gov.br/MOB/get_stops.rule?sys=MOB&INDICE=0",
            "key_column": "stop_id",
        },
        "stop_times": {
            "url": "http://jeap.rio.rj.gov.br/MOB/get_stop_times.rule?sys=MOB",
            "key_column": "stop_id",
        },
        "stop_details": {
            "url": "http://jeap.rio.rj.gov.br/MOB/get_stops_details.rule?sys=MOB&INDICE=0",
            "key_column": "stop_id",
        },
        "trips": {
            "url": "http://jeap.rio.rj.gov.br/MOB/get_trips.rule?sys=MOB",
            "key_column": "trip_id",
        },
    }

    # RDO/RHO
    RDO_FTP_ALLOWED_PATHS = ["SPPO", "STPL"]
    RDO_FTPS_SECRET_PATH = "smtr_rdo_ftps"
    RDO_DATASET_ID = "br_rj_riodejaneiro_rdo"
    SPPO_RDO_TABLE_ID = "rdo_registros_sppo"
    SPPO_RHO_TABLE_ID = "rho_registros_sppo"
    STPL_RDO_TABLE_ID = "rdo_registros_stpl"
    STPL_RHO_TABLE_ID = "rho_registros_stpl"
    RDO_MATERIALIZE_START_DATE = "2022-12-07"
    # ROCK IN RIO
    RIR_DATASET_ID = "dashboards"
    RIR_TABLE_ID = "registros_ocr_rir"
    RIR_START_DATE = "2022-08-30 12:00:00"
    RIR_SECRET_PATH = "smtr_rir_ftp"
    RIR_OCR_PRIMARY_COLUMNS = {
        "CodCET": "codigo_cet",
        "Placa": "placa",
        "UF": "uf",
        "LOCAL": "local",
        "datahora": "datahora",
    }
    RIR_OCR_SECONDARY_COLUMNS = {
        "RiR": "flag_rir",
        "Apoio": "flag_apoio",
    }

    # SUBSÍDIO
    SUBSIDIO_SPPO_DATASET_ID = "projeto_subsidio_sppo"
    SUBSIDIO_SPPO_TABLE_ID = "viagem_completa"

    # SUBSÍDIO DASHBOARD
    SUBSIDIO_SPPO_DASHBOARD_DATASET_ID = "dashboard_subsidio_sppo"
    SUBSIDIO_SPPO_DASHBOARD_TABLE_ID = "sumario_servico_dia"

    # BILHETAGEM
    BILHETAGEM_DATASET_ID = "br_rj_riodejaneiro_bilhetagem"

    BILHETAGEM_GENERAL_CAPTURE_PARAMS = {
        "databases": {
            "principal_db": {
                "engine": "mysql",
                "host": "principal-database-replica.internal",
            },
            "tarifa_db": {
                "engine": "postgres",
                "host": "tarifa-database-replica.internal",
            },
            "transacao_db": {
                "engine": "postgres",
                "host": "transacao-database-replica.internal",
            },
        },
        "vpn_url": "http://vpn-jae.mobilidade.rio/",
        "source_type": "api-json",
        "transacao_run_interval": {"minutes": 1},
        "principal_run_interval": {"days": 1},
        "transacao_runs_interval_minutes": 0,
        "principal_runs_interval_minutes": 15,
    }

    BILHETAGEM_TRANSACAO_CAPTURE_PARAMS = {
        "table_id": "transacao",
        "partition_date_only": False,
        "extract_params": {
            "database": "transacao_db",
            "query": """
                SELECT
                    *
                FROM
                    transacao
                WHERE
                    data_processamento BETWEEN '{start}'
                    AND '{end}'
            """,
            "run_interval": BILHETAGEM_GENERAL_CAPTURE_PARAMS["transacao_run_interval"],
        },
        "primary_key": ["id"],  # id column to nest data on
    }

    BILHETAGEM_CAPTURE_PARAMS = [
        {
            "table_id": "linha",
            "partition_date_only": True,
            "extract_params": {
                "database": "principal_db",
                "query": """
                    SELECT
                        *
                    FROM
                        LINHA
                    WHERE
                        DT_INCLUSAO >= '{start}'
                """,
                "run_interval": BILHETAGEM_GENERAL_CAPTURE_PARAMS[
                    "principal_run_interval"
                ],
            },
            "primary_key": ["CD_LINHA"],  # id column to nest data on
        },
        {
            "table_id": "grupo",
            "partition_date_only": True,
            "extract_params": {
                "database": "principal_db",
                "query": """
                    SELECT
                        *
                    FROM
                        GRUPO
                    WHERE
                        DT_INCLUSAO >= '{start}'
                """,
                "run_interval": BILHETAGEM_GENERAL_CAPTURE_PARAMS[
                    "principal_run_interval"
                ],
            },
            "primary_key": ["CD_GRUPO"],  # id column to nest data on
        },
        {
            "table_id": "grupo_linha",
            "partition_date_only": True,
            "extract_params": {
                "database": "principal_db",
                "query": """
                    SELECT
                        *
                    FROM
                        GRUPO_LINHA
                    WHERE
                        DT_INCLUSAO >= '{start}'
                """,
                "run_interval": BILHETAGEM_GENERAL_CAPTURE_PARAMS[
                    "principal_run_interval"
                ],
            },
            "primary_key": ["CD_GRUPO", "CD_LINHA"],  # id column to nest data on
        },
        {
            "table_id": "matriz_integracao",
            "partition_date_only": True,
            "extract_params": {
                "database": "tarifa_db",
                "query": """
                    SELECT
                        *
                    FROM
                        matriz_integracao
                    WHERE
                        dt_inclusao >= '{start}'
                """,
                "run_interval": BILHETAGEM_GENERAL_CAPTURE_PARAMS[
                    "principal_run_interval"
                ],
            },
            "primary_key": [
                "cd_versao_matriz",
                "cd_integracao",
            ],  # id column to nest data on
        },
    ]
    BILHETAGEM_SECRET_PATH = "smtr_jae_access_data"

<<<<<<< HEAD
    GTFS_DATASET_ID = "br_rj_riodejaneiro_gtfs"
    GTFS_TABLES = [
        "agency",
        "calendar_dates",
        "calendar",
        "feed_info",
        "frequencies",
        "routes",
        "shapes",
        "stops",
        "stop_times",
        "trips",
        "fare_attributes",
        "fare_rules",
    ]

    # Adicionar parametros do flow default
    GTFS_RAW_PATH = "./gtfs"
    GTFS_TABLE_PARAMS = [
        {"table_id": "agency", "primary_key": "agency_id"},
        {"table_id": "calendar_dates", "primary_key": "service_id"},
        {"table_id": "calendar", "primary_key": "service_id"},
        {"table_id": "feed_info", "primary_key": "feed_publisher_name"},
        {"table_id": "frequencies", "primary_key": "trip_id"},
        {"table_id": "routes", "primary_key": "route_id"},
        {"table_id": "shapes", "primary_key": "shape_id"},
        {"table_id": "stops", "primary_key": "stop_id"},
        {"table_id": "trips", "primary_key": "trip_id"},
        {"table_id": "fare_attributes", "primary_key": "fare_id"},
        {"table_id": "fare_rules", "primary_key": "fare_id"},
    ]
=======
    # GTFS
    GTFS_DATASET_ID = "br_rj_riodejaneiro_gtfs"
    GTFS_GENERAL_CAPTURE_PARAMS = {"partition_date_only": True, "source_type": "gcs"}
    GTFS_CAPTURE_PARAMS = [
        {"table_id": "agency", "primary_key": ["agency_id"]},
        {"table_id": "calendar_dates", "primary_key": ["service_id"]},
        {"table_id": "calendar", "primary_key": ["service_id"]},
        {"table_id": "feed_info", "primary_key": ["feed_publisher_name"]},
        {"table_id": "frequencies", "primary_key": ["trip_id"]},
        {"table_id": "routes", "primary_key": ["route_id"]},
        {"table_id": "shapes", "primary_key": ["shape_id"]},
        {"table_id": "stops", "primary_key": ["stop_id"]},
        {"table_id": "trips", "primary_key": ["trip_id"]},
        {"table_id": "fare_attributes", "primary_key": ["fare_id"]},
        {"table_id": "fare_rules", "primary_key": ["fare_id"]},
    ]
    GTFS_QUADRO_CAPTURE_PARAMS = {"table_id": "quadro", "primary_key": "servico"}
    GTFS_BASE_GCS_PATH = "development/br_rj_riodejaneiro_gtfs/upload"
>>>>>>> 0f907b97
<|MERGE_RESOLUTION|>--- conflicted
+++ resolved
@@ -291,39 +291,6 @@
     ]
     BILHETAGEM_SECRET_PATH = "smtr_jae_access_data"
 
-<<<<<<< HEAD
-    GTFS_DATASET_ID = "br_rj_riodejaneiro_gtfs"
-    GTFS_TABLES = [
-        "agency",
-        "calendar_dates",
-        "calendar",
-        "feed_info",
-        "frequencies",
-        "routes",
-        "shapes",
-        "stops",
-        "stop_times",
-        "trips",
-        "fare_attributes",
-        "fare_rules",
-    ]
-
-    # Adicionar parametros do flow default
-    GTFS_RAW_PATH = "./gtfs"
-    GTFS_TABLE_PARAMS = [
-        {"table_id": "agency", "primary_key": "agency_id"},
-        {"table_id": "calendar_dates", "primary_key": "service_id"},
-        {"table_id": "calendar", "primary_key": "service_id"},
-        {"table_id": "feed_info", "primary_key": "feed_publisher_name"},
-        {"table_id": "frequencies", "primary_key": "trip_id"},
-        {"table_id": "routes", "primary_key": "route_id"},
-        {"table_id": "shapes", "primary_key": "shape_id"},
-        {"table_id": "stops", "primary_key": "stop_id"},
-        {"table_id": "trips", "primary_key": "trip_id"},
-        {"table_id": "fare_attributes", "primary_key": "fare_id"},
-        {"table_id": "fare_rules", "primary_key": "fare_id"},
-    ]
-=======
     # GTFS
     GTFS_DATASET_ID = "br_rj_riodejaneiro_gtfs"
     GTFS_GENERAL_CAPTURE_PARAMS = {"partition_date_only": True, "source_type": "gcs"}
@@ -341,5 +308,4 @@
         {"table_id": "fare_rules", "primary_key": ["fare_id"]},
     ]
     GTFS_QUADRO_CAPTURE_PARAMS = {"table_id": "quadro", "primary_key": "servico"}
-    GTFS_BASE_GCS_PATH = "development/br_rj_riodejaneiro_gtfs/upload"
->>>>>>> 0f907b97
+    GTFS_BASE_GCS_PATH = "development/br_rj_riodejaneiro_gtfs/upload"
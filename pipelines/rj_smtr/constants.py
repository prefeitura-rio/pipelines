# -*- coding: utf-8 -*-
"""
Constant values for the rj_smtr projects
"""

from enum import Enum


class constants(Enum):  # pylint: disable=c0103
    """
    Constant values for the rj_smtr projects
    """

    # DEFAULT TIMEZONE #
    TIMEZONE = "America/Sao_Paulo"

    # WEBHOOK #
    CRITICAL_SECRET_PATH = "critical_webhook"

    # RETRY POLICY #
    MAX_TIMEOUT_SECONDS = 60
    MAX_RETRIES = 3
    RETRY_DELAY = 10

    # GPS STPL #
    GPS_STPL_API_BASE_URL = "http://zn4.m2mcontrol.com.br/api/integracao/veiculos"
    GPS_STPL_API_SECRET_PATH = "stpl_api"

    GPS_STPL_DATASET_ID = "br_rj_riodejaneiro_veiculos"
    GPS_STPL_RAW_DATASET_ID = "br_rj_riodejaneiro_stpl_gps"
    GPS_STPL_RAW_TABLE_ID = "registros"
    GPS_STPL_TREATED_TABLE_ID = "gps_stpl"

    # GPS SPPO #
    GPS_SPPO_API_BASE_URL = (
        "http://ccomobility.com.br/WebServices/Binder/WSConecta/EnvioInformacoesIplan?"
    )
    GPS_SPPO_API_BASE_URL_V2 = (
        "http://ccomobility.com.br/WebServices/Binder/wsconecta/EnvioIplan?"
    )
    GPS_SPPO_API_SECRET_PATH = "sppo_api"
    GPS_SPPO_API_SECRET_PATH_V2 = "sppo_api_v2"

    GPS_SPPO_RAW_DATASET_ID = "br_rj_riodejaneiro_onibus_gps"
    GPS_SPPO_RAW_TABLE_ID = "registros"
    GPS_SPPO_DATASET_ID = "br_rj_riodejaneiro_veiculos"
    GPS_SPPO_TREATED_TABLE_ID = "gps_sppo"
    GPS_SPPO_CAPTURE_DELAY_V1 = 1
    GPS_SPPO_CAPTURE_DELAY_V2 = 60
    GPS_SPPO_RECAPTURE_DELAY_V2 = 6
    GPS_SPPO_MATERIALIZE_DELAY_HOURS = 1

    # REALOCAÇÃO #
    GPS_SPPO_REALOCACAO_RAW_TABLE_ID = "realocacao"
    GPS_SPPO_REALOCACAO_TREATED_TABLE_ID = "realocacao"
    GPS_SPPO_REALOCACAO_SECRET_PATH = "realocacao_api"

    # GPS BRT #
    GPS_BRT_API_SECRET_PATH = "brt_api_v2"
    GPS_BRT_API_URL = "https://zn4.m2mcontrol.com.br/api/integracao/veiculos"
    GPS_BRT_DATASET_ID = "br_rj_riodejaneiro_veiculos"
    GPS_BRT_RAW_DATASET_ID = "br_rj_riodejaneiro_brt_gps"
    GPS_BRT_RAW_TABLE_ID = "registros"
    GPS_BRT_TREATED_TABLE_ID = "gps_brt"
    GPS_BRT_MAPPING_KEYS = {
        "codigo": "id_veiculo",
        "linha": "servico",
        "latitude": "latitude",
        "longitude": "longitude",
        "dataHora": "timestamp_gps",
        "velocidade": "velocidade",
        "sentido": "sentido",
        "trajeto": "vista",
        # "inicio_viagem": "timestamp_inicio_viagem",
    }
    GPS_BRT_MATERIALIZE_DELAY_HOURS = 0

    # SIGMOB (GTFS) #
    SIGMOB_GET_REQUESTS_TIMEOUT = 60
    SIGMOB_PAGES_FOR_CSV_FILE = 10
    TASK_MAX_RETRIES = 3
    TASK_RETRY_DELAY = 10

    SIGMOB_DATASET_ID = "br_rj_riodejaneiro_sigmob"
    SIGMOB_ENDPOINTS = {
        "agency": {
            "url": "http://jeap.rio.rj.gov.br/MOB/get_agency.rule?sys=MOB",
            "key_column": "agency_id",
        },
        "calendar": {
            "url": "http://jeap.rio.rj.gov.br/MOB/get_calendar.rule?sys=MOB",
            "key_column": "service_id",
        },
        "frota_determinada": {
            "url": "http://jeap.rio.rj.gov.br/MOB/get_frota_determinada.rule?sys=MOB",
            "key_column": "route_id",
        },
        "holidays": {
            "url": "http://jeap.rio.rj.gov.br/MOB/get_holiday.rule?sys=MOB",
            "key_column": "Data",
        },
        "linhas": {
            "url": "http://jeap.rio.rj.gov.br/MOB/get_linhas.rule?sys=MOB",
            "key_column": "linha_id",
        },
        "routes": {
            "url": "http://jeap.rio.rj.gov.br/MOB/get_routes.rule?sys=MOB",
            "key_column": "route_id",
        },
        "shapes": {
            "url": "http://jeap.rio.rj.gov.br/MOB/get_shapes.rule?sys=MOB&INDICE=0",
            "key_column": "shape_id",
        },
        "stops": {
            "url": "http://jeap.rio.rj.gov.br/MOB/get_stops.rule?sys=MOB&INDICE=0",
            "key_column": "stop_id",
        },
        "stop_times": {
            "url": "http://jeap.rio.rj.gov.br/MOB/get_stop_times.rule?sys=MOB",
            "key_column": "stop_id",
        },
        "stop_details": {
            "url": "http://jeap.rio.rj.gov.br/MOB/get_stops_details.rule?sys=MOB&INDICE=0",
            "key_column": "stop_id",
        },
        "trips": {
            "url": "http://jeap.rio.rj.gov.br/MOB/get_trips.rule?sys=MOB",
            "key_column": "trip_id",
        },
    }

    # RDO/RHO
    RDO_FTP_ALLOWED_PATHS = ["SPPO", "STPL"]
    RDO_FTPS_SECRET_PATH = "smtr_rdo_ftps"
    RDO_DATASET_ID = "br_rj_riodejaneiro_rdo"
    SPPO_RDO_TABLE_ID = "rdo_registros_sppo"
    SPPO_RHO_TABLE_ID = "rho_registros_sppo"
    STPL_RDO_TABLE_ID = "rdo_registros_stpl"
    STPL_RHO_TABLE_ID = "rho_registros_stpl"
    RDO_MATERIALIZE_START_DATE = "2022-12-07"
    # ROCK IN RIO
    RIR_DATASET_ID = "dashboards"
    RIR_TABLE_ID = "registros_ocr_rir"
    RIR_START_DATE = "2022-08-30 12:00:00"
    RIR_SECRET_PATH = "smtr_rir_ftp"
    RIR_OCR_PRIMARY_COLUMNS = {
        "CodCET": "codigo_cet",
        "Placa": "placa",
        "UF": "uf",
        "LOCAL": "local",
        "datahora": "datahora",
    }
    RIR_OCR_SECONDARY_COLUMNS = {
        "RiR": "flag_rir",
        "Apoio": "flag_apoio",
    }

    # SUBSÍDIO
    SUBSIDIO_SPPO_DATASET_ID = "projeto_subsidio_sppo"
    SUBSIDIO_SPPO_TABLE_ID = "viagem_completa"

    # SUBSÍDIO DASHBOARD
    SUBSIDIO_SPPO_DASHBOARD_DATASET_ID = "dashboard_subsidio_sppo"
    SUBSIDIO_SPPO_DASHBOARD_TABLE_ID = "sumario_servico_dia"

    # BILHETAGEM
    BILHETAGEM_DATASET_ID = "br_rj_riodejaneiro_bilhetagem"

    BILHETAGEM_GENERAL_CAPTURE_PARAMS = {
        "databases": {
            "principal_db": {
                "engine": "mysql",
                "host": "10.5.114.121",
            },
            "tarifa_db": {
                "engine": "postgresql",
                "host": "10.5.113.254",
            },
            "transacao_db": {
                "engine": "postgresql",
                "host": "10.5.115.1",
            },
            "tracking_db": {
                "engine": "postgresql",
                "host": "10.5.15.25",
            },
            "ressarcimento_db": {
                "engine": "postgresql",
                "host": "10.5.15.127",
            },
        },
        "source_type": "db",
    }

    BILHETAGEM_TRANSACAO_CAPTURE_PARAMS = {
        "table_id": "transacao",
        "partition_date_only": False,
        "extract_params": {
            "database": "transacao_db",
            "query": """
                SELECT
                    *
                FROM
                    transacao
                WHERE
                    data_processamento BETWEEN '{start}'
                    AND '{end}'
            """,
        },
        "primary_key": ["id"],
        "interval_minutes": 1,
    }

    BILHETAGEM_TRACKING_CAPTURE_PARAMS = {
        "table_id": "gps_validador",
        "partition_date_only": False,
        "extract_params": {
            "database": "tracking_db",
            "query": """
                SELECT
                    *
                FROM
                    tracking_detalhe
                WHERE
                    id > {last_id} AND id <= {max_id}
            """,
            "page_size": 1000,
            "max_pages": 100,
        },
        "primary_key": ["id"],
        "interval_minutes": 5,
    }

    BILHETAGEM_ORDEM_PAGAMENTO_CAPTURE_PARAMS = [
        {
            "table_id": "ordem_ressarcimento",
            "partition_date_only": True,
            "extract_params": {
                "database": "ressarcimento_db",
                "query": """
                SELECT
                    *
                FROM
                    ordem_ressarcimento
                WHERE
                    data_inclusao BETWEEN '{start}'
                    AND '{end}'
            """,
            },
            "primary_key": ["id"],
            "interval_minutes": 1440,
        },
        {
            "table_id": "ordem_pagamento",
            "partition_date_only": True,
            "extract_params": {
                "database": "ressarcimento_db",
                "query": """
                SELECT
                    *
                FROM
                    ordem_pagamento
                WHERE
                    data_inclusao BETWEEN '{start}'
                    AND '{end}'
            """,
            },
            "primary_key": ["id"],
            "interval_minutes": 1440,
        },
    ]

    BILHETAGEM_SECRET_PATH = "smtr_jae_access_data"

    BILHETAGEM_TRATAMENTO_INTERVAL = 60

    BILHETAGEM_PRIVATE_BUCKET = "rj-smtr-jae-private"

    BILHETAGEM_CAPTURE_PARAMS = [
        {
            "table_id": "linha",
            "partition_date_only": True,
            "extract_params": {
                "database": "principal_db",
                "query": """
                    SELECT
                        *
                    FROM
                        LINHA
                    WHERE
                        DT_INCLUSAO BETWEEN '{start}'
                        AND '{end}'
                """,
            },
            "primary_key": ["CD_LINHA"],  # id column to nest data on
            "interval_minutes": BILHETAGEM_TRATAMENTO_INTERVAL,
        },
        {
            "table_id": "grupo",
            "partition_date_only": True,
            "extract_params": {
                "database": "principal_db",
                "query": """
                    SELECT
                        *
                    FROM
                        GRUPO
                    WHERE
                        DT_INCLUSAO BETWEEN '{start}'
                        AND '{end}'
                """,
            },
            "primary_key": ["CD_GRUPO"],  # id column to nest data on
            "interval_minutes": BILHETAGEM_TRATAMENTO_INTERVAL,
        },
        {
            "table_id": "grupo_linha",
            "partition_date_only": True,
            "extract_params": {
                "database": "principal_db",
                "query": """
                    SELECT
                        *
                    FROM
                        GRUPO_LINHA
                    WHERE
                        DT_INCLUSAO BETWEEN '{start}'
                        AND '{end}'
                """,
            },
            "primary_key": ["CD_GRUPO", "CD_LINHA"],
            "interval_minutes": BILHETAGEM_TRATAMENTO_INTERVAL,
        },
        {
            "table_id": "matriz_integracao",
            "partition_date_only": True,
            "extract_params": {
                "database": "tarifa_db",
                "query": """
                    SELECT
                        *
                    FROM
                        matriz_integracao
                    WHERE
                        dt_inclusao BETWEEN '{start}'
                        AND '{end}'
                """,
            },
            "primary_key": [
                "cd_versao_matriz",
                "cd_integracao",
            ],  # id column to nest data on
            "interval_minutes": BILHETAGEM_TRATAMENTO_INTERVAL,
        },
        {
            "table_id": "operadora_transporte",
            "partition_date_only": True,
            "extract_params": {
                "database": "principal_db",
                "query": """
                    SELECT
                        o.*,
                        m.DS_TIPO_MODAL
                    FROM
                        OPERADORA_TRANSPORTE o
                    LEFT JOIN
                        TIPO_MODAL m
                    ON
                        o.CD_TIPO_MODAL = m.CD_TIPO_MODAL
                    WHERE
                        DT_INCLUSAO BETWEEN '{start}'
                        AND '{end}'
                """,
            },
            "primary_key": ["CD_OPERADORA_TRANSPORTE"],  # id column to nest data on
            "interval_minutes": BILHETAGEM_TRATAMENTO_INTERVAL,
        },
        {
            "table_id": "cliente",
            "partition_date_only": True,
            "extract_params": {
                "database": "principal_db",
                "query": """
                    SELECT
                        c.*
                    FROM
                        CLIENTE c
                    JOIN
                        OPERADORA_TRANSPORTE o
                    ON
                        c.CD_CLIENTE = o.CD_CLIENTE
                    WHERE
                        DT_CADASTRO BETWEEN '{start}'
                        AND '{end}'
                """,
            },
            "primary_key": ["CD_CLIENTE"],  # id column to nest data on
            "interval_minutes": BILHETAGEM_TRATAMENTO_INTERVAL,
            "save_bucket_name": BILHETAGEM_PRIVATE_BUCKET,
            "pre_treatment_reader_args": {"dtype": {"NR_DOCUMENTO": "object"}},
        },
        {
            "table_id": "consorcio",
            "partition_date_only": True,
            "extract_params": {
                "database": "principal_db",
                "query": """
                    SELECT
                        *
                    FROM
                        CONSORCIO
                    WHERE
                        DT_INCLUSAO BETWEEN '{start}'
                        AND '{end}'
                """,
            },
            "primary_key": ["CD_CONSORCIO"],  # id column to nest data on
            "interval_minutes": BILHETAGEM_TRATAMENTO_INTERVAL,
        },
        {
            "table_id": "linha_consorcio",
            "partition_date_only": True,
            "extract_params": {
                "database": "principal_db",
                "query": """
                    SELECT
                        *
                    FROM
                        LINHA_CONSORCIO
                    WHERE
                        DT_INCLUSAO BETWEEN '{start}'
                        AND '{end}'
                """,
            },
            "primary_key": ["CD_CONSORCIO", "CD_LINHA"],  # id column to nest data on
            "interval_minutes": BILHETAGEM_TRATAMENTO_INTERVAL,
        },
        {
            "table_id": "conta_bancaria",
            "partition_date_only": True,
            "extract_params": {
                "database": "principal_db",
                "query": """
                    SELECT
                        c.*,
                        b.NM_BANCO
                    FROM
                        CONTA_BANCARIA c
                    JOIN
                        BANCO b
                    ON
                        b.NR_BANCO = c.NR_BANCO
                    JOIN
                        OPERADORA_TRANSPORTE o
                    ON
                        o.CD_CLIENTE = c.CD_CLIENTE
                """,
            },
            "primary_key": ["CD_CLIENTE"],  # id column to nest data on
            "interval_minutes": BILHETAGEM_TRATAMENTO_INTERVAL,
            "save_bucket_name": BILHETAGEM_PRIVATE_BUCKET,
        },
        {
            "table_id": "contato_pessoa_juridica",
            "partition_date_only": True,
            "extract_params": {
                "database": "principal_db",
                "query": """
                    SELECT
                        *
                    FROM
                        CONTATO_PESSOA_JURIDICA
                    WHERE
                        DT_INCLUSAO BETWEEN '{start}'
                        AND '{end}'
                """,
            },
            "primary_key": [
                "NR_SEQ_CONTATO",
                "CD_CLIENTE",
            ],  # id column to nest data on
            "interval_minutes": BILHETAGEM_TRATAMENTO_INTERVAL,
            "save_bucket_name": BILHETAGEM_PRIVATE_BUCKET,
        },
    ]

    BILHETAGEM_MATERIALIZACAO_TRANSACAO_PARAMS = {
        "dataset_id": BILHETAGEM_DATASET_ID,
        "table_id": BILHETAGEM_TRANSACAO_CAPTURE_PARAMS["table_id"],
        "upstream": True,
        "dbt_vars": {
            "date_range": {
                "table_run_datetime_column_name": "datetime_transacao",
                "delay_hours": 1,
            },
            "version": {},
        },
    }

    BILHETAGEM_MATERIALIZACAO_ORDEM_PAGAMENTO_PARAMS = {
        "dataset_id": BILHETAGEM_DATASET_ID,
        "table_id": "ordem_pagamento",
        "upstream": True,
        "exclude": f"+{BILHETAGEM_MATERIALIZACAO_TRANSACAO_PARAMS['table_id']}",
        "dbt_vars": {
            "date_range": {
                "table_run_datetime_column_name": "data_ordem",
                "delay_hours": 0,
            },
            "version": {},
        },
    }

    BILHETAGEM_GENERAL_CAPTURE_DEFAULT_PARAMS = {
        "dataset_id": BILHETAGEM_DATASET_ID,
        "secret_path": BILHETAGEM_SECRET_PATH,
        "source_type": BILHETAGEM_GENERAL_CAPTURE_PARAMS["source_type"],
    }

    # GTFS
    GTFS_DATASET_ID = "br_rj_riodejaneiro_gtfs"

    GTFS_GENERAL_CAPTURE_PARAMS = {
        "partition_date_only": True,
        "source_type": "gcs",
        "dataset_id": "br_rj_riodejaneiro_gtfs",
        "extract_params": {"filename": "gtfs"},
        "partition_date_name": "data_versao",
    }

    GTFS_TABLE_CAPTURE_PARAMS = [
        {
            "table_id": "shapes",
            "primary_key": ["shape_id", "shape_pt_sequence"],
        },
        {
            "table_id": "agency",
            "primary_key": ["agency_id"],
        },
        {
            "table_id": "calendar_dates",
            "primary_key": ["service_id", "date"],
        },
        {
            "table_id": "calendar",
            "primary_key": ["service_id"],
        },
        {
            "table_id": "feed_info",
            "primary_key": ["feed_publisher_name"],
        },
        {
            "table_id": "frequencies",
            "primary_key": ["trip_id", "start_time"],
        },
        {
            "table_id": "routes",
            "primary_key": ["route_id"],
        },
        {
            "table_id": "stops",
            "primary_key": ["stop_id"],
        },
        {
            "table_id": "trips",
            "primary_key": ["trip_id"],
        },
        {
            "table_id": "fare_attributes",
            "primary_key": ["fare_id"],
        },
        {
            "table_id": "fare_rules",
            "primary_key": [],
        },
        {
            "table_id": "ordem_servico",
            "primary_key": ["servico"],
            "extract_params": {"filename": "ordem_servico"},
        },
        {
            "table_id": "stop_times",
            "primary_key": ["trip_id", "stop_sequence"],
        },
    ]

    GTFS_MATERIALIZACAO_PARAMS = {
        "dataset_id": GTFS_DATASET_ID,
        "dbt_vars": {
            "data_versao_gtfs": "",
            "version": {},
        },
    }

<<<<<<< HEAD
    # SUBSÍDIO RECURSOS DE VIAGENS INDIVIDUAIS
    SUBSIDIO_SPPO_RECURSOS_DATASET_ID = "br_rj_riodejaneiro_recurso"
=======
    # STU

    STU_DATASET_ID = "br_rj_riodejaneiro_stu"

    STU_BUCKET_NAME = "rj-smtr-stu-private"

    STU_MODE_MAPPING = {
        "1": "Táxi",
        "2": "Ônibus",
        "3": "Escolar",
        "4": "Complementar (cabritinho)",
        "6": "Fretamento",
        "7": "TEC",
        "8": "Van",
    }

    STU_TYPE_MAPPING = [
        "Autônomo",
        "Empresa",
        "Cooperativa",
        "Instituicao de Ensino",
        "Associações",
        "Autônomo Provisório",
        "Contrato Público",
        "Prestadora de Serviços",
    ]

    STU_GENERAL_CAPTURE_PARAMS = {
        "partition_date_only": True,
        "source_type": "gcs",
        "dataset_id": STU_DATASET_ID,
        "save_bucket_name": STU_BUCKET_NAME,
    }

    STU_TABLE_CAPTURE_PARAMS = [
        {
            "table_id": "operadora_empresa",
            "primary_key": ["Perm_Autor"],
            "pre_treatment_reader_args": {"dtype": "object"},
        },
        {
            "table_id": "operadora_pessoa_fisica",
            "primary_key": ["Perm_Autor"],
            "pre_treatment_reader_args": {"dtype": "object"},
        },
    ]

    # SUBSÍDIO RECURSOS VIAGENS INDIVIDUAIS

    SUBSIDIO_SPPO_RECURSOS_DATASET_ID = "br_rj_riodejaneiro_recursos"
>>>>>>> 72460b9b
    SUBSIDIO_SPPO_RECURSO_API_BASE_URL = "https://api.movidesk.com/public/v1/tickets"
    SUBSIDIO_SPPO_RECURSO_API_SECRET_PATH = "sppo_subsidio_recursos_api"
    SUBSIDIO_SPPO_RECURSO_SERVICE = (
        "serviceFirstLevel eq 'Viagem Individual - Recurso Viagens Subsídio'"
    )
    SUBSIDIO_SPPO_RECURSO_CAPTURE_PARAMS = {
        "partition_date_only": True,
<<<<<<< HEAD
        "table_id": "recurso_sppo_viagens_individuais",
        "dataset_id": SUBSIDIO_SPPO_RECURSOS_DATASET_ID,
        "extract_params": {
            "token": "",
            "$select": "id,protocol,createdDate,lastUpdate",
=======
        "table_id": "recursos_sppo_viagens_individuais",
        "dataset_id": SUBSIDIO_SPPO_RECURSOS_DATASET_ID,
        "extract_params": {
            "token": "",
            "$select": "id,protocol,createdDate",
>>>>>>> 72460b9b
            "$filter": "{service} and (lastUpdate ge {start} and lastUpdate lt {end} \
or createdDate ge {start} and createdDate lt {end})",
            "$expand": "customFieldValues,customFieldValues($expand=items)",
            "$orderby": "createdDate asc",
        },
        "interval_minutes": 1440,
        "source_type": "movidesk",
        "primary_key": ["protocol"],
    }

    SUBSIDIO_SPPO_RECURSOS_MATERIALIZACAO_PARAMS = {
        "dataset_id": SUBSIDIO_SPPO_RECURSOS_DATASET_ID,
        "table_id": SUBSIDIO_SPPO_RECURSO_CAPTURE_PARAMS["table_id"],
        "upstream": True,
        "dbt_vars": {
            "date_range": {
                "table_run_datetime_column_name": "datetime_recurso",
                "delay_hours": 0,
            },
            "version": {},
        },
    }

<<<<<<< HEAD
    # SUBSÍDIO RECURSOS BLOQUEIO DE VIA
    SUBSIDIO_SPPO_BLOQUEIO_VIA_SERVICE = (
        "serviceFirstLevel eq 'Bloqueio da via - Recurso Viagens Subsídio'"
    )
    SUBSIDIO_SPPO_BLOQUEIO_VIA_CAPTURE_PARAMS = {
        "partition_date_only": True,
        "table_id": "recurso_sppo_bloqueio_via",
        "dataset_id": SUBSIDIO_SPPO_RECURSOS_DATASET_ID,
        "extract_params": {
            "token": "",
            "$select": "id,protocol,createdDate",
            "$filter": "{service} and (lastUpdate ge {start} and lastUpdate lt {end} \
or createdDate ge {start} and createdDate lt {end})",
            "$expand": "customFieldValues,customFieldValues($expand=items)",
            "$orderby": "createdDate asc",
        },
        "interval_minutes": 1440,
        "source_type": "movidesk",
        "primary_key": ["protocol"],
    }

    SUBSIDIO_SPPO_BLOQUEIO_VIA_MATERIALIZACAO_PARAMS = {
        "dataset_id": SUBSIDIO_SPPO_RECURSOS_DATASET_ID,
        "table_id": SUBSIDIO_SPPO_BLOQUEIO_VIA_CAPTURE_PARAMS["table_id"],
        "upstream": True,
        "dbt_vars": {
            "date_range": {
                "table_run_datetime_column_name": "datetime_recurso",
                "delay_hours": 0,
            },
            "version": {},
        },
    }

    # SUBSÍDIO RECURSOS REPROCESSAMENTO

    SUBSIDIO_SPPO_RECURSO_SERVICE_REPROCESSAMENTO = (
        "serviceFirstLevel eq 'Reprocessamento - Recurso Viagens Subsídio'"
    )
    SUBSIDIO_SPPO_RECURSO_REPROCESSAMENTO_CAPTURE_PARAMS = {
        "partition_date_only": True,
        "table_id": "recurso_sppo_reprocessamento",
        "dataset_id": SUBSIDIO_SPPO_RECURSOS_DATASET_ID,
        "extract_params": {
            "token": "",
            "$select": "id,protocol,createdDate",
            "$filter": "{service} and (lastUpdate ge {start} and lastUpdate lt {end} \
or createdDate ge {start} and createdDate lt {end})",
            "$expand": "customFieldValues,customFieldValues($expand=items)",
            "$orderby": "createdDate asc",
        },
        "interval_minutes": 1440,
        "source_type": "movidesk",
        "primary_key": ["protocol"],
    }

    SUBSIDIO_SPPO_RECURSOS_REPROCESSAMENTO_MATERIALIZACAO_PARAMS = {
        "dataset_id": SUBSIDIO_SPPO_RECURSOS_DATASET_ID,
        "table_id": SUBSIDIO_SPPO_RECURSO_REPROCESSAMENTO_CAPTURE_PARAMS["table_id"],
        "upstream": True,
        "dbt_vars": {
            "date_range": {
                "table_run_datetime_column_name": "datetime_recurso",
                "delay_hours": 0,
            },
            "version": {},
        },
    }
=======
    DIRETORIO_MATERIALIZACAO_PARAMS = {
        "dataset_id": "cadastro",
        "upstream": True,
    }

    DIRETORIO_MATERIALIZACAO_TABLE_PARAMS = [
        {"table_id": "diretorio_consorcios"},
        {"table_id": "operadoras_contatos"},
    ]
>>>>>>> 72460b9b
<|MERGE_RESOLUTION|>--- conflicted
+++ resolved
@@ -592,10 +592,6 @@
         },
     }
 
-<<<<<<< HEAD
-    # SUBSÍDIO RECURSOS DE VIAGENS INDIVIDUAIS
-    SUBSIDIO_SPPO_RECURSOS_DATASET_ID = "br_rj_riodejaneiro_recurso"
-=======
     # STU
 
     STU_DATASET_ID = "br_rj_riodejaneiro_stu"
@@ -646,7 +642,6 @@
     # SUBSÍDIO RECURSOS VIAGENS INDIVIDUAIS
 
     SUBSIDIO_SPPO_RECURSOS_DATASET_ID = "br_rj_riodejaneiro_recursos"
->>>>>>> 72460b9b
     SUBSIDIO_SPPO_RECURSO_API_BASE_URL = "https://api.movidesk.com/public/v1/tickets"
     SUBSIDIO_SPPO_RECURSO_API_SECRET_PATH = "sppo_subsidio_recursos_api"
     SUBSIDIO_SPPO_RECURSO_SERVICE = (
@@ -654,19 +649,11 @@
     )
     SUBSIDIO_SPPO_RECURSO_CAPTURE_PARAMS = {
         "partition_date_only": True,
-<<<<<<< HEAD
-        "table_id": "recurso_sppo_viagens_individuais",
-        "dataset_id": SUBSIDIO_SPPO_RECURSOS_DATASET_ID,
-        "extract_params": {
-            "token": "",
-            "$select": "id,protocol,createdDate,lastUpdate",
-=======
         "table_id": "recursos_sppo_viagens_individuais",
         "dataset_id": SUBSIDIO_SPPO_RECURSOS_DATASET_ID,
         "extract_params": {
             "token": "",
             "$select": "id,protocol,createdDate",
->>>>>>> 72460b9b
             "$filter": "{service} and (lastUpdate ge {start} and lastUpdate lt {end} \
 or createdDate ge {start} and createdDate lt {end})",
             "$expand": "customFieldValues,customFieldValues($expand=items)",
@@ -690,76 +677,6 @@
         },
     }
 
-<<<<<<< HEAD
-    # SUBSÍDIO RECURSOS BLOQUEIO DE VIA
-    SUBSIDIO_SPPO_BLOQUEIO_VIA_SERVICE = (
-        "serviceFirstLevel eq 'Bloqueio da via - Recurso Viagens Subsídio'"
-    )
-    SUBSIDIO_SPPO_BLOQUEIO_VIA_CAPTURE_PARAMS = {
-        "partition_date_only": True,
-        "table_id": "recurso_sppo_bloqueio_via",
-        "dataset_id": SUBSIDIO_SPPO_RECURSOS_DATASET_ID,
-        "extract_params": {
-            "token": "",
-            "$select": "id,protocol,createdDate",
-            "$filter": "{service} and (lastUpdate ge {start} and lastUpdate lt {end} \
-or createdDate ge {start} and createdDate lt {end})",
-            "$expand": "customFieldValues,customFieldValues($expand=items)",
-            "$orderby": "createdDate asc",
-        },
-        "interval_minutes": 1440,
-        "source_type": "movidesk",
-        "primary_key": ["protocol"],
-    }
-
-    SUBSIDIO_SPPO_BLOQUEIO_VIA_MATERIALIZACAO_PARAMS = {
-        "dataset_id": SUBSIDIO_SPPO_RECURSOS_DATASET_ID,
-        "table_id": SUBSIDIO_SPPO_BLOQUEIO_VIA_CAPTURE_PARAMS["table_id"],
-        "upstream": True,
-        "dbt_vars": {
-            "date_range": {
-                "table_run_datetime_column_name": "datetime_recurso",
-                "delay_hours": 0,
-            },
-            "version": {},
-        },
-    }
-
-    # SUBSÍDIO RECURSOS REPROCESSAMENTO
-
-    SUBSIDIO_SPPO_RECURSO_SERVICE_REPROCESSAMENTO = (
-        "serviceFirstLevel eq 'Reprocessamento - Recurso Viagens Subsídio'"
-    )
-    SUBSIDIO_SPPO_RECURSO_REPROCESSAMENTO_CAPTURE_PARAMS = {
-        "partition_date_only": True,
-        "table_id": "recurso_sppo_reprocessamento",
-        "dataset_id": SUBSIDIO_SPPO_RECURSOS_DATASET_ID,
-        "extract_params": {
-            "token": "",
-            "$select": "id,protocol,createdDate",
-            "$filter": "{service} and (lastUpdate ge {start} and lastUpdate lt {end} \
-or createdDate ge {start} and createdDate lt {end})",
-            "$expand": "customFieldValues,customFieldValues($expand=items)",
-            "$orderby": "createdDate asc",
-        },
-        "interval_minutes": 1440,
-        "source_type": "movidesk",
-        "primary_key": ["protocol"],
-    }
-
-    SUBSIDIO_SPPO_RECURSOS_REPROCESSAMENTO_MATERIALIZACAO_PARAMS = {
-        "dataset_id": SUBSIDIO_SPPO_RECURSOS_DATASET_ID,
-        "table_id": SUBSIDIO_SPPO_RECURSO_REPROCESSAMENTO_CAPTURE_PARAMS["table_id"],
-        "upstream": True,
-        "dbt_vars": {
-            "date_range": {
-                "table_run_datetime_column_name": "datetime_recurso",
-                "delay_hours": 0,
-            },
-            "version": {},
-        },
-    }
-=======
     DIRETORIO_MATERIALIZACAO_PARAMS = {
         "dataset_id": "cadastro",
         "upstream": True,
@@ -768,5 +685,4 @@
     DIRETORIO_MATERIALIZACAO_TABLE_PARAMS = [
         {"table_id": "diretorio_consorcios"},
         {"table_id": "operadoras_contatos"},
-    ]
->>>>>>> 72460b9b
+    ]
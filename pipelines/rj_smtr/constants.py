# -*- coding: utf-8 -*-
"""
Constant values for the rj_smtr projects
"""

from enum import Enum


class constants(Enum):  # pylint: disable=c0103
    """
    Constant values for the rj_smtr projects
    """

    # DEFAULT TIMEZONE #
    TIMEZONE = "America/Sao_Paulo"

    # WEBHOOK #
    CRITICAL_SECRET_PATH = "critical_webhook"

    # RETRY POLICY #
    MAX_TIMEOUT_SECONDS = 60
    MAX_RETRIES = 3
    RETRY_DELAY = 10

    # GPS STPL #
    GPS_STPL_API_BASE_URL = "http://zn4.m2mcontrol.com.br/api/integracao/veiculos"
    GPS_STPL_API_SECRET_PATH = "stpl_api"

    GPS_STPL_DATASET_ID = "br_rj_riodejaneiro_veiculos"
    GPS_STPL_RAW_DATASET_ID = "br_rj_riodejaneiro_stpl_gps"
    GPS_STPL_RAW_TABLE_ID = "registros"
    GPS_STPL_TREATED_TABLE_ID = "gps_stpl"

    # GPS SPPO #
    GPS_SPPO_API_BASE_URL = (
        "http://ccomobility.com.br/WebServices/Binder/WSConecta/EnvioInformacoesIplan?"
    )
    GPS_SPPO_API_BASE_URL_V2 = (
        "http://ccomobility.com.br/WebServices/Binder/wsconecta/EnvioIplan?"
    )
    GPS_SPPO_API_SECRET_PATH = "sppo_api"
    GPS_SPPO_API_SECRET_PATH_V2 = "sppo_api_v2"

    GPS_SPPO_RAW_DATASET_ID = "br_rj_riodejaneiro_onibus_gps"
    GPS_SPPO_RAW_TABLE_ID = "registros"
    GPS_SPPO_DATASET_ID = "br_rj_riodejaneiro_veiculos"
    GPS_SPPO_TREATED_TABLE_ID = "gps_sppo"
    GPS_SPPO_CAPTURE_DELAY_V1 = 1
    GPS_SPPO_CAPTURE_DELAY_V2 = 60
    GPS_SPPO_RECAPTURE_DELAY_V2 = 6
    GPS_SPPO_MATERIALIZE_DELAY_HOURS = 1

    # REALOCAÇÃO #
    GPS_SPPO_REALOCACAO_RAW_TABLE_ID = "realocacao"
    GPS_SPPO_REALOCACAO_TREATED_TABLE_ID = "realocacao"
    GPS_SPPO_REALOCACAO_SECRET_PATH = "realocacao_api"

    # GPS BRT #
    GPS_BRT_API_SECRET_PATH = "brt_api_v2"
    GPS_BRT_API_URL = "https://zn4.m2mcontrol.com.br/api/integracao/veiculos"
    GPS_BRT_DATASET_ID = "br_rj_riodejaneiro_veiculos"
    GPS_BRT_RAW_DATASET_ID = "br_rj_riodejaneiro_brt_gps"
    GPS_BRT_RAW_TABLE_ID = "registros"
    GPS_BRT_TREATED_TABLE_ID = "gps_brt"
    GPS_BRT_MAPPING_KEYS = {
        "codigo": "id_veiculo",
        "linha": "servico",
        "latitude": "latitude",
        "longitude": "longitude",
        "dataHora": "timestamp_gps",
        "velocidade": "velocidade",
        "sentido": "sentido",
        "trajeto": "vista",
        # "inicio_viagem": "timestamp_inicio_viagem",
    }
    GPS_BRT_MATERIALIZE_DELAY_HOURS = 0

    # SIGMOB (GTFS) #
    SIGMOB_GET_REQUESTS_TIMEOUT = 60
    SIGMOB_PAGES_FOR_CSV_FILE = 10
    TASK_MAX_RETRIES = 3
    TASK_RETRY_DELAY = 10

    SIGMOB_DATASET_ID = "br_rj_riodejaneiro_sigmob"
    SIGMOB_ENDPOINTS = {
        "agency": {
            "url": "http://jeap.rio.rj.gov.br/MOB/get_agency.rule?sys=MOB",
            "key_column": "agency_id",
        },
        "calendar": {
            "url": "http://jeap.rio.rj.gov.br/MOB/get_calendar.rule?sys=MOB",
            "key_column": "service_id",
        },
        "frota_determinada": {
            "url": "http://jeap.rio.rj.gov.br/MOB/get_frota_determinada.rule?sys=MOB",
            "key_column": "route_id",
        },
        "holidays": {
            "url": "http://jeap.rio.rj.gov.br/MOB/get_holiday.rule?sys=MOB",
            "key_column": "Data",
        },
        "linhas": {
            "url": "http://jeap.rio.rj.gov.br/MOB/get_linhas.rule?sys=MOB",
            "key_column": "linha_id",
        },
        "routes": {
            "url": "http://jeap.rio.rj.gov.br/MOB/get_routes.rule?sys=MOB",
            "key_column": "route_id",
        },
        "shapes": {
            "url": "http://jeap.rio.rj.gov.br/MOB/get_shapes.rule?sys=MOB&INDICE=0",
            "key_column": "shape_id",
        },
        "stops": {
            "url": "http://jeap.rio.rj.gov.br/MOB/get_stops.rule?sys=MOB&INDICE=0",
            "key_column": "stop_id",
        },
        "stop_times": {
            "url": "http://jeap.rio.rj.gov.br/MOB/get_stop_times.rule?sys=MOB",
            "key_column": "stop_id",
        },
        "stop_details": {
            "url": "http://jeap.rio.rj.gov.br/MOB/get_stops_details.rule?sys=MOB&INDICE=0",
            "key_column": "stop_id",
        },
        "trips": {
            "url": "http://jeap.rio.rj.gov.br/MOB/get_trips.rule?sys=MOB",
            "key_column": "trip_id",
        },
    }

    # RDO/RHO
    RDO_FTP_ALLOWED_PATHS = ["SPPO", "STPL"]
    RDO_FTPS_SECRET_PATH = "smtr_rdo_ftps"
    RDO_DATASET_ID = "br_rj_riodejaneiro_rdo"
    SPPO_RDO_TABLE_ID = "rdo_registros_sppo"
    SPPO_RHO_TABLE_ID = "rho_registros_sppo"
    STPL_RDO_TABLE_ID = "rdo_registros_stpl"
    STPL_RHO_TABLE_ID = "rho_registros_stpl"
    RDO_MATERIALIZE_START_DATE = "2022-12-07"
    # ROCK IN RIO
    RIR_DATASET_ID = "dashboards"
    RIR_TABLE_ID = "registros_ocr_rir"
    RIR_START_DATE = "2022-08-30 12:00:00"
    RIR_SECRET_PATH = "smtr_rir_ftp"
    RIR_OCR_PRIMARY_COLUMNS = {
        "CodCET": "codigo_cet",
        "Placa": "placa",
        "UF": "uf",
        "LOCAL": "local",
        "datahora": "datahora",
    }
    RIR_OCR_SECONDARY_COLUMNS = {
        "RiR": "flag_rir",
        "Apoio": "flag_apoio",
    }

    # SUBSÍDIO
    SUBSIDIO_SPPO_DATASET_ID = "projeto_subsidio_sppo"
    SUBSIDIO_SPPO_TABLE_ID = "viagem_completa"

    # SUBSÍDIO DASHBOARD
    SUBSIDIO_SPPO_DASHBOARD_DATASET_ID = "dashboard_subsidio_sppo"
    SUBSIDIO_SPPO_DASHBOARD_TABLE_ID = "sumario_servico_dia"

    # BILHETAGEM
    BILHETAGEM_DATASET_ID = "br_rj_riodejaneiro_bilhetagem"

    BILHETAGEM_GENERAL_CAPTURE_PARAMS = {
        "databases": {
            "principal_db": {
                "engine": "mysql",
                "host": "principal-database-replica.internal",
            },
            "tarifa_db": {
                "engine": "postgres",
                "host": "tarifa-database-replica.internal",
            },
            "transacao_db": {
                "engine": "postgres",
                "host": "transacao-database-replica.internal",
            },
        },
        "vpn_url": "http://vpn-jae.mobilidade.rio/",
        "source_type": "api-json",
        "transacao_run_interval": {"minutes": 1},
        "principal_run_interval": {"days": 1},
        "transacao_runs_interval_minutes": 0,
        "principal_runs_interval_minutes": 5,
    }

    BILHETAGEM_TRANSACAO_CAPTURE_PARAMS = {
        "table_id": "transacao",
        "partition_date_only": False,
        "extract_params": {
            "database": "transacao_db",
            "query": """
                SELECT
                    *
                FROM
                    transacao
                WHERE
                    data_processamento BETWEEN '{start}'
                    AND '{end}'
            """,
            "run_interval": BILHETAGEM_GENERAL_CAPTURE_PARAMS["transacao_run_interval"],
        },
        "primary_key": ["id"],  # id column to nest data on
    }

    BILHETAGEM_SECRET_PATH = "smtr_jae_access_data"

    BILHETAGEM_CAPTURE_PARAMS = [
        {
            "table_id": "linha",
            "partition_date_only": True,
            "extract_params": {
                "database": "principal_db",
                "query": """
                    SELECT
                        *
                    FROM
                        LINHA
                    WHERE
                        DT_INCLUSAO >= '{start}'
                """,
                "run_interval": BILHETAGEM_GENERAL_CAPTURE_PARAMS[
                    "principal_run_interval"
                ],
            },
            "primary_key": ["CD_LINHA"],  # id column to nest data on
        },
        {
            "table_id": "grupo",
            "partition_date_only": True,
            "extract_params": {
                "database": "principal_db",
                "query": """
                    SELECT
                        *
                    FROM
                        GRUPO
                    WHERE
                        DT_INCLUSAO >= '{start}'
                """,
                "run_interval": BILHETAGEM_GENERAL_CAPTURE_PARAMS[
                    "principal_run_interval"
                ],
            },
            "primary_key": ["CD_GRUPO"],  # id column to nest data on
        },
        {
            "table_id": "grupo_linha",
            "partition_date_only": True,
            "extract_params": {
                "database": "principal_db",
                "query": """
                    SELECT
                        *
                    FROM
                        GRUPO_LINHA
                    WHERE
                        DT_INCLUSAO >= '{start}'
                """,
                "run_interval": BILHETAGEM_GENERAL_CAPTURE_PARAMS[
                    "principal_run_interval"
                ],
            },
            "primary_key": ["CD_GRUPO", "CD_LINHA"],  # id column to nest data on
        },
        {
            "table_id": "matriz_integracao",
            "partition_date_only": True,
            "extract_params": {
                "database": "tarifa_db",
                "query": """
                    SELECT
                        *
                    FROM
                        matriz_integracao
                    WHERE
                        dt_inclusao >= '{start}'
                """,
                "run_interval": BILHETAGEM_GENERAL_CAPTURE_PARAMS[
                    "principal_run_interval"
                ],
            },
            "primary_key": [
                "cd_versao_matriz",
                "cd_integracao",
            ],  # id column to nest data on
        },
    ]
<<<<<<< HEAD
    BILHETAGEM_SECRET_PATH = "smtr_jae_access_data"

    # GTFS
    GTFS_DATASET_ID = "br_rj_riodejaneiro_gtfs"

    GTFS_GENERAL_CAPTURE_PARAMS = {
        "partition_date_only": True,
        "source_type": "gcs",
    }

    GTFS_TABLE_CAPTURE_PARAMS = [
        {
            "table_id": "agency",
            "primary_key": ["agency_id"],
            "extract_params": {"filename": "gtfs"},
            "source_type": "gcs-txt",
        },
        {
            "table_id": "calendar_dates",
            "primary_key": ["service_id", "date"],
            "extract_params": {"filename": "gtfs"},
            "source_type": "gcs-txt",
        },
        {
            "table_id": "calendar",
            "primary_key": ["service_id"],
            "extract_params": {"filename": "gtfs"},
            "source_type": "gcs-txt",
        },
        {
            "table_id": "feed_info",
            "primary_key": ["feed_publisher_name"],
            "extract_params": {"filename": "gtfs"},
            "source_type": "gcs-txt",
        },
        {
            "table_id": "frequencies",
            "primary_key": ["trip_id", "start_time"],
            "extract_params": {"filename": "gtfs"},
            "source_type": "gcs-txt",
        },
        {
            "table_id": "routes",
            "primary_key": ["route_id"],
            "extract_params": {"filename": "gtfs"},
            "source_type": "gcs-txt",
        },
        {
            "table_id": "shapes",
            "primary_key": ["shape_id", "shape_pt_sequence"],
            "extract_params": {"filename": "gtfs"},
            "source_type": "gcs-txt",
        },
        {
            "table_id": "stops",
            "primary_key": ["stop_id"],
            "extract_params": {"filename": "gtfs"},
            "source_type": "gcs-txt",
        },
        {
            "table_id": "trips",
            "primary_key": ["trip_id"],
            "extract_params": {"filename": "gtfs"},
            "source_type": "gcs-txt",
        },
        {
            "table_id": "fare_attributes",
            "primary_key": ["fare_id"],
            "extract_params": {"filename": "gtfs"},
            "source_type": "gcs-txt",
        },
        {
            "table_id": "fare_rules",
            "primary_key": [],
            "extract_params": {"filename": "gtfs"},
            "source_type": "gcs-txt",
        },
        {
            "table_id": "quadro",
            "primary_key": ["servico"],
            "extract_params": {"filename": "quadro"},
            "source_type": "gcs-csv",
        },
    ]
=======

    BILHETAGEM_MATERIALIZACAO_PARAMS = {
        "table_id": BILHETAGEM_TRANSACAO_CAPTURE_PARAMS["table_id"],
        "upstream": True,
        "dbt_vars": {
            "date_range": {
                "table_run_datetime_column_name": "datetime_transacao",
                "delay_hours": 1,
            },
            "version": {},
        },
    }
>>>>>>> 447cff12
<|MERGE_RESOLUTION|>--- conflicted
+++ resolved
@@ -291,92 +291,6 @@
             ],  # id column to nest data on
         },
     ]
-<<<<<<< HEAD
-    BILHETAGEM_SECRET_PATH = "smtr_jae_access_data"
-
-    # GTFS
-    GTFS_DATASET_ID = "br_rj_riodejaneiro_gtfs"
-
-    GTFS_GENERAL_CAPTURE_PARAMS = {
-        "partition_date_only": True,
-        "source_type": "gcs",
-    }
-
-    GTFS_TABLE_CAPTURE_PARAMS = [
-        {
-            "table_id": "agency",
-            "primary_key": ["agency_id"],
-            "extract_params": {"filename": "gtfs"},
-            "source_type": "gcs-txt",
-        },
-        {
-            "table_id": "calendar_dates",
-            "primary_key": ["service_id", "date"],
-            "extract_params": {"filename": "gtfs"},
-            "source_type": "gcs-txt",
-        },
-        {
-            "table_id": "calendar",
-            "primary_key": ["service_id"],
-            "extract_params": {"filename": "gtfs"},
-            "source_type": "gcs-txt",
-        },
-        {
-            "table_id": "feed_info",
-            "primary_key": ["feed_publisher_name"],
-            "extract_params": {"filename": "gtfs"},
-            "source_type": "gcs-txt",
-        },
-        {
-            "table_id": "frequencies",
-            "primary_key": ["trip_id", "start_time"],
-            "extract_params": {"filename": "gtfs"},
-            "source_type": "gcs-txt",
-        },
-        {
-            "table_id": "routes",
-            "primary_key": ["route_id"],
-            "extract_params": {"filename": "gtfs"},
-            "source_type": "gcs-txt",
-        },
-        {
-            "table_id": "shapes",
-            "primary_key": ["shape_id", "shape_pt_sequence"],
-            "extract_params": {"filename": "gtfs"},
-            "source_type": "gcs-txt",
-        },
-        {
-            "table_id": "stops",
-            "primary_key": ["stop_id"],
-            "extract_params": {"filename": "gtfs"},
-            "source_type": "gcs-txt",
-        },
-        {
-            "table_id": "trips",
-            "primary_key": ["trip_id"],
-            "extract_params": {"filename": "gtfs"},
-            "source_type": "gcs-txt",
-        },
-        {
-            "table_id": "fare_attributes",
-            "primary_key": ["fare_id"],
-            "extract_params": {"filename": "gtfs"},
-            "source_type": "gcs-txt",
-        },
-        {
-            "table_id": "fare_rules",
-            "primary_key": [],
-            "extract_params": {"filename": "gtfs"},
-            "source_type": "gcs-txt",
-        },
-        {
-            "table_id": "quadro",
-            "primary_key": ["servico"],
-            "extract_params": {"filename": "quadro"},
-            "source_type": "gcs-csv",
-        },
-    ]
-=======
 
     BILHETAGEM_MATERIALIZACAO_PARAMS = {
         "table_id": BILHETAGEM_TRANSACAO_CAPTURE_PARAMS["table_id"],
@@ -389,4 +303,86 @@
             "version": {},
         },
     }
->>>>>>> 447cff12
+
+    # GTFS
+    GTFS_DATASET_ID = "br_rj_riodejaneiro_gtfs"
+
+    GTFS_GENERAL_CAPTURE_PARAMS = {
+        "partition_date_only": True,
+        "source_type": "gcs",
+    }
+
+    GTFS_TABLE_CAPTURE_PARAMS = [
+        {
+            "table_id": "agency",
+            "primary_key": ["agency_id"],
+            "extract_params": {"filename": "gtfs"},
+            "source_type": "gcs-txt",
+        },
+        {
+            "table_id": "calendar_dates",
+            "primary_key": ["service_id", "date"],
+            "extract_params": {"filename": "gtfs"},
+            "source_type": "gcs-txt",
+        },
+        {
+            "table_id": "calendar",
+            "primary_key": ["service_id"],
+            "extract_params": {"filename": "gtfs"},
+            "source_type": "gcs-txt",
+        },
+        {
+            "table_id": "feed_info",
+            "primary_key": ["feed_publisher_name"],
+            "extract_params": {"filename": "gtfs"},
+            "source_type": "gcs-txt",
+        },
+        {
+            "table_id": "frequencies",
+            "primary_key": ["trip_id", "start_time"],
+            "extract_params": {"filename": "gtfs"},
+            "source_type": "gcs-txt",
+        },
+        {
+            "table_id": "routes",
+            "primary_key": ["route_id"],
+            "extract_params": {"filename": "gtfs"},
+            "source_type": "gcs-txt",
+        },
+        {
+            "table_id": "shapes",
+            "primary_key": ["shape_id", "shape_pt_sequence"],
+            "extract_params": {"filename": "gtfs"},
+            "source_type": "gcs-txt",
+        },
+        {
+            "table_id": "stops",
+            "primary_key": ["stop_id"],
+            "extract_params": {"filename": "gtfs"},
+            "source_type": "gcs-txt",
+        },
+        {
+            "table_id": "trips",
+            "primary_key": ["trip_id"],
+            "extract_params": {"filename": "gtfs"},
+            "source_type": "gcs-txt",
+        },
+        {
+            "table_id": "fare_attributes",
+            "primary_key": ["fare_id"],
+            "extract_params": {"filename": "gtfs"},
+            "source_type": "gcs-txt",
+        },
+        {
+            "table_id": "fare_rules",
+            "primary_key": [],
+            "extract_params": {"filename": "gtfs"},
+            "source_type": "gcs-txt",
+        },
+        {
+            "table_id": "quadro",
+            "primary_key": ["servico"],
+            "extract_params": {"filename": "quadro"},
+            "source_type": "gcs-csv",
+        },
+    ]
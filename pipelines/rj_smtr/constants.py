# -*- coding: utf-8 -*-
"""
Constant values for the rj_smtr projects
"""

from enum import Enum


class constants(Enum):  # pylint: disable=c0103
    """
    Constant values for the rj_smtr projects
    """

    # DEFAULT TIMEZONE #
    TIMEZONE = "America/Sao_Paulo"

    # WEBHOOK #
    CRITICAL_SECRET_PATH = "critical_webhook"

    # RETRY POLICY #
    MAX_TIMEOUT_SECONDS = 60
    MAX_RETRIES = 3
    RETRY_DELAY = 10

    # GPS STPL #
    GPS_STPL_API_BASE_URL = "http://zn4.m2mcontrol.com.br/api/integracao/veiculos"
    GPS_STPL_API_SECRET_PATH = "stpl_api"

    GPS_STPL_DATASET_ID = "br_rj_riodejaneiro_veiculos"
    GPS_STPL_RAW_DATASET_ID = "br_rj_riodejaneiro_stpl_gps"
    GPS_STPL_RAW_TABLE_ID = "registros"
    GPS_STPL_TREATED_TABLE_ID = "gps_stpl"

    # GPS SPPO #
    GPS_SPPO_API_BASE_URL = (
        "http://ccomobility.com.br/WebServices/Binder/WSConecta/EnvioInformacoesIplan?"
    )
    GPS_SPPO_API_BASE_URL_V2 = (
        "http://ccomobility.com.br/WebServices/Binder/wsconecta/EnvioIplan?"
    )
    GPS_SPPO_API_SECRET_PATH = "sppo_api"
    GPS_SPPO_API_SECRET_PATH_V2 = "sppo_api_v2"

    GPS_SPPO_RAW_DATASET_ID = "br_rj_riodejaneiro_onibus_gps"
    GPS_SPPO_RAW_TABLE_ID = "registros"
    GPS_SPPO_DATASET_ID = "br_rj_riodejaneiro_veiculos"
    GPS_SPPO_TREATED_TABLE_ID = "gps_sppo"
    GPS_SPPO_CAPTURE_DELAY_V1 = 1
    GPS_SPPO_CAPTURE_DELAY_V2 = 60
    GPS_SPPO_RECAPTURE_DELAY_V2 = 6
    GPS_SPPO_MATERIALIZE_DELAY_HOURS = 1

    # REALOCAÇÃO #
    GPS_SPPO_REALOCACAO_RAW_TABLE_ID = "realocacao"
    GPS_SPPO_REALOCACAO_TREATED_TABLE_ID = "realocacao"
    GPS_SPPO_REALOCACAO_SECRET_PATH = "realocacao_api"

    # GPS BRT #
    GPS_BRT_API_SECRET_PATH = "brt_api_v2"
    GPS_BRT_API_URL = "https://zn4.m2mcontrol.com.br/api/integracao/veiculos"
    GPS_BRT_DATASET_ID = "br_rj_riodejaneiro_veiculos"
    GPS_BRT_RAW_DATASET_ID = "br_rj_riodejaneiro_brt_gps"
    GPS_BRT_RAW_TABLE_ID = "registros"
    GPS_BRT_TREATED_TABLE_ID = "gps_brt"
    GPS_BRT_MAPPING_KEYS = {
        "codigo": "id_veiculo",
        "linha": "servico",
        "latitude": "latitude",
        "longitude": "longitude",
        "dataHora": "timestamp_gps",
        "velocidade": "velocidade",
        "sentido": "sentido",
        "trajeto": "vista",
        # "inicio_viagem": "timestamp_inicio_viagem",
    }
    GPS_BRT_MATERIALIZE_DELAY_HOURS = 0

    # SIGMOB (GTFS) #
    SIGMOB_GET_REQUESTS_TIMEOUT = 60
    SIGMOB_PAGES_FOR_CSV_FILE = 10
    TASK_MAX_RETRIES = 3
    TASK_RETRY_DELAY = 10

    SIGMOB_DATASET_ID = "br_rj_riodejaneiro_sigmob"
    SIGMOB_ENDPOINTS = {
        "agency": {
            "url": "http://jeap.rio.rj.gov.br/MOB/get_agency.rule?sys=MOB",
            "key_column": "agency_id",
        },
        "calendar": {
            "url": "http://jeap.rio.rj.gov.br/MOB/get_calendar.rule?sys=MOB",
            "key_column": "service_id",
        },
        "frota_determinada": {
            "url": "http://jeap.rio.rj.gov.br/MOB/get_frota_determinada.rule?sys=MOB",
            "key_column": "route_id",
        },
        "holidays": {
            "url": "http://jeap.rio.rj.gov.br/MOB/get_holiday.rule?sys=MOB",
            "key_column": "Data",
        },
        "linhas": {
            "url": "http://jeap.rio.rj.gov.br/MOB/get_linhas.rule?sys=MOB",
            "key_column": "linha_id",
        },
        "routes": {
            "url": "http://jeap.rio.rj.gov.br/MOB/get_routes.rule?sys=MOB",
            "key_column": "route_id",
        },
        "shapes": {
            "url": "http://jeap.rio.rj.gov.br/MOB/get_shapes.rule?sys=MOB&INDICE=0",
            "key_column": "shape_id",
        },
        "stops": {
            "url": "http://jeap.rio.rj.gov.br/MOB/get_stops.rule?sys=MOB&INDICE=0",
            "key_column": "stop_id",
        },
        "stop_times": {
            "url": "http://jeap.rio.rj.gov.br/MOB/get_stop_times.rule?sys=MOB",
            "key_column": "stop_id",
        },
        "stop_details": {
            "url": "http://jeap.rio.rj.gov.br/MOB/get_stops_details.rule?sys=MOB&INDICE=0",
            "key_column": "stop_id",
        },
        "trips": {
            "url": "http://jeap.rio.rj.gov.br/MOB/get_trips.rule?sys=MOB",
            "key_column": "trip_id",
        },
    }

    # RDO/RHO
    RDO_FTP_ALLOWED_PATHS = ["SPPO", "STPL"]
    RDO_FTPS_SECRET_PATH = "smtr_rdo_ftps"
    RDO_DATASET_ID = "br_rj_riodejaneiro_rdo"
    SPPO_RDO_TABLE_ID = "rdo_registros_sppo"
    SPPO_RHO_TABLE_ID = "rho_registros_sppo"
    STPL_RDO_TABLE_ID = "rdo_registros_stpl"
    STPL_RHO_TABLE_ID = "rho_registros_stpl"
    RDO_MATERIALIZE_START_DATE = "2022-12-07"
    # ROCK IN RIO
    RIR_DATASET_ID = "dashboards"
    RIR_TABLE_ID = "registros_ocr_rir"
    RIR_START_DATE = "2022-08-30 12:00:00"
    RIR_SECRET_PATH = "smtr_rir_ftp"
    RIR_OCR_PRIMARY_COLUMNS = {
        "CodCET": "codigo_cet",
        "Placa": "placa",
        "UF": "uf",
        "LOCAL": "local",
        "datahora": "datahora",
    }
    RIR_OCR_SECONDARY_COLUMNS = {
        "RiR": "flag_rir",
        "Apoio": "flag_apoio",
    }

<<<<<<< HEAD
    # GTFS
    GTFS_DATASET_ID = "gtfs"
    GTFS_TABLES = [
        "agency",
        "calendar_dates",
        "calendar",
        "feed_info",
        "frequencies",
        "quadro",
        "routes",
        "shapes",
        "stops",
        "stop_times",
        "trips",
    ]
    GTFS_RAW_PATH = "./gtfs"

    # SUBSIDIO
    # SUBSIDIO_SPPO_PREPROD_DATASET_ID = "projeto_subsidio_sppo_preprod"
=======
    # SUBSÍDIO
    SUBSIDIO_SPPO_DATASET_ID = "projeto_subsidio_sppo"
    SUBSIDIO_SPPO_TABLE_ID = "viagem_completa"

    # SUBSÍDIO DASHBOARD
    SUBSIDIO_SPPO_DASHBOARD_DATASET_ID = "dashboard_subsidio_sppo"
    SUBSIDIO_SPPO_DASHBOARD_TABLE_ID = "sumario_servico_dia"
>>>>>>> 1f2b9176
<|MERGE_RESOLUTION|>--- conflicted
+++ resolved
@@ -155,7 +155,14 @@
         "Apoio": "flag_apoio",
     }
 
-<<<<<<< HEAD
+    # SUBSÍDIO
+    SUBSIDIO_SPPO_DATASET_ID = "projeto_subsidio_sppo"
+    SUBSIDIO_SPPO_TABLE_ID = "viagem_completa"
+
+    # SUBSÍDIO DASHBOARD
+    SUBSIDIO_SPPO_DASHBOARD_DATASET_ID = "dashboard_subsidio_sppo"
+    SUBSIDIO_SPPO_DASHBOARD_TABLE_ID = "sumario_servico_dia"
+    
     # GTFS
     GTFS_DATASET_ID = "gtfs"
     GTFS_TABLES = [
@@ -171,16 +178,4 @@
         "stop_times",
         "trips",
     ]
-    GTFS_RAW_PATH = "./gtfs"
-
-    # SUBSIDIO
-    # SUBSIDIO_SPPO_PREPROD_DATASET_ID = "projeto_subsidio_sppo_preprod"
-=======
-    # SUBSÍDIO
-    SUBSIDIO_SPPO_DATASET_ID = "projeto_subsidio_sppo"
-    SUBSIDIO_SPPO_TABLE_ID = "viagem_completa"
-
-    # SUBSÍDIO DASHBOARD
-    SUBSIDIO_SPPO_DASHBOARD_DATASET_ID = "dashboard_subsidio_sppo"
-    SUBSIDIO_SPPO_DASHBOARD_TABLE_ID = "sumario_servico_dia"
->>>>>>> 1f2b9176
+    GTFS_RAW_PATH = "./gtfs"
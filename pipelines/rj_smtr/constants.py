--- conflicted
+++ resolved
@@ -167,8 +167,7 @@
     BILHETAGEM_DATASET_ID = "br_rj_riodejaneiro_bilhetagem"
     BILHETAGEM_TRANSACAO_TABLE_PARAMS = [
         {
-<<<<<<< HEAD
-            "flag_date_partition": False,
+            "partition_date_only": False,
             "flow_run_name": "transacao",
             "extraction": {
                 "table_id": "transacao",
@@ -192,23 +191,6 @@
                 "primary_key": ["id"],  # id column to nest data on
             },
         }
-=======
-            "table_id": "transacao",
-            "database": "transacao_db",
-            "query": """
-                SELECT
-                    *
-                FROM
-                    transacao
-                WHERE
-                    data_processamento BETWEEN '{start}'
-                    AND '{end}'
-                ORDER BY
-                    data_processamento
-            """,
-            "primary_key": ["id"],  # id column to nest data on
-        },
->>>>>>> da92c19f
     ]
     BILHETAGEM_TABLES_PARAMS = [
         {

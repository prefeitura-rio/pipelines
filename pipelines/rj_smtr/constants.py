# -*- coding: utf-8 -*-
"""
Constant values for the rj_smtr projects
"""

from enum import Enum


class constants(Enum):  # pylint: disable=c0103
    """
    Constant values for the rj_smtr projects
    """

    # DEFAULT TIMEZONE #
    TIMEZONE = "America/Sao_Paulo"

    # WEBHOOK #
    CRITICAL_SECRET_PATH = "critical_webhook"

    # RETRY POLICY #
    MAX_TIMEOUT_SECONDS = 60
    MAX_RETRIES = 3
    RETRY_DELAY = 10

    # GPS STPL #
    GPS_STPL_API_BASE_URL = "http://zn4.m2mcontrol.com.br/api/integracao/veiculos"
    GPS_STPL_API_SECRET_PATH = "stpl_api"

    GPS_STPL_DATASET_ID = "br_rj_riodejaneiro_veiculos"
    GPS_STPL_RAW_DATASET_ID = "br_rj_riodejaneiro_stpl_gps"
    GPS_STPL_RAW_TABLE_ID = "registros"
    GPS_STPL_TREATED_TABLE_ID = "gps_stpl"

    # GPS SPPO #
    GPS_SPPO_API_BASE_URL = (
        "http://ccomobility.com.br/WebServices/Binder/WSConecta/EnvioInformacoesIplan?"
    )
    GPS_SPPO_API_BASE_URL_V2 = (
        "http://ccomobility.com.br/WebServices/Binder/wsconecta/EnvioIplan?"
    )
    GPS_SPPO_API_SECRET_PATH = "sppo_api"
    GPS_SPPO_API_SECRET_PATH_V2 = "sppo_api_v2"

    GPS_SPPO_RAW_DATASET_ID = "br_rj_riodejaneiro_onibus_gps"
    GPS_SPPO_RAW_TABLE_ID = "registros"
    GPS_SPPO_DATASET_ID = "br_rj_riodejaneiro_veiculos"
    GPS_SPPO_TREATED_TABLE_ID = "gps_sppo"
    GPS_SPPO_CAPTURE_DELAY_V1 = 1
    GPS_SPPO_CAPTURE_DELAY_V2 = 60
    GPS_SPPO_RECAPTURE_DELAY_V2 = 6
    GPS_SPPO_MATERIALIZE_DELAY_HOURS = 1

    # REALOCAÇÃO #
    GPS_SPPO_REALOCACAO_RAW_TABLE_ID = "realocacao"
    GPS_SPPO_REALOCACAO_TREATED_TABLE_ID = "realocacao"
    GPS_SPPO_REALOCACAO_SECRET_PATH = "realocacao_api"

    # GPS BRT #
    GPS_BRT_API_SECRET_PATH = "brt_api_v2"
    GPS_BRT_API_URL = "https://zn4.m2mcontrol.com.br/api/integracao/veiculos"
    GPS_BRT_DATASET_ID = "br_rj_riodejaneiro_veiculos"
    GPS_BRT_RAW_DATASET_ID = "br_rj_riodejaneiro_brt_gps"
    GPS_BRT_RAW_TABLE_ID = "registros"
    GPS_BRT_TREATED_TABLE_ID = "gps_brt"
    GPS_BRT_MAPPING_KEYS = {
        "codigo": "id_veiculo",
        "linha": "servico",
        "latitude": "latitude",
        "longitude": "longitude",
        "dataHora": "timestamp_gps",
        "velocidade": "velocidade",
        "sentido": "sentido",
        "trajeto": "vista",
        # "inicio_viagem": "timestamp_inicio_viagem",
    }
    GPS_BRT_MATERIALIZE_DELAY_HOURS = 0

    # SIGMOB (GTFS) #
    SIGMOB_GET_REQUESTS_TIMEOUT = 60
    SIGMOB_PAGES_FOR_CSV_FILE = 10
    TASK_MAX_RETRIES = 3
    TASK_RETRY_DELAY = 10

    SIGMOB_DATASET_ID = "br_rj_riodejaneiro_sigmob"
    SIGMOB_ENDPOINTS = {
        "agency": {
            "url": "http://jeap.rio.rj.gov.br/MOB/get_agency.rule?sys=MOB",
            "key_column": "agency_id",
        },
        "calendar": {
            "url": "http://jeap.rio.rj.gov.br/MOB/get_calendar.rule?sys=MOB",
            "key_column": "service_id",
        },
        "frota_determinada": {
            "url": "http://jeap.rio.rj.gov.br/MOB/get_frota_determinada.rule?sys=MOB",
            "key_column": "route_id",
        },
        "holidays": {
            "url": "http://jeap.rio.rj.gov.br/MOB/get_holiday.rule?sys=MOB",
            "key_column": "Data",
        },
        "linhas": {
            "url": "http://jeap.rio.rj.gov.br/MOB/get_linhas.rule?sys=MOB",
            "key_column": "linha_id",
        },
        "routes": {
            "url": "http://jeap.rio.rj.gov.br/MOB/get_routes.rule?sys=MOB",
            "key_column": "route_id",
        },
        "shapes": {
            "url": "http://jeap.rio.rj.gov.br/MOB/get_shapes.rule?sys=MOB&INDICE=0",
            "key_column": "shape_id",
        },
        "stops": {
            "url": "http://jeap.rio.rj.gov.br/MOB/get_stops.rule?sys=MOB&INDICE=0",
            "key_column": "stop_id",
        },
        "stop_times": {
            "url": "http://jeap.rio.rj.gov.br/MOB/get_stop_times.rule?sys=MOB",
            "key_column": "stop_id",
        },
        "stop_details": {
            "url": "http://jeap.rio.rj.gov.br/MOB/get_stops_details.rule?sys=MOB&INDICE=0",
            "key_column": "stop_id",
        },
        "trips": {
            "url": "http://jeap.rio.rj.gov.br/MOB/get_trips.rule?sys=MOB",
            "key_column": "trip_id",
        },
    }

    # RDO/RHO
    RDO_FTP_ALLOWED_PATHS = ["SPPO", "STPL"]
    RDO_FTPS_SECRET_PATH = "smtr_rdo_ftps"
    RDO_DATASET_ID = "br_rj_riodejaneiro_rdo"
    SPPO_RDO_TABLE_ID = "rdo_registros_sppo"
    SPPO_RHO_TABLE_ID = "rho_registros_sppo"
    STPL_RDO_TABLE_ID = "rdo_registros_stpl"
    STPL_RHO_TABLE_ID = "rho_registros_stpl"
    RDO_MATERIALIZE_START_DATE = "2022-12-07"
    # ROCK IN RIO
    RIR_DATASET_ID = "dashboards"
    RIR_TABLE_ID = "registros_ocr_rir"
    RIR_START_DATE = "2022-08-30 12:00:00"
    RIR_SECRET_PATH = "smtr_rir_ftp"
    RIR_OCR_PRIMARY_COLUMNS = {
        "CodCET": "codigo_cet",
        "Placa": "placa",
        "UF": "uf",
        "LOCAL": "local",
        "datahora": "datahora",
    }
    RIR_OCR_SECONDARY_COLUMNS = {
        "RiR": "flag_rir",
        "Apoio": "flag_apoio",
    }

    # SUBSÍDIO
    SUBSIDIO_SPPO_DATASET_ID = "projeto_subsidio_sppo"
    SUBSIDIO_SPPO_TABLE_ID = "viagem_completa"

    # SUBSÍDIO DASHBOARD
    SUBSIDIO_SPPO_DASHBOARD_DATASET_ID = "dashboard_subsidio_sppo"
    SUBSIDIO_SPPO_DASHBOARD_TABLE_ID = "sumario_servico_dia"

    # BILHETAGEM
    BILHETAGEM_DATASET_ID = "br_rj_riodejaneiro_bilhetagem"

    BILHETAGEM_GENERAL_CAPTURE_PARAMS = {
        "databases": {
            "principal_db": {
                "engine": "mysql",
                "host": "principal-database-replica.internal",
            },
            "tarifa_db": {
                "engine": "postgres",
                "host": "tarifa-database-replica.internal",
            },
            "transacao_db": {
                "engine": "postgres",
                "host": "transacao-database-replica.internal",
            },
        },
        "vpn_url": "http://vpn-jae.mobilidade.rio/",
        "source_type": "api-json",
<<<<<<< HEAD
    }

    BILHETAGEM_CAPTURE_RUN_INTERVAL = {
        "transacao_run_interval": {"minutes": 1},
        "principal_run_interval": {"hours": 1},
=======
        "transacao_runs_interval_minutes": 0,
        "principal_runs_interval_minutes": 5,
>>>>>>> c689b4e6
    }

    BILHETAGEM_CAPTURE_RUN_INTERVAL = {
        "transacao_run_interval": {"minutes": 1},
        "principal_run_interval": {"days": 1},
    }

    BILHETAGEM_TRANSACAO_CAPTURE_PARAMS = {
        "table_id": "transacao",
        "partition_date_only": False,
        "extract_params": {
            "database": "transacao_db",
            "query": """
                SELECT
                    *
                FROM
                    transacao
                WHERE
                    data_processamento BETWEEN '{start}'
                    AND '{end}'
            """,
            "run_interval": BILHETAGEM_CAPTURE_RUN_INTERVAL["transacao_run_interval"],
        },
        "primary_key": ["id"],  # id column to nest data on
    }

    BILHETAGEM_SECRET_PATH = "smtr_jae_access_data"

    BILHETAGEM_CAPTURE_PARAMS = [
        {
            "table_id": "linha",
            "partition_date_only": True,
            "extract_params": {
                "database": "principal_db",
                "query": """
                    SELECT
                        *
                    FROM
                        LINHA
                    WHERE
                        DT_INCLUSAO >= '{start}'
                """,
                "run_interval": BILHETAGEM_CAPTURE_RUN_INTERVAL[
                    "principal_run_interval"
                ],
            },
            "primary_key": ["CD_LINHA"],  # id column to nest data on
        },
        {
            "table_id": "grupo",
            "partition_date_only": True,
            "extract_params": {
                "database": "principal_db",
                "query": """
                    SELECT
                        *
                    FROM
                        GRUPO
                    WHERE
                        DT_INCLUSAO >= '{start}'
                """,
                "run_interval": BILHETAGEM_CAPTURE_RUN_INTERVAL[
                    "principal_run_interval"
                ],
            },
            "primary_key": ["CD_GRUPO"],  # id column to nest data on
        },
        {
            "table_id": "grupo_linha",
            "partition_date_only": True,
            "extract_params": {
                "database": "principal_db",
                "query": """
                    SELECT
                        *
                    FROM
                        GRUPO_LINHA
                    WHERE
                        DT_INCLUSAO >= '{start}'
                """,
                "run_interval": BILHETAGEM_CAPTURE_RUN_INTERVAL[
                    "principal_run_interval"
                ],
            },
            "primary_key": ["CD_GRUPO", "CD_LINHA"],  # id column to nest data on
        },
        {
            "table_id": "matriz_integracao",
            "partition_date_only": True,
            "extract_params": {
                "database": "tarifa_db",
                "query": """
                    SELECT
                        *
                    FROM
                        matriz_integracao
                    WHERE
                        dt_inclusao >= '{start}'
                """,
                "run_interval": BILHETAGEM_CAPTURE_RUN_INTERVAL[
                    "principal_run_interval"
                ],
            },
            "primary_key": [
                "cd_versao_matriz",
                "cd_integracao",
            ],  # id column to nest data on
        },
    ]

    BILHETAGEM_MATERIALIZACAO_PARAMS = {
        "table_id": BILHETAGEM_TRANSACAO_CAPTURE_PARAMS["table_id"],
        "upstream": True,
        "dbt_vars": {
            "date_range": {
                "table_run_datetime_column_name": "datetime_transacao",
                "delay_hours": 1,
            },
            "version": {},
        },
    }<|MERGE_RESOLUTION|>--- conflicted
+++ resolved
@@ -183,22 +183,11 @@
         },
         "vpn_url": "http://vpn-jae.mobilidade.rio/",
         "source_type": "api-json",
-<<<<<<< HEAD
     }
 
     BILHETAGEM_CAPTURE_RUN_INTERVAL = {
         "transacao_run_interval": {"minutes": 1},
         "principal_run_interval": {"hours": 1},
-=======
-        "transacao_runs_interval_minutes": 0,
-        "principal_runs_interval_minutes": 5,
->>>>>>> c689b4e6
-    }
-
-    BILHETAGEM_CAPTURE_RUN_INTERVAL = {
-        "transacao_run_interval": {"minutes": 1},
-        "principal_run_interval": {"days": 1},
-    }
 
     BILHETAGEM_TRANSACAO_CAPTURE_PARAMS = {
         "table_id": "transacao",

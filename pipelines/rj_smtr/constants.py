# -*- coding: utf-8 -*-
"""
Constant values for the rj_smtr projects
"""

from enum import Enum


class constants(Enum):  # pylint: disable=c0103
    """
    Constant values for the rj_smtr projects
    """

    # DEFAULT TIMEZONE #
    TIMEZONE = "America/Sao_Paulo"

    # WEBHOOK #
    CRITICAL_SECRET_PATH = "critical_webhook"

    # RETRY POLICY #
    MAX_TIMEOUT_SECONDS = 60
    MAX_RETRIES = 3
    RETRY_DELAY = 10

    # GPS STPL #
    GPS_STPL_API_BASE_URL = "http://zn4.m2mcontrol.com.br/api/integracao/veiculos"
    GPS_STPL_API_SECRET_PATH = "stpl_api"

    GPS_STPL_DATASET_ID = "br_rj_riodejaneiro_stpl_gps"
    GPS_STPL_RAW_TABLE_ID = "registros"
    # GPS_STPL_TREATED_TABLE_ID = ...

    # GPS SPPO #
    GPS_SPPO_API_BASE_URL = (
        "http://ccomobility.com.br/WebServices/Binder/WSConecta/EnvioInformacoesIplan?"
    )
    GPS_SPPO_API_BASE_URL_V2 = (
        "http://ccomobility.com.br/WebServices/Binder/wsconecta/EnvioIplan?"
    )
    GPS_SPPO_API_SECRET_PATH = "sppo_api"
    GPS_SPPO_API_SECRET_PATH_V2 = "sppo_api_v2"

    GPS_SPPO_RAW_DATASET_ID = "br_rj_riodejaneiro_onibus_gps"
    GPS_SPPO_RAW_TABLE_ID = "registros"
    GPS_SPPO_DATASET_ID = "br_rj_riodejaneiro_veiculos"
    GPS_SPPO_TREATED_TABLE_ID = "gps_sppo"
    GPS_SPPO_CAPTURE_DELAY_V1 = 1
    GPS_SPPO_CAPTURE_DELAY_V2 = 60
    GPS_SPPO_RECAPTURE_DELAY_V2 = 6
    # GPS BRT #
    GPS_BRT_API_BASE_URL = (
        "http://citgisbrj.tacom.srv.br:9977/gtfs-realtime-exporter/findAll/json"
    )
    # GPS_BRT_API_SECRET_PATH = "sppo_api"

    GPS_BRT_DATASET_ID = "br_rj_riodejaneiro_veiculos"
    GPS_BRT_RAW_DATASET_ID = "br_rj_riodejaneiro_brt_gps"
    GPS_BRT_RAW_TABLE_ID = "registros"
    GPS_BRT_TREATED_TABLE_ID = "gps_brt"

    # SIGMOB (GTFS) #
    SIGMOB_GET_REQUESTS_TIMEOUT = 60
    SIGMOB_PAGES_FOR_CSV_FILE = 10
    TASK_MAX_RETRIES = 3
    TASK_RETRY_DELAY = 10

    SIGMOB_DATASET_ID = "br_rj_riodejaneiro_sigmob"
    SIGMOB_ENDPOINTS = {
        "agency": {
            "url": "http://jeap.rio.rj.gov.br/MOB/get_agency.rule?sys=MOB",
            "key_column": "agency_id",
        },
        "calendar": {
            "url": "http://jeap.rio.rj.gov.br/MOB/get_calendar.rule?sys=MOB",
            "key_column": "service_id",
        },
        "frota_determinada": {
            "url": "http://jeap.rio.rj.gov.br/MOB/get_frota_determinada.rule?sys=MOB",
            "key_column": "route_id",
        },
        "holidays": {
            "url": "http://jeap.rio.rj.gov.br/MOB/get_holiday.rule?sys=MOB",
            "key_column": "Data",
        },
        "linhas": {
            "url": "http://jeap.rio.rj.gov.br/MOB/get_linhas.rule?sys=MOB",
            "key_column": "linha_id",
        },
        "routes": {
            "url": "http://jeap.rio.rj.gov.br/MOB/get_routes.rule?sys=MOB",
            "key_column": "route_id",
        },
        "shapes": {
            "url": "http://jeap.rio.rj.gov.br/MOB/get_shapes.rule?sys=MOB&INDICE=0",
            "key_column": "shape_id",
        },
        "stops": {
            "url": "http://jeap.rio.rj.gov.br/MOB/get_stops.rule?sys=MOB&INDICE=0",
            "key_column": "stop_id",
        },
        "stop_times": {
            "url": "http://jeap.rio.rj.gov.br/MOB/get_stop_times.rule?sys=MOB",
            "key_column": "stop_id",
        },
        "stop_details": {
            "url": "http://jeap.rio.rj.gov.br/MOB/get_stops_details.rule?sys=MOB&INDICE=0",
            "key_column": "stop_id",
        },
        "trips": {
            "url": "http://jeap.rio.rj.gov.br/MOB/get_trips.rule?sys=MOB",
            "key_column": "trip_id",
        },
    }
<<<<<<< HEAD
    # RDO/RHO
    FTP_ALLOWED_PATHS = ["SPPO", "STPL"]
    FTPS_SECRET_PATH = "smtr_rdo_ftps"
    RDO_DATASET_ID = "br_rj_riodejaneiro_rdo"
    SPPO_RDO_TABLE_ID = "rdo_registros_sppo"
    SPPO_RHO_TABLE_ID = "rho_registros_sppo"
    STPL_RDO_TABLE_ID = "rdo_registros_stpl"
    STPL_RHO_TABLE_ID = "rho_registros_stpl"
=======
    # RDO
    FTPS_SECRET_PATH = "smtr_rdo_ftps"

    # ROCK IN RIO
    RIR_DATASET_ID = "dashboards"
    RIR_TABLE_ID = "registros_ocr_rir"
    RIR_START_DATE = "2022-08-30 12:00:00"
    RIR_SECRET_PATH = "smtr_rir_ftp"
    RIR_OCR_PRIMARY_COLUMNS = {
        "CodCET": "codigo_cet",
        "Placa": "placa",
        "UF": "uf",
        "LOCAL": "local",
        "datahora": "datahora",
    }
    RIR_OCR_SECONDARY_COLUMNS = {
        "RiR": "flag_rir",
        "Apoio": "flag_apoio",
    }
>>>>>>> 7336e974
<|MERGE_RESOLUTION|>--- conflicted
+++ resolved
@@ -111,7 +111,7 @@
             "key_column": "trip_id",
         },
     }
-<<<<<<< HEAD
+
     # RDO/RHO
     FTP_ALLOWED_PATHS = ["SPPO", "STPL"]
     FTPS_SECRET_PATH = "smtr_rdo_ftps"
@@ -120,9 +120,6 @@
     SPPO_RHO_TABLE_ID = "rho_registros_sppo"
     STPL_RDO_TABLE_ID = "rdo_registros_stpl"
     STPL_RHO_TABLE_ID = "rho_registros_stpl"
-=======
-    # RDO
-    FTPS_SECRET_PATH = "smtr_rdo_ftps"
 
     # ROCK IN RIO
     RIR_DATASET_ID = "dashboards"
@@ -139,5 +136,4 @@
     RIR_OCR_SECONDARY_COLUMNS = {
         "RiR": "flag_rir",
         "Apoio": "flag_apoio",
-    }
->>>>>>> 7336e974
+    }
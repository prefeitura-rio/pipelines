--- conflicted
+++ resolved
@@ -456,11 +456,7 @@
 def generate_execute_schedules(  # pylint: disable=too-many-arguments,too-many-locals
     clock_interval: timedelta,
     labels: List[str],
-<<<<<<< HEAD
-    table_parameters: list,
-=======
     table_parameters: Union[list[dict], dict],
->>>>>>> f1fc6822
     runs_interval_minutes: int = 15,
     start_date: datetime = datetime(
         2020, 1, 1, tzinfo=pytz.timezone(emd_constants.DEFAULT_TIMEZONE.value)
@@ -473,11 +469,7 @@
     Args:
         clock_interval (timedelta): The interval to run the schedule
         labels (List[str]): The labels to be added to the schedule
-<<<<<<< HEAD
-        table_parameters (list): The table parameters
-=======
         table_parameters (list): The table parameters to iterate over
->>>>>>> f1fc6822
         runs_interval_minutes (int, optional): The interval between each schedule. Defaults to 15.
         start_date (datetime, optional): The start date of the schedule.
             Defaults to datetime(2020, 1, 1, tzinfo=pytz.timezone(emd_constants.DEFAULT_TIMEZONE.value)).
@@ -491,12 +483,7 @@
 
     clocks = []
     for count, parameters in enumerate(table_parameters):
-<<<<<<< HEAD
-        parameter_defaults = {"table_params": parameters} | general_flow_params
-=======
         parameter_defaults = parameters | general_flow_params
->>>>>>> f1fc6822
-
         log(f"parameter_defaults: {parameter_defaults}")
         clocks.append(
             IntervalClock(
@@ -510,7 +497,7 @@
     return clocks
 
 
-<<<<<<< HEAD
+
 def dict_contains_keys(input_dict: dict, keys: list[str]) -> bool:
     """
     Test if the input dict has all keys present in the list
@@ -522,7 +509,7 @@
         bool: True if the input_dict has all the keys otherwise False
     """
     return all(x in input_dict.keys() for x in keys)
-=======
+
 def save_raw_local_func(
     data: Union[dict, str], filepath: str, mode: str = "raw", filetype: str = "json"
 ) -> str:
@@ -821,5 +808,4 @@
         error = traceback.format_exc()
         log(f"[CATCHED] Task failed with error: \n{error}", level="error")
 
-    return error, data
->>>>>>> f1fc6822
+    return error, data
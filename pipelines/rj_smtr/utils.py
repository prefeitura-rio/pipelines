--- conflicted
+++ resolved
@@ -407,13 +407,7 @@
 def generate_execute_schedules(  # pylint: disable=too-many-arguments,too-many-locals
     clock_interval: timedelta,
     labels: List[str],
-<<<<<<< HEAD
-    table_parameters: list,
-    dataset_id: str,
-    secret_path: str = None,
-=======
     table_parameters: Union[list[dict], dict],
->>>>>>> 0f907b97
     runs_interval_minutes: int = 15,
     start_date: datetime = datetime(
         2020, 1, 1, tzinfo=pytz.timezone(emd_constants.DEFAULT_TIMEZONE.value)

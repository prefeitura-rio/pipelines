--- conflicted
+++ resolved
@@ -35,15 +35,6 @@
 from basedosdados import Table
 import pandas as pd
 
-<<<<<<< HEAD
-from pipelines.rj_smtr.constants import constants
-from pipelines.utils.utils import (
-    log,
-    send_discord_message,
-    get_vault_secret,
-)
-=======
-
 from pipelines.utils.utils import log
 from pipelines.utils.utils import get_vault_secret, send_discord_message
 from pipelines.rj_smtr.constants import constants
@@ -60,7 +51,6 @@
     """
     url = get_vault_secret(secret_path=secret_path)["data"]["url"]
     return send_discord_message(message=message, webhook_url=url)
->>>>>>> 2fef720a
 
 
 def create_or_append_table(dataset_id, table_id, path):
@@ -150,17 +140,4 @@
     """
     result = bd.read_sql(query=query, billing_project_id=bq_project())
 
-    return result.iloc[0][0]
-
-
-def log_critical(message: str, secret_path: str = constants.CRITICAL_SECRET_PATH.value):
-    """Logs message to critical discord channel specified
-
-        Args:
-            message (str): Message to post on the channel
-            secret_path (str, optional): Secret path storing the webhook to critical channel.
-            Defaults to constants.CRITICAL_SECRET_PATH.value.
-    _
-    """
-    url = get_vault_secret(secret_path=secret_path)["data"]["url"]
-    return send_discord_message(message=message, webhook_url=url)+    return result.iloc[0][0]
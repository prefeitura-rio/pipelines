--- conflicted
+++ resolved
@@ -18,10 +18,10 @@
 import basedosdados as bd
 from basedosdados import Table
 import pandas as pd
-<<<<<<< HEAD
+
 import pendulum
 from datetime import datetime
-=======
+
 from google.cloud.storage.blob import Blob
 
 
@@ -29,7 +29,6 @@
 
 from pipelines.constants import constants as emd_constants
 
->>>>>>> 5a95a5aa
 from pipelines.rj_smtr.implicit_ftp import ImplicitFtpTls
 from pipelines.rj_smtr.constants import constants
 
@@ -408,7 +407,6 @@
     return buffer.getvalue()
 
 
-<<<<<<< HEAD
 def get_project_name(mode: str):
     """
     Get project name based on mode
@@ -544,7 +542,7 @@
             results = results[:max_recaptures]
         return True, results["timestamp_captura"].to_list(), results["erro"].to_list()
     return False, [], []
-=======
+
 def generate_execute_schedules(  # pylint: disable=too-many-arguments,too-many-locals
     clock_interval: timedelta,
     labels: List[str],
@@ -901,4 +899,3 @@
         log(f"[CATCHED] Task failed with error: \n{error}", level="error")
 
     return error, data
->>>>>>> 5a95a5aa

--- conflicted
+++ resolved
@@ -97,13 +97,8 @@
 )
 
 with Flow(
-<<<<<<< HEAD
-    "SMTR: SPPO RHO - Captura",
-    code_owners=["caio", "fernanda"],
-=======
     "SMTR: RHO - Captura",
     code_owners=["caio", "fernanda", "boris", "rodrigo"],
->>>>>>> 1407b5b3
 ) as captura_sppo_rho:
     # SETUP
     transport_mode = Parameter("transport_mode", "SPPO")
@@ -150,13 +145,8 @@
 captura_sppo_rho.schedule = every_day
 
 with Flow(
-<<<<<<< HEAD
-    "SMTR: SPPO RDO - Captura",
-    code_owners=["caio", "fernanda"],
-=======
     "SMTR: RDO - Captura",
     code_owners=["caio", "fernanda", "boris", "rodrigo"],
->>>>>>> 1407b5b3
 ) as captura_sppo_rdo:
     # SETUP
     transport_mode = Parameter("transport_mode", "SPPO")

--- conflicted
+++ resolved
@@ -178,151 +178,4 @@
         # Move on to the next endpoint.
 
     # Return paths
-<<<<<<< HEAD
-    return paths_dict
-
-
-@task(
-    checkpoint=False,
-    max_retries=constants.TASK_MAX_RETRIES.value,
-    retry_delay=timedelta(seconds=constants.TASK_RETRY_DELAY.value),
-)
-def run_dbt_command(
-    dbt_client: DbtClient,
-    dataset_id: str = None,
-    table_id: str = None,
-    command: str = "run",
-    flags: str = None,
-):
-    """
-    Runs a dbt command. If passing a dataset_id only, will run the entire dataset.
-    If also passing a table_id, will select the dbt model specified at the path:
-    models/<dataset_id>/<table_id>.sql.
-
-    Args:
-        dbt_client (DbtClient): Dbt interface of interaction
-        dataset_id (str, optional): dataset_id on BigQuery, also folder name on
-        your queries repo. Defaults to None.
-        table_id (str, optional): table_id on BigQuery, also .sql file name on your
-        models folder. Defaults to None.
-        command (str, optional): dbt command to run. Defaults to "run".
-        flags (str, optional): flags allowed to the specific command.
-        Should be preceeded by "--" Defaults to None.
-        sync (bool, optional): _description_. Defaults to True.
-    """
-    run_command = f"dbt {command}"
-    if dataset_id:
-        run_command += f" --select models/{dataset_id}/"
-        if table_id:
-            run_command += f"{table_id}.sql"
-    if flags:
-        run_command += f" {flags}"
-
-    log(f"Will run the following command:\n{run_command}")
-    dbt_client.cli(run_command, sync=True)
-    return log("Finished running dbt command")
-
-
-@task(
-    checkpoint=False,
-    max_retries=constants.TASK_MAX_RETRIES.value,
-    retry_delay=timedelta(seconds=constants.TASK_RETRY_DELAY.value),
-)
-def run_dbt_schema(
-    dbt_client: DbtClient,
-    dataset_id: str,
-    refresh: bool = False,
-    wait=None,  # pylint: disable=unused-argument
-):
-    """Run a whole schema (dataset) worth of models
-
-    Args:
-        dbt_client (DbtClient): Dbt interface of interaction
-        dataset_id (str, optional): Dataset id on BigQuery. Defaults to "br_rj_riodejaneiro_sigmob".
-        refresh (bool, optional): If true, rebuild all models from scratch. Defaults to False.
-
-    Returns:
-        None
-    """
-
-    run_command = f"run --select models/{dataset_id}"
-    if refresh:
-        log(f"Will run the following command:\n{run_command} in full refresh mode")
-        run_command += " --full-refresh"
-    dbt_client.cli(run_command, sync=True)
-    return log(f"Finished running schema {dataset_id}")
-
-
-@task(max_retries=3, retry_delay=timedelta(seconds=10))
-def build_incremental_model(  # pylint: disable=too-many-arguments
-    dbt_client: DbtClient,
-    dataset_id: str,
-    base_table_id: str,
-    mat_table_id: str,
-    field_name: str = "data_versao",
-    refresh: bool = False,
-    wait=None,  # pylint: disable=unused-argument
-):
-    """
-        Utility task for backfilling table in predetermined steps.
-        Assumes the step sizes will be defined on the .sql file.
-
-    Args:
-        dbt_client (DbtClient): DBT interface object
-        dataset_id (str): Dataset id on BigQuery
-        base_table_id (str): Base table from which to materialize (usually, an external table)
-        mat_table_id (str): Target table id for materialization
-        field_name (str, optional): Key field (column) for dbt incremental filters.
-        Defaults to "data_versao".
-        refresh (bool, optional): If True, rebuild the table from scratch. Defaults to False.
-        wait (NoneType, optional): Placeholder parameter, used to wait previous tasks finish.
-        Defaults to None.
-
-    Returns:
-        bool: whether the table was fully built or not.
-    """
-
-    query_project_id = bq_project()
-    last_mat_date = get_table_max_value(
-        query_project_id, dataset_id, mat_table_id, field_name
-    )
-    last_base_date = get_table_max_value(
-        query_project_id, dataset_id, base_table_id, field_name
-    )
-    log(
-        f"""
-    Base table last version: {last_base_date}
-    Materialized table last version: {last_mat_date}
-    """
-    )
-    run_command = f"run --select models/{dataset_id}/{mat_table_id}.sql"
-
-    if refresh:
-        log("Running in full refresh mode")
-        log(f"DBT will run the following command:\n{run_command+' --full-refresh'}")
-        dbt_client.cli(run_command + " --full-refresh", sync=True)
-        last_mat_date = get_table_max_value(
-            query_project_id, dataset_id, mat_table_id, field_name
-        )
-
-    if last_base_date > last_mat_date:
-        log("Running interval step materialization")
-        log(f"DBT will run the following command:\n{run_command}")
-        while last_base_date > last_mat_date:
-            running = dbt_client.cli(run_command, sync=True)
-            last_mat_date = get_table_max_value(
-                query_project_id,
-                dataset_id,
-                mat_table_id,
-                field_name,
-                wait=running,
-            )
-            log(f"After this step, materialized table last version is: {last_mat_date}")
-            if last_mat_date == last_base_date:
-                log("Materialized table reached base table version!")
-                return True
-    log("Did not run interval step materialization...")
-    return False
-=======
-    return paths_dict
->>>>>>> 2fef720a
+    return paths_dict
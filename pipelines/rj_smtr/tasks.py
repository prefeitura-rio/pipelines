# -*- coding: utf-8 -*-
# pylint: disable=W0703, W0511
"""
Tasks for rj_smtr
"""
from datetime import datetime, timedelta
import json
import os
from pathlib import Path
import traceback
from typing import Dict, List
import io

from basedosdados import Storage, Table
import basedosdados as bd
from dbt_client import DbtClient
import pandas as pd
import pendulum
from prefect import task
from pytz import timezone
import requests

from pipelines.rj_smtr.constants import constants
from pipelines.rj_smtr.utils import (
    create_or_append_table,
    bq_project,
    get_table_min_max_value,
    get_last_run_timestamp,
<<<<<<< HEAD
    log_critical,
    data_info_str,
    get_single_dict,
=======
    query_logs_func,
>>>>>>> 883a13fb
)
from pipelines.utils.execute_dbt_model.utils import get_dbt_client
from pipelines.utils.utils import log, get_redis_client, get_vault_secret

from pipelines.utils.tasks import get_now_date

###############
#
# DBT
#
###############


@task
def get_local_dbt_client(host: str, port: int):
    """Set a DBT client for running CLI commands. Requires
    building container image for your queries repository.

    Args:
        host (str): hostname. When running locally, usually 'localhost'
        port (int): the port number in which the DBT rpc is running

    Returns:
        DbtClient: object used to run DBT commands.
    """
    return get_dbt_client(host=host, port=port)


@task(max_retries=3, retry_delay=timedelta(seconds=10))
def build_incremental_model(  # pylint: disable=too-many-arguments
    dbt_client: DbtClient,
    dataset_id: str,
    base_table_id: str,
    mat_table_id: str,
    field_name: str = "data_versao",
    refresh: bool = False,
    wait=None,  # pylint: disable=unused-argument
):
    """
        Utility task for backfilling table in predetermined steps.
        Assumes the step sizes will be defined on the .sql file.

    Args:
        dbt_client (DbtClient): DBT interface object
        dataset_id (str): Dataset id on BigQuery
        base_table_id (str): Base table from which to materialize (usually, an external table)
        mat_table_id (str): Target table id for materialization
        field_name (str, optional): Key field (column) for dbt incremental filters.
        Defaults to "data_versao".
        refresh (bool, optional): If True, rebuild the table from scratch. Defaults to False.
        wait (NoneType, optional): Placeholder parameter, used to wait previous tasks finish.
        Defaults to None.

    Returns:
        bool: whether the table was fully built or not.
    """

    query_project_id = bq_project()
    last_mat_date = get_table_min_max_value(
        query_project_id, dataset_id, mat_table_id, field_name, "max"
    )
    last_base_date = get_table_min_max_value(
        query_project_id, dataset_id, base_table_id, field_name, "max"
    )
    log(
        f"""
    Base table last version: {last_base_date}
    Materialized table last version: {last_mat_date}
    """
    )
    run_command = f"run --select models/{dataset_id}/{mat_table_id}.sql"

    if refresh:
        log("Running in full refresh mode")
        log(f"DBT will run the following command:\n{run_command+' --full-refresh'}")
        dbt_client.cli(run_command + " --full-refresh", sync=True)
        last_mat_date = get_table_min_max_value(
            query_project_id, dataset_id, mat_table_id, field_name, "max"
        )

    if last_base_date > last_mat_date:
        log("Running interval step materialization")
        log(f"DBT will run the following command:\n{run_command}")
        while last_base_date > last_mat_date:
            running = dbt_client.cli(run_command, sync=True)
            last_mat_date = get_table_min_max_value(
                query_project_id,
                dataset_id,
                mat_table_id,
                field_name,
                "max",
                wait=running,
            )
            log(f"After this step, materialized table last version is: {last_mat_date}")
            if last_mat_date == last_base_date:
                log("Materialized table reached base table version!")
                return True
    log("Did not run interval step materialization...")
    return False


###############
#
# Local file managment
#
###############


@task
def get_current_timestamp(timestamp=None, truncate_minute: bool = True) -> datetime:
    """
    Get current timestamp for flow run.
    """
    if not timestamp:
        timestamp = datetime.now(tz=timezone(constants.TIMEZONE.value))
    if isinstance(timestamp, str):
        timestamp = timezone(constants.TIMEZONE.value).localize(
            datetime.strptime(timestamp, "%Y-%m-%d %H:%M:%S")
        )
    if truncate_minute:
        return timestamp.replace(second=0, microsecond=0)
    return timestamp


@task
def create_date_hour_partition(timestamp: datetime) -> str:
    """
    Get date hour Hive partition structure from timestamp.
    """
    return f"data={timestamp.strftime('%Y-%m-%d')}/hora={timestamp.strftime('%H')}"


@task
def create_date_partition(timestamp: datetime) -> str:
    """
    Get date hour Hive partition structure from timestamp.
    """
    return f"data={timestamp.date()}"


@task
def parse_timestamp_to_string(timestamp: datetime, pattern="%Y-%m-%d-%H-%M-%S") -> str:
    """
    Parse timestamp to string pattern.
    """
    return timestamp.strftime(pattern)


@task
def create_current_date_hour_partition(capture_time=None):
    """Create partitioned directory structure to save data locally based
    on capture time.

    Args:
        capture_time(pendulum.datetime.DateTime, optional):
            if recapturing data, will create partitions based
            on the failed timestamps being recaptured

    Returns:
        dict: "filename" contains the name which to upload the csv, "partitions" contains
        the partitioned directory path
    """
    if capture_time is None:
        capture_time = datetime.now(tz=constants.TIMEZONE.value).replace(
            minute=0, second=0, microsecond=0
        )
    date = capture_time.strftime("%Y-%m-%d")
    hour = capture_time.strftime("%H")

    return {
        "filename": capture_time.strftime("%Y-%m-%d-%H-%M-%S"),
        "partitions": f"data={date}/hora={hour}",
        "timestamp": capture_time,
    }


@task
def create_local_partition_path(
    dataset_id: str, table_id: str, filename: str, partitions: str = None
) -> str:
    """
    Create the full path sctructure which to save data locally before
    upload.

    Args:
        dataset_id (str): dataset_id on BigQuery
        table_id (str): table_id on BigQuery
        filename (str, optional): Single csv name
        partitions (str, optional): Partitioned directory structure, ie "ano=2022/mes=03/data=01"
    Returns:
        str: String path having `mode` and `filetype` to be replaced afterwards,
    either to save raw or staging files.
    """
    data_folder = os.getenv("DATA_FOLDER", "data")
    file_path = f"{os.getcwd()}/{data_folder}/{{mode}}/{dataset_id}/{table_id}"
    file_path += f"/{partitions}/{filename}.{{filetype}}"
    log(f"Creating file path: {file_path}")
    return file_path


@task
def save_raw_local(file_path: str, status: dict, mode: str = "raw") -> str:
    """
    Saves json response from API to .json file.
    Args:
        file_path (str): Path which to save raw file
        status (dict): Must contain keys
          * data: json returned from API
          * error: error catched from API request
        mode (str, optional): Folder to save locally, later folder which to upload to GCS.
    Returns:
        str: Path to the saved file
    """
    status = get_single_dict(status)
    _file_path = file_path.format(mode=mode, filetype="json")
    Path(_file_path).parent.mkdir(parents=True, exist_ok=True)
    if status["error"] is None:
        json.dump(status["data"], Path(_file_path).open("w", encoding="utf-8"))
        log(f"Raw data saved to: {_file_path}")
    return _file_path


@task
def save_treated_local(file_path: str, status: dict, mode: str = "staging") -> str:
    """
    Save treated file to CSV.

    Args:
        file_path (str): Path which to save treated file
        status (dict): Must contain keys
          * `data`: dataframe returned from treatement
          * `error`: error catched from data treatement
        mode (str, optional): Folder to save locally, later folder which to upload to GCS.

    Returns:
        str: Path to the saved file
    """
    _file_path = file_path.format(mode=mode, filetype="csv")
    Path(_file_path).parent.mkdir(parents=True, exist_ok=True)
    if status["error"] is None:
        status["data"].to_csv(_file_path, index=False)
        log(f"Treated data saved to: {_file_path}")
    return _file_path


###############
#
# Extract data
#
###############
@task(nout=3)
def query_logs(
    dataset_id: str,
    table_id: str,
    datetime_filter=None,
    max_recaptures: int = 60,
    interval_minutes: int = 1,
):
    """
    Queries capture logs to check for errors

    Args:
        dataset_id (str): dataset_id on BigQuery
        table_id (str): table_id on BigQuery
        datetime_filter (pendulum.datetime.DateTime, optional):
        filter passed to query. This task will query the logs table
        for the last 1 day before datetime_filter
        max_recaptures (int, optional): maximum number of recaptures to be done
        interval_minutes (int, optional): interval in minutes between each recapture

    Returns:
        lists: errors (bool),
        timestamps (list of pendulum.datetime.DateTime),
        previous_errors (list of previous errors)
    """

    return query_logs_func(
        dataset_id=dataset_id,
        table_id=table_id,
        datetime_filter=datetime_filter,
        max_recaptures=max_recaptures,
        interval_minutes=interval_minutes,
    )


@task
def get_raw(  # pylint: disable=R0912
    url: str,
    headers: str = None,
    filetype: str = "json",
    csv_args: dict = None,
    base_params: dict = None,
    params: dict = None,
) -> Dict:
    """
    Request data from URL API

    Args:
        url (str): URL to send request
        headers (str, optional): Path to headers guardeded on Vault, if needed.
        filetype (str, optional): Filetype to be formatted (supported only: json, csv and txt)
        csv_args (dict, optional): Arguments for read_csv, if needed
        base_params (dict, optional): Base params to be sent on request
        params (dict, optional): Params to be sent on request

    Returns:
        dict: Conatining keys
          * `data` (json): data result
          * `error` (str): catched error, if any. Otherwise, returns None
    """
    data = None
    error = None

    try:
        if headers is not None:
            headers = get_vault_secret(headers)["data"]

            # remove host from headers, if present
            remove_headers = ["host", "databases"]
            for remove_header in remove_headers:
                if remove_header in list(headers.keys()):
                    del headers[remove_header]

        if base_params is not None and params is not None:
            params |= base_params
        elif base_params is not None:
            params = base_params

        response = requests.get(
            url,
            headers=headers,
            timeout=constants.MAX_TIMEOUT_SECONDS.value,
            params=params,
        )

        if response.ok:  # status code is less than 400
            if filetype == "json":
                data = response.json()

                # todo: move to data check on specfic API # pylint: disable=W0102
                if isinstance(data, dict) and "DescricaoErro" in data.keys():
                    error = data["DescricaoErro"]

            elif filetype in ("txt", "csv"):
                if csv_args is None:
                    csv_args = {}
                data = pd.read_csv(io.StringIO(response.text), **csv_args).to_dict(
                    orient="records"
                )
            else:
                error = (
                    "Unsupported raw file extension. Supported only: json, csv and txt"
                )

    except Exception as exp:
        error = exp

    if error is not None:
        log(f"[CATCHED] Task failed with error: \n{error}", level="error")

    return {"data": data, "error": error}


###############
#
# Load data
#
###############


@task
def bq_upload(
    dataset_id: str,
    table_id: str,
    filepath: str,
    raw_filepath: str = None,
    partitions: str = None,
    status: dict = None,
):  # pylint: disable=R0913
    """
    Upload raw and treated data to GCS and BigQuery.

    Args:
        dataset_id (str): dataset_id on BigQuery
        table_id (str): table_id on BigQuery
        filepath (str): Path to the saved treated .csv file
        raw_filepath (str, optional): Path to raw .json file. Defaults to None.
        partitions (str, optional): Partitioned directory structure, ie "ano=2022/mes=03/data=01".
        Defaults to None.
        status (dict, optional): Dict containing `error` key from
        upstream tasks.

    Returns:
        None
    """
    log(
        f"""
    Received inputs:
    raw_filepath = {raw_filepath}, type = {type(raw_filepath)}
    treated_filepath = {filepath}, type = {type(filepath)}
    dataset_id = {dataset_id}, type = {type(dataset_id)}
    table_id = {table_id}, type = {type(table_id)}
    partitions = {partitions}, type = {type(partitions)}
    """
    )
    if status["error"] is not None:
        return status["error"]

    error = None
    try:
        # Upload raw to staging
        if raw_filepath:
            st_obj = Storage(table_id=table_id, dataset_id=dataset_id)
            log(
                f"""Uploading raw file to bucket {st_obj.bucket_name} at
                {st_obj.bucket_name}/{dataset_id}/{table_id}"""
            )
            st_obj.upload(
                path=raw_filepath,
                partitions=partitions,
                mode="raw",
                if_exists="replace",
            )

        # Creates and publish table if it does not exist, append to it otherwise
        create_or_append_table(
            dataset_id=dataset_id,
            table_id=table_id,
            path=filepath,
            partitions=partitions,
        )
    except Exception:
        error = traceback.format_exc()
        log(f"[CATCHED] Task failed with error: \n{error}", level="error")

    return error


@task
def bq_upload_from_dict(paths: dict, dataset_id: str, partition_levels: int = 1):
    """Upload multiple tables from a dict structured as {table_id: csv_path}.
        Present use case assumes table partitioned once. Adjust the parameter
        'partition_levels' to best suit new uses.
        i.e. if your csv is saved as:
            <table_id>/date=<run_date>/<filename>.csv
        it has 1 level of partition.
        if your csv file is saved as:
            <table_id>/date=<run_date>/hour=<run_hour>/<filename>.csv
        it has 2 levels of partition

    Args:
        paths (dict): _description_
        dataset_id (str): _description_

    Returns:
        _type_: _description_
    """
    for key in paths.keys():
        log("#" * 80)
        log(f"KEY = {key}")
        tb_dir = paths[key].parent
        # climb up the partition directories to reach the table dir
        for i in range(partition_levels):  # pylint: disable=unused-variable
            tb_dir = tb_dir.parent
        log(f"tb_dir = {tb_dir}")
        create_or_append_table(dataset_id=dataset_id, table_id=key, path=tb_dir)

    log(f"Returning -> {tb_dir.parent}")

    return tb_dir.parent


@task
def upload_logs_to_bq(  # pylint: disable=R0913
    dataset_id: str,
    parent_table_id: str,
    timestamp: str,
    error: str = None,
    previous_error: str = None,
    recapture: bool = False,
):
    """
    Upload execution status table to BigQuery.
    Table is uploaded to the same dataset, named {parent_table_id}_logs.
    If passing status_dict, should not pass timestamp and error.

    Args:
        dataset_id (str): dataset_id on BigQuery
        parent_table_id (str): Parent table id related to the status table
        timestamp (str): ISO formatted timestamp string
        error (str, optional): String associated with error caught during execution
    Returns:
        None
    """
    table_id = parent_table_id + "_logs"
    # Create partition directory
    filename = f"{table_id}_{timestamp.isoformat()}"
    partition = f"data={timestamp.date()}"
    filepath = Path(
        f"""data/staging/{dataset_id}/{table_id}/{partition}/{filename}.csv"""
    )
    filepath.parent.mkdir(exist_ok=True, parents=True)
    # Create dataframe to be uploaded
    if not error and recapture is True:
        # if the recapture is succeeded, update the column erro
        dataframe = pd.DataFrame(
            {
                "timestamp_captura": [timestamp],
                "sucesso": [True],
                "erro": [f"[recapturado]{previous_error}"],
            }
        )
        log(f"Recapturing {timestamp} with previous error:\n{error}")
    else:
        # not recapturing or error during flow execution
        dataframe = pd.DataFrame(
            {
                "timestamp_captura": [timestamp],
                "sucesso": [error is None],
                "erro": [error],
            }
        )
    # Save data local
    dataframe.to_csv(filepath, index=False)
    # Upload to Storage
    create_or_append_table(
        dataset_id=dataset_id,
        table_id=table_id,
        path=filepath.as_posix(),
        partitions=partition,
    )
    if error is not None:
        raise Exception(f"Pipeline failed with error: {error}")


@task(
    checkpoint=False,
    max_retries=constants.MAX_RETRIES.value,
    retry_delay=timedelta(seconds=constants.RETRY_DELAY.value),
)
def get_materialization_date_range(  # pylint: disable=R0913
    dataset_id: str,
    table_id: str,
    raw_dataset_id: str,
    raw_table_id: str,
    table_run_datetime_column_name: str = None,
    mode: str = "prod",
    delay_hours: int = 0,
):
    """
    Task for generating dict with variables to be passed to the
    --vars argument on DBT.
    Args:
        dataset_id (str): dataset_id on BigQuery
        table_id (str): model filename on the queries repo.
        eg: if you have a model defined in the file <filename>.sql,
        the table_id should be <filename>
        table_date_column_name (Optional, str): if it's the first time this
        is ran, will query the table for the maximum value on this field.
        If rebuild is true, will query the table for the minimum value
        on this field.
        rebuild (Optional, bool): if true, queries the minimum date value on the
        table and return a date range from that value to the datetime.now() time
        delay(Optional, int): hours delayed from now time for materialization range
    Returns:
        dict: containing date_range_start and date_range_end
    """
    timestr = "%Y-%m-%dT%H:%M:%S"
    # get start from redis
    last_run = get_last_run_timestamp(
        dataset_id=dataset_id, table_id=table_id, mode=mode
    )
    # if there's no timestamp set on redis, get max timestamp on source table
    if last_run is None:
        log("Failed to fetch key from Redis...\n Querying tables for last suceeded run")
        if Table(dataset_id=dataset_id, table_id=table_id).table_exists("prod"):
            last_run = get_table_min_max_value(
                query_project_id=bq_project(),
                dataset_id=dataset_id,
                table_id=table_id,
                field_name=table_run_datetime_column_name,
                kind="max",
            )
            log(
                f"""
            Queried last run from {dataset_id}.{table_id}
            Got:
            {last_run} as type {type(last_run)}
            """
            )
        else:
            last_run = get_table_min_max_value(
                query_project_id=bq_project(),
                dataset_id=raw_dataset_id,
                table_id=raw_table_id,
                field_name=table_run_datetime_column_name,
                kind="max",
            )
        log(
            f"""
            Queried last run from {raw_dataset_id}.{raw_table_id}
            Got:
            {last_run} as type {type(last_run)}
            """
        )
    else:
        last_run = datetime.strptime(last_run, timestr)

    # set start to last run hour (H)
    start_ts = last_run.replace(minute=0, second=0, microsecond=0).strftime(timestr)

    # set end to now - delay
    now_ts = pendulum.now(constants.TIMEZONE.value).replace(
        tzinfo=None, minute=0, second=0, microsecond=0
    )
    end_ts = (
        (now_ts - timedelta(hours=delay_hours))
        .replace(minute=0, second=0, microsecond=0)
        .strftime(timestr)
    )
    date_range = {"date_range_start": start_ts, "date_range_end": end_ts}
    log(f"Got date_range as: {date_range}")
    return date_range


@task
def set_last_run_timestamp(
    dataset_id: str, table_id: str, timestamp: str, mode: str = "prod", wait=None
):  # pylint: disable=unused-argument
    """
    Set the `last_run_timestamp` key for the dataset_id/table_id pair
    to datetime.now() time. Used after running a materialization to set the
    stage for the next to come

    Args:
        dataset_id (str): dataset_id on BigQuery
        table_id (str): model filename on the queries repo.
        timestamp: Last run timestamp end.
        wait (Any, optional): Used for defining dependencies inside the flow,
        in general, pass the output of the task which should be run imediately
        before this. Defaults to None.

    Returns:
        _type_: _description_
    """
    redis_client = get_redis_client()
    key = dataset_id + "." + table_id
    if mode == "dev":
        key = f"{mode}.{key}"
    content = redis_client.get(key)
    if not content:
        content = {}
    content["last_run_timestamp"] = timestamp
    redis_client.set(key, content)
    return True


@task
def delay_now_time(timestamp: str, delay_minutes=6):
    """Return timestamp string delayed by <delay_minutes>

    Args:
        timestamp (str): Isoformat timestamp string
        delay_minutes (int, optional): Minutes to delay timestamp by Defaults to 6.

    Returns:
        str : timestamp string formatted as "%Y-%m-%dT%H-%M-%S"
    """
    ts_obj = datetime.fromisoformat(timestamp)
    ts_obj = ts_obj - timedelta(minutes=delay_minutes)
    return ts_obj.strftime("%Y-%m-%dT%H-%M-%S")


@task
def fetch_dataset_sha(dataset_id: str):
    """Fetches the SHA of a branch from Github"""
    url = "https://api.github.com/repos/prefeitura-rio/queries-rj-smtr"
    url += f"/commits?queries-rj-smtr/rj_smtr/{dataset_id}"
    response = requests.get(url)

    if response.status_code != 200:
        return None

    dataset_version = response.json()[0]["sha"]
    return {"version": dataset_version}


@task
def get_run_dates(date_range_start: str, date_range_end: str) -> List:
    """
    Generates a list of dates between date_range_start and date_range_end.
    """
    if (date_range_start is False) or (date_range_end is False):
        dates = [{"run_date": get_now_date.run()}]
    else:
        dates = [
            {"run_date": d.strftime("%Y-%m-%d")}
            for d in pd.date_range(start=date_range_start, end=date_range_end)
        ]
    log(f"Will run the following dates: {dates}")
    return dates


@task
def get_join_dict(dict_list: list, new_dict: dict) -> List:
    """
    Updates a list of dictionaries with a new dictionary.
    """
    for dict_temp in dict_list:
        dict_temp.update(new_dict)

    log(f"get_join_dict: {dict_list}")
    return dict_list


@task(checkpoint=False)
def get_previous_date(days):
    """
    Returns the date of {days} days ago in YYYY-MM-DD.
    """
    now = pendulum.now(pendulum.timezone("America/Sao_Paulo")).subtract(days=days)

    return now.to_date_string()


@task
<<<<<<< HEAD
def pre_treatment_nest_data(
    status: dict, timestamp: datetime, primary_key: list = None
):
    """Pre-treatment for nested data.

    Args:
        status (dict): Must contain keys
            * `data`: dataframe returned from treatement
            * `error`: error catched from data treatement
        timestamp (datetime): timestamp of the capture
        primary_key (list, optional): List of primary keys to be used for nesting.

    Returns:
        dict: Conatining keys
            * `data` (json): data result
            * `error` (str): catched error, if any. Otherwise, returns None
    """

    status = get_single_dict(status)

    # Check previous error
    if status["error"] is not None:
        return {"data": pd.DataFrame(), "error": status["error"]}

    try:
        error = None
        data = pd.DataFrame(status["data"])

        log(
            f"""
        Received inputs:
        - timestamp:\n{timestamp}
        - data:\n{data.head()}"""
        )

        log(f"Raw data:\n{data_info_str(data)}", level="info")

        log("Adding captured timestamp column...", level="info")
        data["timestamp_captura"] = timestamp

        log("Striping string columns...", level="info")
        for col in data.columns[data.dtypes == "object"].to_list():
            data[col] = data[col].str.strip()

        log(
            f"Finished cleaning! Pre-treated data:\n{data_info_str(data)}", level="info"
        )

        log("Creating nested structure...", level="info")
        pk_cols = primary_key + ["timestamp_captura"]
        data = (
            data.groupby(pk_cols)
            .apply(
                lambda x: x[data.columns.difference(pk_cols)].to_json(orient="records")
            )
            .str.strip("[]")
            .reset_index(name="content")[primary_key + ["content", "timestamp_captura"]]
        )

        log(
            f"Finished nested structure! Pre-treated data:\n{data_info_str(data)}",
            level="info",
        )

    except Exception as exp:  # pylint: disable=W0703
        error = exp

    if error is not None:
        log(f"[CATCHED] Task failed with error: \n{error}", level="error")

    return {"data": data, "error": error}
=======
def check_param(param: str) -> bool:
    """
    Check if param is None
    """
    return param is None


@task
def get_recapture_timestamps(
    current_timestamp: datetime,
    start_date: str,
    end_date: str,
    dataset_id: str,
    table_id: str,
    interval_minutes: int = 10,
) -> List:
    """Get timestamps with no file to recapture it in a given date range.

    Args:
        current_timestamp (datetime): Current timestamp
        start_date (str): Start date in format YYYY-MM-DD
        end_date (str): End date in format YYYY-MM-DD
        dataset_id (str): Dataset id
        table_id (str): Table id
        interval_minutes (int, optional): Interval in minutes to recapture. Defaults to 10.

    Returns:
        List: List of dicts containing the timestamps to recapture
    """

    log(
        f"Getting timestamps to recapture between {start_date} and {end_date}",
        level="info",
    )

    errors = []
    timestamps = []
    previous_errors = []
    flag_break = False

    dates = pd.date_range(start=start_date, end=end_date)

    dates = dates.strftime("%Y-%m-%d").to_list()

    for date in dates:
        datetime_filter = datetime.now(tz=timezone(constants.TIMEZONE.value)).replace(
            second=0, microsecond=0
        )

        if datetime_filter > current_timestamp:
            flag_break = True

            # Round down to the nearest interval_minutes minutes
            current_timestamp = current_timestamp.replace(
                second=0,
                microsecond=0,
                minute=(
                    (current_timestamp.minute // interval_minutes) * interval_minutes
                ),
            )

            datetime_filter = current_timestamp
            log(
                f"""Datetime filter is greater than current timestamp,
                   using current timestamp instead ({datetime_filter})""",
                level="warning",
            )

        errors_temp, timestamps_temp, previous_errors_temp = query_logs_func(
            dataset_id=dataset_id,
            table_id=table_id,
            datetime_filter=datetime_filter,
            max_recaptures=2 ^ 63 - 1,
            interval_minutes=interval_minutes,
        )

        if timestamps_temp == []:
            log(
                f"""From {date}, there are no recapture timestamps""",
                level="info",
            )
            continue

        errors = errors + ([errors_temp] * len(timestamps_temp))
        timestamps = timestamps + timestamps_temp
        previous_errors = previous_errors + previous_errors_temp

        if flag_break:
            log(
                "Breaking loop because datetime filter is greater than current timestamp",
                level="warning",
            )
            break

    timestamps = [timestamp.strftime("%Y-%m-%d %H:%M:%S") for timestamp in timestamps]

    log(
        f"""From {start_date} to {end_date}, there are {len(timestamps)} recapture timestamps: \n
            {timestamps}""",
        level="info",
    )

    combined_data = []

    for error, timestamp, previous_error in zip(errors, timestamps, previous_errors):
        data = {
            "error": error,
            "timestamp": timestamp,
            "previous_error": previous_error,
            "recapture": True,
        }

        combined_data.append(data)

    log(
        f"""Combined data: \n
            {combined_data}""",
        level="info",
    )

    return combined_data
>>>>>>> 883a13fb
<|MERGE_RESOLUTION|>--- conflicted
+++ resolved
@@ -26,13 +26,9 @@
     bq_project,
     get_table_min_max_value,
     get_last_run_timestamp,
-<<<<<<< HEAD
-    log_critical,
+    query_logs_func,
     data_info_str,
     get_single_dict,
-=======
-    query_logs_func,
->>>>>>> 883a13fb
 )
 from pipelines.utils.execute_dbt_model.utils import get_dbt_client
 from pipelines.utils.utils import log, get_redis_client, get_vault_secret
@@ -759,79 +755,6 @@
 
 
 @task
-<<<<<<< HEAD
-def pre_treatment_nest_data(
-    status: dict, timestamp: datetime, primary_key: list = None
-):
-    """Pre-treatment for nested data.
-
-    Args:
-        status (dict): Must contain keys
-            * `data`: dataframe returned from treatement
-            * `error`: error catched from data treatement
-        timestamp (datetime): timestamp of the capture
-        primary_key (list, optional): List of primary keys to be used for nesting.
-
-    Returns:
-        dict: Conatining keys
-            * `data` (json): data result
-            * `error` (str): catched error, if any. Otherwise, returns None
-    """
-
-    status = get_single_dict(status)
-
-    # Check previous error
-    if status["error"] is not None:
-        return {"data": pd.DataFrame(), "error": status["error"]}
-
-    try:
-        error = None
-        data = pd.DataFrame(status["data"])
-
-        log(
-            f"""
-        Received inputs:
-        - timestamp:\n{timestamp}
-        - data:\n{data.head()}"""
-        )
-
-        log(f"Raw data:\n{data_info_str(data)}", level="info")
-
-        log("Adding captured timestamp column...", level="info")
-        data["timestamp_captura"] = timestamp
-
-        log("Striping string columns...", level="info")
-        for col in data.columns[data.dtypes == "object"].to_list():
-            data[col] = data[col].str.strip()
-
-        log(
-            f"Finished cleaning! Pre-treated data:\n{data_info_str(data)}", level="info"
-        )
-
-        log("Creating nested structure...", level="info")
-        pk_cols = primary_key + ["timestamp_captura"]
-        data = (
-            data.groupby(pk_cols)
-            .apply(
-                lambda x: x[data.columns.difference(pk_cols)].to_json(orient="records")
-            )
-            .str.strip("[]")
-            .reset_index(name="content")[primary_key + ["content", "timestamp_captura"]]
-        )
-
-        log(
-            f"Finished nested structure! Pre-treated data:\n{data_info_str(data)}",
-            level="info",
-        )
-
-    except Exception as exp:  # pylint: disable=W0703
-        error = exp
-
-    if error is not None:
-        log(f"[CATCHED] Task failed with error: \n{error}", level="error")
-
-    return {"data": data, "error": error}
-=======
 def check_param(param: str) -> bool:
     """
     Check if param is None
@@ -953,4 +876,77 @@
     )
 
     return combined_data
->>>>>>> 883a13fb
+
+
+@task
+def pre_treatment_nest_data(
+    status: dict, timestamp: datetime, primary_key: list = None
+):
+    """Pre-treatment for nested data.
+
+    Args:
+        status (dict): Must contain keys
+            * `data`: dataframe returned from treatement
+            * `error`: error catched from data treatement
+        timestamp (datetime): timestamp of the capture
+        primary_key (list, optional): List of primary keys to be used for nesting.
+
+    Returns:
+        dict: Conatining keys
+            * `data` (json): data result
+            * `error` (str): catched error, if any. Otherwise, returns None
+    """
+
+    status = get_single_dict(status)
+
+    # Check previous error
+    if status["error"] is not None:
+        return {"data": pd.DataFrame(), "error": status["error"]}
+
+    try:
+        error = None
+        data = pd.DataFrame(status["data"])
+
+        log(
+            f"""
+        Received inputs:
+        - timestamp:\n{timestamp}
+        - data:\n{data.head()}"""
+        )
+
+        log(f"Raw data:\n{data_info_str(data)}", level="info")
+
+        log("Adding captured timestamp column...", level="info")
+        data["timestamp_captura"] = timestamp
+
+        log("Striping string columns...", level="info")
+        for col in data.columns[data.dtypes == "object"].to_list():
+            data[col] = data[col].str.strip()
+
+        log(
+            f"Finished cleaning! Pre-treated data:\n{data_info_str(data)}", level="info"
+        )
+
+        log("Creating nested structure...", level="info")
+        pk_cols = primary_key + ["timestamp_captura"]
+        data = (
+            data.groupby(pk_cols)
+            .apply(
+                lambda x: x[data.columns.difference(pk_cols)].to_json(orient="records")
+            )
+            .str.strip("[]")
+            .reset_index(name="content")[primary_key + ["content", "timestamp_captura"]]
+        )
+
+        log(
+            f"Finished nested structure! Pre-treated data:\n{data_info_str(data)}",
+            level="info",
+        )
+
+    except Exception as exp:  # pylint: disable=W0703
+        error = exp
+
+    if error is not None:
+        log(f"[CATCHED] Task failed with error: \n{error}", level="error")
+
+    return {"data": data, "error": error}
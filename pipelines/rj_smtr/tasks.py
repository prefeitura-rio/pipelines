# -*- coding: utf-8 -*-
# pylint: disable=W0703, W0511
"""
Tasks for rj_smtr
"""
from datetime import datetime, timedelta
import json
import os
from pathlib import Path
import traceback
from typing import Dict, List
import io

from basedosdados import Storage, Table
import basedosdados as bd
from dbt_client import DbtClient
import pandas as pd
import pendulum
from prefect import task
from pytz import timezone
import requests

from pipelines.rj_smtr.constants import constants
from pipelines.rj_smtr.utils import (
    create_or_append_table,
    bq_project,
    get_table_min_max_value,
    get_last_run_timestamp,
    log_critical,
    data_info_str,
    get_raw_data_api,
    get_raw_data_gcs,
    upload_run_logs_to_bq,
    get_datetime_range,
    read_raw_data,
    save_treated_local_func,
    save_raw_local_func,
)
from pipelines.utils.execute_dbt_model.utils import get_dbt_client
from pipelines.utils.utils import log, get_redis_client, get_vault_secret

from pipelines.utils.tasks import get_now_date

###############
#
# DBT
#
###############


@task
def get_local_dbt_client(host: str, port: int):
    """Set a DBT client for running CLI commands. Requires
    building container image for your queries repository.

    Args:
        host (str): hostname. When running locally, usually 'localhost'
        port (int): the port number in which the DBT rpc is running

    Returns:
        DbtClient: object used to run DBT commands.
    """
    return get_dbt_client(host=host, port=port)


@task(max_retries=3, retry_delay=timedelta(seconds=10))
def build_incremental_model(  # pylint: disable=too-many-arguments
    dbt_client: DbtClient,
    dataset_id: str,
    base_table_id: str,
    mat_table_id: str,
    field_name: str = "data_versao",
    refresh: bool = False,
    wait=None,  # pylint: disable=unused-argument
):
    """
        Utility task for backfilling table in predetermined steps.
        Assumes the step sizes will be defined on the .sql file.

    Args:
        dbt_client (DbtClient): DBT interface object
        dataset_id (str): Dataset id on BigQuery
        base_table_id (str): Base table from which to materialize (usually, an external table)
        mat_table_id (str): Target table id for materialization
        field_name (str, optional): Key field (column) for dbt incremental filters.
        Defaults to "data_versao".
        refresh (bool, optional): If True, rebuild the table from scratch. Defaults to False.
        wait (NoneType, optional): Placeholder parameter, used to wait previous tasks finish.
        Defaults to None.

    Returns:
        bool: whether the table was fully built or not.
    """

    query_project_id = bq_project()
    last_mat_date = get_table_min_max_value(
        query_project_id, dataset_id, mat_table_id, field_name, "max"
    )
    last_base_date = get_table_min_max_value(
        query_project_id, dataset_id, base_table_id, field_name, "max"
    )
    log(
        f"""
    Base table last version: {last_base_date}
    Materialized table last version: {last_mat_date}
    """
    )
    run_command = f"run --select models/{dataset_id}/{mat_table_id}.sql"

    if refresh:
        log("Running in full refresh mode")
        log(f"DBT will run the following command:\n{run_command+' --full-refresh'}")
        dbt_client.cli(run_command + " --full-refresh", sync=True)
        last_mat_date = get_table_min_max_value(
            query_project_id, dataset_id, mat_table_id, field_name, "max"
        )

    if last_base_date > last_mat_date:
        log("Running interval step materialization")
        log(f"DBT will run the following command:\n{run_command}")
        while last_base_date > last_mat_date:
            running = dbt_client.cli(run_command, sync=True)
            last_mat_date = get_table_min_max_value(
                query_project_id,
                dataset_id,
                mat_table_id,
                field_name,
                "max",
                wait=running,
            )
            log(f"After this step, materialized table last version is: {last_mat_date}")
            if last_mat_date == last_base_date:
                log("Materialized table reached base table version!")
                return True
    log("Did not run interval step materialization...")
    return False


###############
#
# Local file managment
#
###############


@task
def get_current_timestamp(timestamp=None, truncate_minute: bool = True) -> datetime:
    """
    Get current timestamp for flow run.

    Args:
        timestamp: timestamp to be used as reference (optionally, it can be a string)
        truncate_minute: whether to truncate the timestamp to the minute or not

    Returns:
        datetime: timestamp for flow run
    """
    if isinstance(timestamp, str):
        timestamp = datetime.fromisoformat(timestamp)
    if not timestamp:
        timestamp = datetime.now(tz=timezone(constants.TIMEZONE.value))
    if truncate_minute:
        return timestamp.replace(second=0, microsecond=0)
    return timestamp


@task
def create_date_hour_partition(
    timestamp: datetime, partition_date_only: bool = False
) -> str:
    """
<<<<<<< HEAD
    Generate partition string for date and hour.
=======
    Create a date (and hour) Hive partition structure from timestamp.
>>>>>>> 7c43d1d0

    Args:
        timestamp (datetime): timestamp to be used as reference
        partition_date_only (bool, optional): whether to add hour partition or not

    Returns:
        str: partition string
    """
    partition = f"data={timestamp.strftime('%Y-%m-%d')}"
    if not partition_date_only:
        partition += f"/hora={timestamp.strftime('%H')}"
    return partition


@task
def parse_timestamp_to_string(timestamp: datetime, pattern="%Y-%m-%d-%H-%M-%S") -> str:
    """
    Parse timestamp to string pattern.
    """
    return timestamp.strftime(pattern)


@task
def create_local_partition_path(
    dataset_id: str, table_id: str, filename: str, partitions: str = None
) -> str:
    """
    Create the full path sctructure which to save data locally before
    upload.

    Args:
        dataset_id (str): dataset_id on BigQuery
        table_id (str): table_id on BigQuery
        filename (str, optional): Single csv name
        partitions (str, optional): Partitioned directory structure, ie "ano=2022/mes=03/data=01"
    Returns:
        str: String path having `mode` and `filetype` to be replaced afterwards,
    either to save raw or staging files.
    """
    data_folder = os.getenv("DATA_FOLDER", "data")
    file_path = f"{os.getcwd()}/{data_folder}/{{mode}}/{dataset_id}/{table_id}"
    file_path += f"/{partitions}/{filename}.{{filetype}}"
    log(f"Creating file path: {file_path}")
    return file_path


@task
def save_raw_local(file_path: str, status: dict, mode: str = "raw") -> str:
    """
    Saves json response from API to .json file.
    Args:
        file_path (str): Path which to save raw file
        status (dict): Must contain keys
          * data: json returned from API
          * error: error catched from API request
        mode (str, optional): Folder to save locally, later folder which to upload to GCS.
    Returns:
        str: Path to the saved file
    """
    _file_path = file_path.format(mode=mode, filetype="json")
    Path(_file_path).parent.mkdir(parents=True, exist_ok=True)
    if status["error"] is None:
        json.dump(status["data"], Path(_file_path).open("w", encoding="utf-8"))
        log(f"Raw data saved to: {_file_path}")
    return _file_path


@task
def save_treated_local(file_path: str, status: dict, mode: str = "staging") -> str:
    """
    Save treated file to CSV.

    Args:
        file_path (str): Path which to save treated file
        status (dict): Must contain keys
          * `data`: dataframe returned from treatement
          * `error`: error catched from data treatement
        mode (str, optional): Folder to save locally, later folder which to upload to GCS.

    Returns:
        str: Path to the saved file
    """
    _file_path = file_path.format(mode=mode, filetype="csv")
    Path(_file_path).parent.mkdir(parents=True, exist_ok=True)
    if status["error"] is None:
        status["data"].to_csv(_file_path, index=False)
        log(f"Treated data saved to: {_file_path}")
    return _file_path


###############
#
# Extract data
#
###############
@task(nout=3)
def query_logs(
    dataset_id: str,
    table_id: str,
    datetime_filter=None,
    max_recaptures: int = 60,
):
    """
    Queries capture logs to check for errors

    Args:
        dataset_id (str): dataset_id on BigQuery
        table_id (str): table_id on BigQuery
        datetime_filter (pendulum.datetime.DateTime, optional):
        filter passed to query. This task will query the logs table
        for the last 1 day before datetime_filter

    Returns:
        list: containing timestamps for which the capture failed
    """

    if not datetime_filter:
        datetime_filter = pendulum.now(constants.TIMEZONE.value).replace(
            second=0, microsecond=0
        )
    elif isinstance(datetime_filter, str):
        datetime_filter = datetime.fromisoformat(datetime_filter).replace(
            second=0, microsecond=0
        )

    query = f"""
    with t as (
    select
        datetime(timestamp_array) as timestamp_array
    from
        unnest(GENERATE_TIMESTAMP_ARRAY(
            timestamp_sub('{datetime_filter.strftime('%Y-%m-%d %H:%M:%S')}', interval 1 day),
            timestamp('{datetime_filter.strftime('%Y-%m-%d %H:%M:%S')}'),
            interval 1 minute)
        ) as timestamp_array
    where timestamp_array < '{datetime_filter.strftime('%Y-%m-%d %H:%M:%S')}'
    ),
    logs as (
        select
            *,
            timestamp_trunc(timestamp_captura, minute) as timestamp_array
        from
            rj-smtr.{dataset_id}.{table_id}_logs
        where
            data between
                date(datetime_sub('{datetime_filter.strftime('%Y-%m-%d %H:%M:%S')}',
                interval 1 day))
                and date('{datetime_filter.strftime('%Y-%m-%d %H:%M:%S')}')
        and
            timestamp_captura between
                datetime_sub('{datetime_filter.strftime('%Y-%m-%d %H:%M:%S')}', interval 1 day)
                and '{datetime_filter.strftime('%Y-%m-%d %H:%M:%S')}'
        order by timestamp_captura
    )
    select
        case
            when logs.timestamp_captura is not null then logs.timestamp_captura
            else t.timestamp_array
        end as timestamp_captura,
        logs.erro
    from
        t
    left join
        logs
    on
        logs.timestamp_array = t.timestamp_array
    where
        logs.sucesso is not True
    order by
        timestamp_captura
    """
    log(f"Run query to check logs:\n{query}")
    results = bd.read_sql(query=query, billing_project_id=bq_project())
    if len(results) > 0:
        results["timestamp_captura"] = (
            pd.to_datetime(results["timestamp_captura"])
            .dt.tz_localize(constants.TIMEZONE.value)
            .to_list()
        )
        log(f"Recapture data for the following {len(results)} timestamps:\n{results}")
        if len(results) > max_recaptures:
            message = f"""
            [SPPO - Recaptures]
            Encontradas {len(results)} timestamps para serem recapturadas.
            Essa run processará as seguintes:
            #####
            {results[:max_recaptures]}
            #####
            Sobraram as seguintes para serem recapturadas na próxima run:
            #####
            {results[max_recaptures:]}
            #####
            """
            log_critical(message)
            results = results[:max_recaptures]
        return True, results["timestamp_captura"].to_list(), results["erro"].to_list()
    return False, [], []


@task
def get_raw(  # pylint: disable=R0912
    url: str,
    headers: str = None,
    filetype: str = "json",
    csv_args: dict = None,
    params: dict = None,
) -> Dict:
    """
    Request data from URL API

    Args:
        url (str): URL to send request
        headers (str, optional): Path to headers guardeded on Vault, if needed.
        filetype (str, optional): Filetype to be formatted (supported only: json, csv and txt)
        csv_args (dict, optional): Arguments for read_csv, if needed
        params (dict, optional): Params to be sent on request

    Returns:
        dict: Conatining keys
          * `data` (json): data result
          * `error` (str): catched error, if any. Otherwise, returns None
    """
    data = None
    error = None

    try:
        if headers is not None:
            headers = get_vault_secret(headers)["data"]

            # remove from headers, if present
            remove_headers = ["host", "databases"]
            for remove_header in remove_headers:
                if remove_header in list(headers.keys()):
                    del headers[remove_header]

        response = requests.get(
            url,
            headers=headers,
            timeout=constants.MAX_TIMEOUT_SECONDS.value,
            params=params,
        )

        if response.ok:  # status code is less than 400
            if filetype == "json":
                data = response.json()

                # todo: move to data check on specfic API # pylint: disable=W0102
                if isinstance(data, dict) and "DescricaoErro" in data.keys():
                    error = data["DescricaoErro"]

            elif filetype in ("txt", "csv"):
                if csv_args is None:
                    csv_args = {}
                data = pd.read_csv(io.StringIO(response.text), **csv_args).to_dict(
                    orient="records"
                )
            else:
                error = (
                    "Unsupported raw file extension. Supported only: json, csv and txt"
                )

    except Exception:
        error = traceback.format_exc()
        log(f"[CATCHED] Task failed with error: \n{error}", level="error")

    return {"data": data, "error": error}


@task(checkpoint=False, nout=2)
def create_request_params(
    extract_params: dict,
    table_id: str,
    dataset_id: str,
    timestamp: datetime,
) -> tuple:
    """
    Task to create request params

    Args:
        extract_params (dict): extract parameters
        table_id (str): table_id on BigQuery
        dataset_id (str): dataset_id on BigQuery
        timestamp (datetime): timestamp for flow run

    Returns:
        request_params: host, database and query to request data
        request_url: url to request data
    """
    request_params = None
    request_url = None

    if dataset_id == constants.BILHETAGEM_DATASET_ID.value:
        database = constants.BILHETAGEM_GENERAL_CAPTURE_PARAMS.value["databases"][
            extract_params["database"]
        ]
        request_url = (
            constants.BILHETAGEM_GENERAL_CAPTURE_PARAMS.value["vpn_url"]
            + database["engine"]
        )

        datetime_range = get_datetime_range(
            timestamp=timestamp, interval=timedelta(**extract_params["run_interval"])
        )

        request_params = {
            "host": database["host"],  # TODO: exibir no log em ambiente fechado
            "database": extract_params["database"],
            "query": extract_params["query"].format(**datetime_range),
        }

    elif dataset_id == constants.GTFS_DATASET_ID.value:
        if table_id != constants.GTFS_QUADRO_CAPTURE_PARAMS.value["table_id"]:
            request_params = constants.GTFS_ZIP_NAME.value

    return request_params, request_url


@task(checkpoint=False, nout=2)
def get_raw_from_sources(
    source_type: str,
    local_filepath: str,
    source_path: str = None,
    dataset_id: str = None,
    table_id: str = None,
    secret_path: str = None,
    request_params: dict = None,
):
    """
    Task to get raw data from sources

    Args:
        source_type (str): source type
        local_filepath (str): local filepath
        source_path (str, optional): source path. Defaults to None.
        dataset_id (str, optional): dataset_id on BigQuery. Defaults to None.
        table_id (str, optional): table_id on BigQuery. Defaults to None.
        secret_path (str, optional): secret path. Defaults to None.
        request_params (dict, optional): request parameters. Defaults to None.

    Returns:
        error: error
    """
    error = None
    filepath = None
    data = None

    source_values = source_type.split("-", 1)

    source_type, filetype = (
        source_values if len(source_values) == 2 else (source_values[0], None)
    )

    log(f"Getting raw data from source type: {source_type}")

    try:
        if source_type == "api":
            error, data, filetype = get_raw_data_api(
                url=source_path,
                secret_path=secret_path,
                api_params=request_params,
                filetype=filetype,
            )
        elif source_type == "gcs":
            error, data, filetype = get_raw_data_gcs(
                dataset_id=dataset_id, table_id=table_id, zip_filename=request_params
            )
        else:
            raise NotImplementedError(f"{source_type} not supported")

        filepath = save_raw_local_func(
            data=data, filepath=local_filepath, filetype=filetype
        )

    except NotImplementedError:
        error = traceback.format_exc()
        log(f"[CATCHED] Task failed with error: \n{error}", level="error")

    log(f"Raw extraction ended returned values: {error}, {filepath}")
    return error, filepath


###############
#
# Load data
#
###############


@task
def bq_upload(
    dataset_id: str,
    table_id: str,
    filepath: str,
    raw_filepath: str = None,
    partitions: str = None,
    status: dict = None,
):  # pylint: disable=R0913
    """
    Upload raw and treated data to GCS and BigQuery.

    Args:
        dataset_id (str): dataset_id on BigQuery
        table_id (str): table_id on BigQuery
        filepath (str): Path to the saved treated .csv file
        raw_filepath (str, optional): Path to raw .json file. Defaults to None.
        partitions (str, optional): Partitioned directory structure, ie "ano=2022/mes=03/data=01".
        Defaults to None.
        status (dict, optional): Dict containing `error` key from
        upstream tasks.

    Returns:
        None
    """
    log(
        f"""
    Received inputs:
    raw_filepath = {raw_filepath}, type = {type(raw_filepath)}
    treated_filepath = {filepath}, type = {type(filepath)}
    dataset_id = {dataset_id}, type = {type(dataset_id)}
    table_id = {table_id}, type = {type(table_id)}
    partitions = {partitions}, type = {type(partitions)}
    """
    )
    if status["error"] is not None:
        return status["error"]

    error = None

    try:
        # Upload raw to staging
        if raw_filepath:
            st_obj = Storage(table_id=table_id, dataset_id=dataset_id)
            log(
                f"""Uploading raw file to bucket {st_obj.bucket_name} at
                {st_obj.bucket_name}/{dataset_id}/{table_id}"""
            )
            st_obj.upload(
                path=raw_filepath,
                partitions=partitions,
                mode="raw",
                if_exists="replace",
            )

        # Creates and publish table if it does not exist, append to it otherwise
        create_or_append_table(
            dataset_id=dataset_id,
            table_id=table_id,
            path=filepath,
            partitions=partitions,
        )
    except Exception:
        error = traceback.format_exc()
        log(f"[CATCHED] Task failed with error: \n{error}", level="error")

    return error


@task
def bq_upload_from_dict(paths: dict, dataset_id: str, partition_levels: int = 1):
    """Upload multiple tables from a dict structured as {table_id: csv_path}.
        Present use case assumes table partitioned once. Adjust the parameter
        'partition_levels' to best suit new uses.
        i.e. if your csv is saved as:
            <table_id>/date=<run_date>/<filename>.csv
        it has 1 level of partition.
        if your csv file is saved as:
            <table_id>/date=<run_date>/hour=<run_hour>/<filename>.csv
        it has 2 levels of partition

    Args:
        paths (dict): _description_
        dataset_id (str): _description_

    Returns:
        _type_: _description_
    """
    for key in paths.keys():
        log("#" * 80)
        log(f"KEY = {key}")
        tb_dir = paths[key].parent
        # climb up the partition directories to reach the table dir
        for i in range(partition_levels):  # pylint: disable=unused-variable
            tb_dir = tb_dir.parent
        log(f"tb_dir = {tb_dir}")
        create_or_append_table(dataset_id=dataset_id, table_id=key, path=tb_dir)

    log(f"Returning -> {tb_dir.parent}")

    return tb_dir.parent


@task
def upload_logs_to_bq(  # pylint: disable=R0913
    dataset_id: str,
    parent_table_id: str,
    timestamp: str,
    error: str = None,
    previous_error: str = None,
    recapture: bool = False,
):
    """
    Upload execution status table to BigQuery.
    Table is uploaded to the same dataset, named {parent_table_id}_logs.
    If passing status_dict, should not pass timestamp and error.

    Args:
        dataset_id (str): dataset_id on BigQuery
        parent_table_id (str): Parent table id related to the status table
        timestamp (str): ISO formatted timestamp string
        error (str, optional): String associated with error caught during execution
    Returns:
        None
    """
    table_id = parent_table_id + "_logs"
    # Create partition directory
    filename = f"{table_id}_{timestamp.isoformat()}"
    partition = f"data={timestamp.date()}"
    filepath = Path(
        f"""data/staging/{dataset_id}/{table_id}/{partition}/{filename}.csv"""
    )
    filepath.parent.mkdir(exist_ok=True, parents=True)
    # Create dataframe to be uploaded
    if not error and recapture is True:
        # if the recapture is succeeded, update the column erro
        dataframe = pd.DataFrame(
            {
                "timestamp_captura": [timestamp],
                "sucesso": [True],
                "erro": [f"[recapturado]{previous_error}"],
            }
        )
        log(f"Recapturing {timestamp} with previous error:\n{error}")
    else:
        # not recapturing or error during flow execution
        dataframe = pd.DataFrame(
            {
                "timestamp_captura": [timestamp],
                "sucesso": [error is None],
                "erro": [error],
            }
        )
    # Save data local
    dataframe.to_csv(filepath, index=False)
    # Upload to Storage
    create_or_append_table(
        dataset_id=dataset_id,
        table_id=table_id,
        path=filepath.as_posix(),
        partitions=partition,
    )
    if error is not None:
        raise Exception(f"Pipeline failed with error: {error}")


@task
def upload_raw_data_to_gcs(
    error: bool,
    raw_filepath: str,
    timestamp: datetime,
    table_id: str,
    dataset_id: str,
    partitions: list,
):
    """
    Upload raw data to GCS.

    Args:
        error (bool): whether the upstream tasks failed or not
        raw_filepath (str): Path to the saved raw .json file
        timestamp (datetime): timestamp for flow run
        table_id (str): table_id on BigQuery
        dataset_id (str): dataset_id on BigQuery
        partitions (list): list of partition strings

    Returns:
        None
    """
    if not error:
        try:
            st_obj = Storage(table_id=table_id, dataset_id=dataset_id)
            log(
                f"""Uploading raw file to bucket {st_obj.bucket_name} at
                {st_obj.bucket_name}/{dataset_id}/{table_id}"""
            )
            st_obj.upload(
                path=raw_filepath,
                partitions=partitions,
                mode="raw",
                if_exists="replace",
            )
        except Exception:
            error = traceback.format_exc()
            log(f"[CATCHED] Task failed with error: \n{error}", level="error")

    upload_run_logs_to_bq(
        dataset_id=dataset_id,
        parent_table_id=table_id,
        error=error,
        timestamp=timestamp,
        mode="raw",
    )


@task
def upload_staging_data_to_gcs(
    error: bool,
    staging_filepath: str,
    timestamp: datetime,
    table_id: str,
    dataset_id: str,
    partitions: list,
):
    """
    Upload staging data to GCS.

    Args:
        error (bool): whether the upstream tasks failed or not
        staging_filepath (str): Path to the saved treated .csv file
        timestamp (datetime): timestamp for flow run
        table_id (str): table_id on BigQuery
        dataset_id (str): dataset_id on BigQuery
        partitions (list): list of partition strings

    Returns:
        None
    """
    if not error:
        try:
            # Creates and publish table if it does not exist, append to it otherwise
            create_or_append_table(
                dataset_id=dataset_id,
                table_id=table_id,
                path=staging_filepath,
                partitions=partitions,
            )
        except Exception:
            error = traceback.format_exc()
            log(f"[CATCHED] Task failed with error: \n{error}", level="error")

    upload_run_logs_to_bq(
        dataset_id=dataset_id,
        parent_table_id=table_id,
        error=error,
        timestamp=timestamp,
        mode="staging",
    )


###############
#
# Daterange tasks
#
###############


@task(
    checkpoint=False,
    max_retries=constants.MAX_RETRIES.value,
    retry_delay=timedelta(seconds=constants.RETRY_DELAY.value),
)
def get_materialization_date_range(  # pylint: disable=R0913
    dataset_id: str,
    table_id: str,
    raw_dataset_id: str,
    raw_table_id: str,
    table_run_datetime_column_name: str = None,
    mode: str = "prod",
    delay_hours: int = 0,
):
    """
    Task for generating dict with variables to be passed to the
    --vars argument on DBT.
    Args:
        dataset_id (str): dataset_id on BigQuery
        table_id (str): model filename on the queries repo.
        eg: if you have a model defined in the file <filename>.sql,
        the table_id should be <filename>
        table_date_column_name (Optional, str): if it's the first time this
        is ran, will query the table for the maximum value on this field.
        If rebuild is true, will query the table for the minimum value
        on this field.
        rebuild (Optional, bool): if true, queries the minimum date value on the
        table and return a date range from that value to the datetime.now() time
        delay(Optional, int): hours delayed from now time for materialization range
    Returns:
        dict: containing date_range_start and date_range_end
    """
    timestr = "%Y-%m-%dT%H:%M:%S"
    # get start from redis
    last_run = get_last_run_timestamp(
        dataset_id=dataset_id, table_id=table_id, mode=mode
    )
    # if there's no timestamp set on redis, get max timestamp on source table
    if last_run is None:
        log("Failed to fetch key from Redis...\n Querying tables for last suceeded run")
        if Table(dataset_id=dataset_id, table_id=table_id).table_exists("prod"):
            last_run = get_table_min_max_value(
                query_project_id=bq_project(),
                dataset_id=dataset_id,
                table_id=table_id,
                field_name=table_run_datetime_column_name,
                kind="max",
            )
            log(
                f"""
            Queried last run from {dataset_id}.{table_id}
            Got:
            {last_run} as type {type(last_run)}
            """
            )
        else:
            last_run = get_table_min_max_value(
                query_project_id=bq_project(),
                dataset_id=raw_dataset_id,
                table_id=raw_table_id,
                field_name=table_run_datetime_column_name,
                kind="max",
            )
        log(
            f"""
            Queried last run from {raw_dataset_id}.{raw_table_id}
            Got:
            {last_run} as type {type(last_run)}
            """
        )
    else:
        last_run = datetime.strptime(last_run, timestr)

    # set start to last run hour (H)
    start_ts = last_run.replace(minute=0, second=0, microsecond=0).strftime(timestr)

    # set end to now - delay
    now_ts = pendulum.now(constants.TIMEZONE.value).replace(
        tzinfo=None, minute=0, second=0, microsecond=0
    )
    end_ts = (
        (now_ts - timedelta(hours=delay_hours))
        .replace(minute=0, second=0, microsecond=0)
        .strftime(timestr)
    )
    date_range = {"date_range_start": start_ts, "date_range_end": end_ts}
    log(f"Got date_range as: {date_range}")
    return date_range


@task
def set_last_run_timestamp(
    dataset_id: str, table_id: str, timestamp: str, mode: str = "prod", wait=None
):  # pylint: disable=unused-argument
    """
    Set the `last_run_timestamp` key for the dataset_id/table_id pair
    to datetime.now() time. Used after running a materialization to set the
    stage for the next to come

    Args:
        dataset_id (str): dataset_id on BigQuery
        table_id (str): model filename on the queries repo.
        timestamp: Last run timestamp end.
        wait (Any, optional): Used for defining dependencies inside the flow,
        in general, pass the output of the task which should be run imediately
        before this. Defaults to None.

    Returns:
        _type_: _description_
    """
    redis_client = get_redis_client()
    key = dataset_id + "." + table_id
    if mode == "dev":
        key = f"{mode}.{key}"
    content = redis_client.get(key)
    if not content:
        content = {}
    content["last_run_timestamp"] = timestamp
    redis_client.set(key, content)
    return True


@task
def delay_now_time(timestamp: str, delay_minutes=6):
    """Return timestamp string delayed by <delay_minutes>

    Args:
        timestamp (str): Isoformat timestamp string
        delay_minutes (int, optional): Minutes to delay timestamp by Defaults to 6.

    Returns:
        str : timestamp string formatted as "%Y-%m-%dT%H-%M-%S"
    """
    ts_obj = datetime.fromisoformat(timestamp)
    ts_obj = ts_obj - timedelta(minutes=delay_minutes)
    return ts_obj.strftime("%Y-%m-%dT%H-%M-%S")


@task
def fetch_dataset_sha(dataset_id: str):
    """Fetches the SHA of a branch from Github"""
    url = "https://api.github.com/repos/prefeitura-rio/queries-rj-smtr"
    url += f"/commits?queries-rj-smtr/rj_smtr/{dataset_id}"
    response = requests.get(url)

    if response.status_code != 200:
        return None

    dataset_version = response.json()[0]["sha"]
    return {"version": dataset_version}


@task
def get_run_dates(date_range_start: str, date_range_end: str) -> List:
    """
    Generates a list of dates between date_range_start and date_range_end.
    """
    if (date_range_start is False) or (date_range_end is False):
        dates = [{"run_date": get_now_date.run()}]
    else:
        dates = [
            {"run_date": d.strftime("%Y-%m-%d")}
            for d in pd.date_range(start=date_range_start, end=date_range_end)
        ]
    log(f"Will run the following dates: {dates}")
    return dates


@task
def get_join_dict(dict_list: list, new_dict: dict) -> List:
    """
    Updates a list of dictionaries with a new dictionary.
    """
    for dict_temp in dict_list:
        dict_temp.update(new_dict)

    log(f"get_join_dict: {dict_list}")
    return dict_list


@task(checkpoint=False)
def get_previous_date(days):
    """
    Returns the date of {days} days ago in YYYY-MM-DD.
    """
    now = pendulum.now(pendulum.timezone("America/Sao_Paulo")).subtract(days=days)

    return now.to_date_string()


###############
#
# Pretreat data
#
###############


@task(nout=2)
def transform_raw_to_nested_structure(
    raw_filepath: str,
    filepath: str,
    error: str,
    timestamp: datetime,
    primary_key: list = None,
) -> tuple[str, str]:
    """
    Task to transform raw data to nested structure

    Args:
        raw_filepath (str): Path to the saved raw .json file
        filepath (str): Path to the saved treated .csv file
        error (str): Error catched from upstream tasks
        timestamp (datetime): timestamp for flow run
        primary_key (list, optional): Primary key to be used on nested structure

    Returns:
        str: Error traceback
        str: Path to the saved treated .csv file
    """

    # Check previous error
    if error is not None:
        return error, None

    # ORGANIZAR:

    try:
        # leitura do dado raw
        error, data = read_raw_data(filepath=raw_filepath)

        if primary_key is None:
            primary_key = []

        log(
            f"""
        Received inputs:
        - timestamp:\n{timestamp}
        - data:\n{data.head()}"""
        )

        # Check empty dataframe
        if data.empty:
            log("Empty dataframe, skipping transformation...")
        else:
            log(f"Raw data:\n{data_info_str(data)}", level="info")

            log("Adding captured timestamp column...", level="info")
            data["timestamp_captura"] = timestamp

            log("Striping string columns...", level="info")
            for col in data.columns[data.dtypes == "object"].to_list():
                data[col] = data[col].str.strip()

            log(f"Finished cleaning! Data:\n{data_info_str(data)}", level="info")

            log("Creating nested structure...", level="info")
            pk_cols = primary_key + ["timestamp_captura"]
            data = (
                data.groupby(pk_cols)
                .apply(
                    lambda x: x[data.columns.difference(pk_cols)].to_json(
                        orient="records"
                    )
                )
                .str.strip("[]")
                .reset_index(name="content")[
                    primary_key + ["content", "timestamp_captura"]
                ]
            )

            log(
                f"Finished nested structure! Data:\n{data_info_str(data)}",
                level="info",
            )

        # save treated local
        filepath = save_treated_local_func(data=data, error=error, filepath=filepath)

    except Exception:  # pylint: disable=W0703
        error = traceback.format_exc()
        log(f"[CATCHED] Task failed with error: \n{error}", level="error")

    return error, filepath<|MERGE_RESOLUTION|>--- conflicted
+++ resolved
@@ -169,11 +169,7 @@
     timestamp: datetime, partition_date_only: bool = False
 ) -> str:
     """
-<<<<<<< HEAD
-    Generate partition string for date and hour.
-=======
     Create a date (and hour) Hive partition structure from timestamp.
->>>>>>> 7c43d1d0
 
     Args:
         timestamp (datetime): timestamp to be used as reference

--- conflicted
+++ resolved
@@ -737,7 +737,6 @@
         )
         end = datetime.strftime(data_recurso, "%Y-%m-%dT%H:%M:%S.%MZ")
         log(f" Start date {start}, end date {end}")
-<<<<<<< HEAD
         if constants.SUBSIDIO_SPPO_RECURSO_SERVICE.value:
             recurso_params = {
                 "start": start,
@@ -757,13 +756,6 @@
                 "service": constants.SUBSIDIO_SPPO_RECURSO_SERVICE_REPROCESSAMENTO.value,
             }
 
-=======
-        recurso_params = {
-            "start": start,
-            "end": end,
-            "service": constants.SUBSIDIO_SPPO_RECURSO_SERVICE.value,
-        }
->>>>>>> d9295197
         extract_params["$filter"] = extract_params["$filter"].format(**recurso_params)
         request_params = extract_params
 

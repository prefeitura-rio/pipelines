# -*- coding: utf-8 -*-
# pylint: disable=W0703, W0511
"""
Tasks for rj_smtr
"""
from datetime import datetime, timedelta
import json
import os
from pathlib import Path
import traceback
from typing import Dict, List
import io

from basedosdados import Storage, Table
import basedosdados as bd
from dbt_client import DbtClient
import pandas as pd
import pendulum
from prefect import task
from pytz import timezone
import requests

from pipelines.rj_smtr.constants import constants
from pipelines.rj_smtr.utils import (
    create_or_append_table,
    bq_project,
    get_table_min_max_value,
    get_last_run_timestamp,
    log_critical,
    data_info_str,
    get_raw_data_api,
    get_raw_data_gcs,
    upload_run_logs_to_bq,
    get_datetime_range,
    read_raw_data,
    save_treated_local_func,
    save_raw_local_func,
)
from pipelines.utils.execute_dbt_model.utils import get_dbt_client
from pipelines.utils.utils import log, get_redis_client, get_vault_secret

from pipelines.utils.tasks import get_now_date

###############
#
# DBT
#
###############


@task
def get_local_dbt_client(host: str, port: int):
    """Set a DBT client for running CLI commands. Requires
    building container image for your queries repository.

    Args:
        host (str): hostname. When running locally, usually 'localhost'
        port (int): the port number in which the DBT rpc is running

    Returns:
        DbtClient: object used to run DBT commands.
    """
    return get_dbt_client(host=host, port=port)


@task(max_retries=3, retry_delay=timedelta(seconds=10))
def build_incremental_model(  # pylint: disable=too-many-arguments
    dbt_client: DbtClient,
    dataset_id: str,
    base_table_id: str,
    mat_table_id: str,
    field_name: str = "data_versao",
    refresh: bool = False,
    wait=None,  # pylint: disable=unused-argument
):
    """
        Utility task for backfilling table in predetermined steps.
        Assumes the step sizes will be defined on the .sql file.

    Args:
        dbt_client (DbtClient): DBT interface object
        dataset_id (str): Dataset id on BigQuery
        base_table_id (str): Base table from which to materialize (usually, an external table)
        mat_table_id (str): Target table id for materialization
        field_name (str, optional): Key field (column) for dbt incremental filters.
        Defaults to "data_versao".
        refresh (bool, optional): If True, rebuild the table from scratch. Defaults to False.
        wait (NoneType, optional): Placeholder parameter, used to wait previous tasks finish.
        Defaults to None.

    Returns:
        bool: whether the table was fully built or not.
    """

    query_project_id = bq_project()
    last_mat_date = get_table_min_max_value(
        query_project_id, dataset_id, mat_table_id, field_name, "max"
    )
    last_base_date = get_table_min_max_value(
        query_project_id, dataset_id, base_table_id, field_name, "max"
    )
    log(
        f"""
    Base table last version: {last_base_date}
    Materialized table last version: {last_mat_date}
    """
    )
    run_command = f"run --select models/{dataset_id}/{mat_table_id}.sql"

    if refresh:
        log("Running in full refresh mode")
        log(f"DBT will run the following command:\n{run_command+' --full-refresh'}")
        dbt_client.cli(run_command + " --full-refresh", sync=True)
        last_mat_date = get_table_min_max_value(
            query_project_id, dataset_id, mat_table_id, field_name, "max"
        )

    if last_base_date > last_mat_date:
        log("Running interval step materialization")
        log(f"DBT will run the following command:\n{run_command}")
        while last_base_date > last_mat_date:
            running = dbt_client.cli(run_command, sync=True)
            last_mat_date = get_table_min_max_value(
                query_project_id,
                dataset_id,
                mat_table_id,
                field_name,
                "max",
                wait=running,
            )
            log(f"After this step, materialized table last version is: {last_mat_date}")
            if last_mat_date == last_base_date:
                log("Materialized table reached base table version!")
                return True
    log("Did not run interval step materialization...")
    return False


###############
#
# Local file managment
#
###############


@task
def get_current_timestamp(timestamp=None, truncate_minute: bool = True) -> datetime:
    """
    Get current timestamp for flow run.

    Args:
        timestamp: timestamp to be used as reference (optionally, it can be a string)
        truncate_minute: whether to truncate the timestamp to the minute or not

    Returns:
        datetime: timestamp for flow run
    """
    if isinstance(timestamp, str):
        timestamp = datetime.fromisoformat(timestamp)
    if not timestamp:
        timestamp = datetime.now(tz=timezone(constants.TIMEZONE.value))
    if truncate_minute:
        return timestamp.replace(second=0, microsecond=0)
    return timestamp


@task
def create_date_hour_partition(
    timestamp: datetime, partition_date_only: bool = False
) -> str:
    """
    Generate partition string for date and hour.

    Args:
        timestamp (datetime): timestamp to be used as reference
        partition_date_only (bool, optional): whether to add hour partition or not

    Returns:
        str: partition string
    """
    partition = f"data={timestamp.strftime('%Y-%m-%d')}"
    if not partition_date_only:
        partition += f"/hora={timestamp.strftime('%H')}"
    return partition


@task
def parse_timestamp_to_string(timestamp: datetime, pattern="%Y-%m-%d-%H-%M-%S") -> str:
    """
    Parse timestamp to string pattern.
    """
    return timestamp.strftime(pattern)


@task
def create_local_partition_path(
    dataset_id: str, table_id: str, filename: str, partitions: str = None
) -> str:
    """
    Create the full path sctructure which to save data locally before
    upload.

    Args:
        dataset_id (str): dataset_id on BigQuery
        table_id (str): table_id on BigQuery
        filename (str, optional): Single csv name
        partitions (str, optional): Partitioned directory structure, ie "ano=2022/mes=03/data=01"
    Returns:
        str: String path having `mode` and `filetype` to be replaced afterwards,
    either to save raw or staging files.
    """
    data_folder = os.getenv("DATA_FOLDER", "data")
    file_path = f"{os.getcwd()}/{data_folder}/{{mode}}/{dataset_id}/{table_id}"
    file_path += f"/{partitions}/{filename}.{{filetype}}"
    log(f"Creating file path: {file_path}")
    return file_path


@task
def save_raw_local(file_path: str, status: dict, mode: str = "raw") -> str:
    """
    Saves json response from API to .json file.
    Args:
        file_path (str): Path which to save raw file
        status (dict): Must contain keys
          * data: json returned from API
          * error: error catched from API request
        mode (str, optional): Folder to save locally, later folder which to upload to GCS.
    Returns:
        str: Path to the saved file
    """
    _file_path = file_path.format(mode=mode, filetype="json")
    Path(_file_path).parent.mkdir(parents=True, exist_ok=True)
    if status["error"] is None:
        json.dump(status["data"], Path(_file_path).open("w", encoding="utf-8"))
        log(f"Raw data saved to: {_file_path}")
    return _file_path


@task
def save_treated_local(file_path: str, status: dict, mode: str = "staging") -> str:
    """
    Save treated file to CSV.

    Args:
        file_path (str): Path which to save treated file
        status (dict): Must contain keys
          * `data`: dataframe returned from treatement
          * `error`: error catched from data treatement
        mode (str, optional): Folder to save locally, later folder which to upload to GCS.

    Returns:
        str: Path to the saved file
    """
    log(f"Saving treated data to: {file_path},{status}")

    _file_path = file_path.format(mode=mode, filetype="csv")

    Path(_file_path).parent.mkdir(parents=True, exist_ok=True)
    if status["error"] is None:
        status["data"].to_csv(_file_path, index=False)
        log(f"Treated data saved to: {_file_path}")

    return _file_path


###############
#
# Extract data
#
###############
@task(nout=3)
def query_logs(
    dataset_id: str,
    table_id: str,
    datetime_filter=None,
    max_recaptures: int = 60,
):
    """
    Queries capture logs to check for errors

    Args:
        dataset_id (str): dataset_id on BigQuery
        table_id (str): table_id on BigQuery
        datetime_filter (pendulum.datetime.DateTime, optional):
        filter passed to query. This task will query the logs table
        for the last 1 day before datetime_filter

    Returns:
        list: containing timestamps for which the capture failed
    """

    if not datetime_filter:
        datetime_filter = pendulum.now(constants.TIMEZONE.value).replace(
            second=0, microsecond=0
        )
    elif isinstance(datetime_filter, str):
        datetime_filter = datetime.fromisoformat(datetime_filter).replace(
            second=0, microsecond=0
        )

    query = f"""
    with t as (
    select
        datetime(timestamp_array) as timestamp_array
    from
        unnest(GENERATE_TIMESTAMP_ARRAY(
            timestamp_sub('{datetime_filter.strftime('%Y-%m-%d %H:%M:%S')}', interval 1 day),
            timestamp('{datetime_filter.strftime('%Y-%m-%d %H:%M:%S')}'),
            interval 1 minute)
        ) as timestamp_array
    where timestamp_array < '{datetime_filter.strftime('%Y-%m-%d %H:%M:%S')}'
    ),
    logs as (
        select
            *,
            timestamp_trunc(timestamp_captura, minute) as timestamp_array
        from
            rj-smtr.{dataset_id}.{table_id}_logs
        where
            data between
                date(datetime_sub('{datetime_filter.strftime('%Y-%m-%d %H:%M:%S')}',
                interval 1 day))
                and date('{datetime_filter.strftime('%Y-%m-%d %H:%M:%S')}')
        and
            timestamp_captura between
                datetime_sub('{datetime_filter.strftime('%Y-%m-%d %H:%M:%S')}', interval 1 day)
                and '{datetime_filter.strftime('%Y-%m-%d %H:%M:%S')}'
        order by timestamp_captura
    )
    select
        case
            when logs.timestamp_captura is not null then logs.timestamp_captura
            else t.timestamp_array
        end as timestamp_captura,
        logs.erro
    from
        t
    left join
        logs
    on
        logs.timestamp_array = t.timestamp_array
    where
        logs.sucesso is not True
    order by
        timestamp_captura
    """
    log(f"Run query to check logs:\n{query}")
    results = bd.read_sql(query=query, billing_project_id=bq_project())
    if len(results) > 0:
        results["timestamp_captura"] = (
            pd.to_datetime(results["timestamp_captura"])
            .dt.tz_localize(constants.TIMEZONE.value)
            .to_list()
        )
        log(f"Recapture data for the following {len(results)} timestamps:\n{results}")
        if len(results) > max_recaptures:
            message = f"""
            [SPPO - Recaptures]
            Encontradas {len(results)} timestamps para serem recapturadas.
            Essa run processará as seguintes:
            #####
            {results[:max_recaptures]}
            #####
            Sobraram as seguintes para serem recapturadas na próxima run:
            #####
            {results[max_recaptures:]}
            #####
            """
            log_critical(message)
            results = results[:max_recaptures]
        return True, results["timestamp_captura"].to_list(), results["erro"].to_list()
    return False, [], []


@task
def get_raw(  # pylint: disable=R0912
    url: str,
    headers: str = None,
    filetype: str = "json",
    csv_args: dict = None,
    params: dict = None,
) -> Dict:
    """
    Request data from URL API

    Args:
        url (str): URL to send request
        headers (str, optional): Path to headers guardeded on Vault, if needed.
        filetype (str, optional): Filetype to be formatted (supported only: json, csv and txt)
        csv_args (dict, optional): Arguments for read_csv, if needed
        params (dict, optional): Params to be sent on request

    Returns:
        dict: Containing keys
          * `data` (json): data result
          * `error` (str): catched error, if any. Otherwise, returns None
    """
    data = None
    error = None

    try:
        if headers is not None:
            headers = get_vault_secret(headers)["data"]

            # remove from headers, if present
            remove_headers = ["host", "databases"]
            for remove_header in remove_headers:
                if remove_header in list(headers.keys()):
                    del headers[remove_header]

        response = requests.get(
            url,
            headers=headers,
            timeout=constants.MAX_TIMEOUT_SECONDS.value,
            params=params,
        )

        if response.ok:  # status code is less than 400
            if filetype == "json":
                data = response.json()

                # todo: move to data check on specfic API # pylint: disable=W0102
                if isinstance(data, dict) and "DescricaoErro" in data.keys():
                    error = data["DescricaoErro"]

            elif filetype in ("txt", "csv"):
                if csv_args is None:
                    csv_args = {}
                data = pd.read_csv(io.StringIO(response.text), **csv_args).to_dict(
                    orient="records"
                )
            else:
                error = (
                    "Unsupported raw file extension. Supported only: json, csv and txt"
                )

    except Exception:
        error = traceback.format_exc()
        log(f"[CATCHED] Task failed with error: \n{error}", level="error")

    return {"data": data, "error": error}


###############
#
# Load data
#
###############


@task
def bq_upload(
    dataset_id: str,
    table_id: str,
    filepath: str,
    raw_filepath: str = None,
    partitions: str = None,
    status: dict = None,
):  # pylint: disable=R0913
    """
    Upload raw and treated data to GCS and BigQuery.

    Args:
        dataset_id (str): dataset_id on BigQuery
        table_id (str): table_id on BigQuery
        filepath (str): Path to the saved treated .csv file
        raw_filepath (str, optional): Path to raw .json file. Defaults to None.
        partitions (str, optional): Partitioned directory structure, ie "ano=2022/mes=03/data=01".
        Defaults to None.
        status (dict, optional): Dict containing `error` key from
        upstream tasks.

    Returns:
        None
    """
    log(
        f"""
    Received inputs:
    raw_filepath = {raw_filepath}, type = {type(raw_filepath)}
    treated_filepath = {filepath}, type = {type(filepath)}
    dataset_id = {dataset_id}, type = {type(dataset_id)}
    table_id = {table_id}, type = {type(table_id)}
    partitions = {partitions}, type = {type(partitions)}
    """
    )
    if status["error"] is not None:
        return status["error"]

    error = None

    try:
        # Upload raw to staging
        if raw_filepath:
            st_obj = Storage(table_id=table_id, dataset_id=dataset_id)
            log(
                f"""Uploading raw file to bucket {st_obj.bucket_name} at
                {st_obj.bucket_name}/{dataset_id}/{table_id}"""
            )
            st_obj.upload(
                path=raw_filepath,
                partitions=partitions,
                mode="raw",
                if_exists="replace",
            )

        # Creates and publish table if it does not exist, append to it otherwise
        create_or_append_table(
            dataset_id=dataset_id,
            table_id=table_id,
            path=filepath,
            partitions=partitions,
        )
    except Exception:
        error = traceback.format_exc()
        log(f"[CATCHED] Task failed with error: \n{error}", level="error")

    return error


@task
def bq_upload_from_dict(paths: dict, dataset_id: str, partition_levels: int = 1):
    """Upload multiple tables from a dict structured as {table_id: csv_path}.
        Present use case assumes table partitioned once. Adjust the parameter
        'partition_levels' to best suit new uses.
        i.e. if your csv is saved as:
            <table_id>/date=<run_date>/<filename>.csv
        it has 1 level of partition.
        if your csv file is saved as:
            <table_id>/date=<run_date>/hour=<run_hour>/<filename>.csv
        it has 2 levels of partition

    Args:
        paths (dict): _description_
        dataset_id (str): _description_

    Returns:
        _type_: _description_
    """
    for key in paths.keys():
        log("#" * 80)
        log(f"KEY = {key}")
        tb_dir = paths[key].parent
        # climb up the partition directories to reach the table dir
        for i in range(partition_levels):  # pylint: disable=unused-variable
            tb_dir = tb_dir.parent
        log(f"tb_dir = {tb_dir}")
        create_or_append_table(dataset_id=dataset_id, table_id=key, path=tb_dir)

    log(f"Returning -> {tb_dir.parent}")

    return tb_dir.parent


@task
def upload_logs_to_bq(  # pylint: disable=R0913
    dataset_id: str,
    parent_table_id: str,
    timestamp: str,
    error: str = None,
    previous_error: str = None,
    recapture: bool = False,
):
    """
    Upload execution status table to BigQuery.
    Table is uploaded to the same dataset, named {parent_table_id}_logs.
    If passing status_dict, should not pass timestamp and error.

    Args:
        dataset_id (str): dataset_id on BigQuery
        parent_table_id (str): Parent table id related to the status table
        timestamp (str): ISO formatted timestamp string
        error (str, optional): String associated with error caught during execution
    Returns:
        None
    """
    table_id = parent_table_id + "_logs"
    # Create partition directory
    filename = f"{table_id}_{timestamp.isoformat()}"
    partition = f"data={timestamp.date()}"
    filepath = Path(
        f"""data/staging/{dataset_id}/{table_id}/{partition}/{filename}.csv"""
    )
    filepath.parent.mkdir(exist_ok=True, parents=True)
    # Create dataframe to be uploaded
    if not error and recapture is True:
        # if the recapture is succeeded, update the column erro
        dataframe = pd.DataFrame(
            {
                "timestamp_captura": [timestamp],
                "sucesso": [True],
                "erro": [f"[recapturado]{previous_error}"],
            }
        )
        log(f"Recapturing {timestamp} with previous error:\n{error}")
    else:
        # not recapturing or error during flow execution
        dataframe = pd.DataFrame(
            {
                "timestamp_captura": [timestamp],
                "sucesso": [error is None],
                "erro": [error],
            }
        )
    # Save data local
    dataframe.to_csv(filepath, index=False)
    # Upload to Storage
    create_or_append_table(
        dataset_id=dataset_id,
        table_id=table_id,
        path=filepath.as_posix(),
        partitions=partition,
    )
    if error is not None:
        raise Exception(f"Pipeline failed with error: {error}")


@task
def upload_raw_data_to_gcs(
    error: bool,
    raw_filepath: str,
    timestamp: datetime,
    table_id: str,
    dataset_id: str,
    partitions: list,
):
    """
    Upload raw data to GCS.

    Args:
        error (bool): whether the upstream tasks failed or not
        raw_filepath (str): Path to the saved raw .json file
        timestamp (datetime): timestamp for flow run
        table_id (str): table_id on BigQuery
        dataset_id (str): dataset_id on BigQuery
        partitions (list): list of partition strings

    Returns:
        None
    """
    if not error:
        try:
            st_obj = Storage(table_id=table_id, dataset_id=dataset_id)
            log(
                f"""Uploading raw file to bucket {st_obj.bucket_name} at
                {st_obj.bucket_name}/{dataset_id}/{table_id}"""
            )
            st_obj.upload(
                path=raw_filepath,
                partitions=partitions,
                mode="raw",
                if_exists="replace",
            )
        except Exception:
            error = traceback.format_exc()
            log(f"[CATCHED] Task failed with error: \n{error}", level="error")

    upload_run_logs_to_bq(
        dataset_id=dataset_id,
        parent_table_id=table_id,
        error=error,
        timestamp=timestamp,
        mode="raw",
    )


@task
def upload_staging_data_to_gcs(
    error: bool,
    staging_filepath: str,
    timestamp: datetime,
    table_id: str,
    dataset_id: str,
    partitions: list,
    flag_empty_data: bool,
):
    """
    Upload staging data to GCS.

    Args:
        error (bool): whether the upstream tasks failed or not
        staging_filepath (str): Path to the saved treated .csv file
        timestamp (datetime): timestamp for flow run
        table_id (str): table_id on BigQuery
        dataset_id (str): dataset_id on BigQuery
        partitions (list): list of partition strings

    Returns:
        None
    """
    if flag_empty_data:
        log("Empty dataframe, skipping upload")
    elif not error:
        try:
            # Creates and publish table if it does not exist, append to it otherwise
            create_or_append_table(
                dataset_id=dataset_id,
                table_id=table_id,
                path=staging_filepath,
                partitions=partitions,
            )
        except Exception:
            error = traceback.format_exc()
            log(f"[CATCHED] Task failed with error: \n{error}", level="error")

    upload_run_logs_to_bq(
        dataset_id=dataset_id,
        parent_table_id=table_id,
        error=error,
        timestamp=timestamp,
        mode="staging",
    )


###############
#
# Daterange tasks
#
###############


@task(
    checkpoint=False,
    max_retries=constants.MAX_RETRIES.value,
    retry_delay=timedelta(seconds=constants.RETRY_DELAY.value),
)
def get_materialization_date_range(  # pylint: disable=R0913
    dataset_id: str,
    table_id: str,
    raw_dataset_id: str,
    raw_table_id: str,
    table_run_datetime_column_name: str = None,
    mode: str = "prod",
    delay_hours: int = 0,
):
    """
    Task for generating dict with variables to be passed to the
    --vars argument on DBT.
    Args:
        dataset_id (str): dataset_id on BigQuery
        table_id (str): model filename on the queries repo.
        eg: if you have a model defined in the file <filename>.sql,
        the table_id should be <filename>
        table_date_column_name (Optional, str): if it's the first time this
        is ran, will query the table for the maximum value on this field.
        If rebuild is true, will query the table for the minimum value
        on this field.
        rebuild (Optional, bool): if true, queries the minimum date value on the
        table and return a date range from that value to the datetime.now() time
        delay(Optional, int): hours delayed from now time for materialization range
    Returns:
        dict: containing date_range_start and date_range_end
    """
    timestr = "%Y-%m-%dT%H:%M:%S"
    # get start from redis
    last_run = get_last_run_timestamp(
        dataset_id=dataset_id, table_id=table_id, mode=mode
    )
    # if there's no timestamp set on redis, get max timestamp on source table
    if last_run is None:
        log("Failed to fetch key from Redis...\n Querying tables for last suceeded run")
        if Table(dataset_id=dataset_id, table_id=table_id).table_exists("prod"):
            last_run = get_table_min_max_value(
                query_project_id=bq_project(),
                dataset_id=dataset_id,
                table_id=table_id,
                field_name=table_run_datetime_column_name,
                kind="max",
            )
            log(
                f"""
            Queried last run from {dataset_id}.{table_id}
            Got:
            {last_run} as type {type(last_run)}
            """
            )
        else:
            last_run = get_table_min_max_value(
                query_project_id=bq_project(),
                dataset_id=raw_dataset_id,
                table_id=raw_table_id,
                field_name=table_run_datetime_column_name,
                kind="max",
            )
        log(
            f"""
            Queried last run from {raw_dataset_id}.{raw_table_id}
            Got:
            {last_run} as type {type(last_run)}
            """
        )
    else:
        last_run = datetime.strptime(last_run, timestr)

    # set start to last run hour (H)
    start_ts = last_run.replace(minute=0, second=0, microsecond=0).strftime(timestr)

    # set end to now - delay
    now_ts = pendulum.now(constants.TIMEZONE.value).replace(
        tzinfo=None, minute=0, second=0, microsecond=0
    )
    end_ts = (
        (now_ts - timedelta(hours=delay_hours))
        .replace(minute=0, second=0, microsecond=0)
        .strftime(timestr)
    )
    date_range = {"date_range_start": start_ts, "date_range_end": end_ts}
    log(f"Got date_range as: {date_range}")
    return date_range


@task
def set_last_run_timestamp(
    dataset_id: str, table_id: str, timestamp: str, mode: str = "prod", wait=None
):  # pylint: disable=unused-argument
    """
    Set the `last_run_timestamp` key for the dataset_id/table_id pair
    to datetime.now() time. Used after running a materialization to set the
    stage for the next to come

    Args:
        dataset_id (str): dataset_id on BigQuery
        table_id (str): model filename on the queries repo.
        timestamp: Last run timestamp end.
        wait (Any, optional): Used for defining dependencies inside the flow,
        in general, pass the output of the task which should be run imediately
        before this. Defaults to None.

    Returns:
        _type_: _description_
    """
    redis_client = get_redis_client()
    key = dataset_id + "." + table_id
    if mode == "dev":
        key = f"{mode}.{key}"
    content = redis_client.get(key)
    if not content:
        content = {}
    content["last_run_timestamp"] = timestamp
    redis_client.set(key, content)
    return True


@task
def delay_now_time(timestamp: str, delay_minutes=6):
    """Return timestamp string delayed by <delay_minutes>

    Args:
        timestamp (str): Isoformat timestamp string
        delay_minutes (int, optional): Minutes to delay timestamp by Defaults to 6.

    Returns:
        str : timestamp string formatted as "%Y-%m-%dT%H-%M-%S"
    """
    ts_obj = datetime.fromisoformat(timestamp)
    ts_obj = ts_obj - timedelta(minutes=delay_minutes)
    return ts_obj.strftime("%Y-%m-%dT%H-%M-%S")


@task
def fetch_dataset_sha(dataset_id: str):
    """Fetches the SHA of a branch from Github"""
    url = "https://api.github.com/repos/prefeitura-rio/queries-rj-smtr"
    url += f"/commits?queries-rj-smtr/rj_smtr/{dataset_id}"
    response = requests.get(url)

    if response.status_code != 200:
        return None

    dataset_version = response.json()[0]["sha"]
    return {"version": dataset_version}


@task
def get_run_dates(date_range_start: str, date_range_end: str) -> List:
    """
    Generates a list of dates between date_range_start and date_range_end.
    """
    if (date_range_start is False) or (date_range_end is False):
        dates = [{"run_date": get_now_date.run()}]
    else:
        dates = [
            {"run_date": d.strftime("%Y-%m-%d")}
            for d in pd.date_range(start=date_range_start, end=date_range_end)
        ]
    log(f"Will run the following dates: {dates}")
    return dates


@task
def get_join_dict(dict_list: list, new_dict: dict) -> List:
    """
    Updates a list of dictionaries with a new dictionary.
    """
    for dict_temp in dict_list:
        dict_temp.update(new_dict)

    log(f"get_join_dict: {dict_list}")
    return dict_list


@task(checkpoint=False)
def get_previous_date(days):
    """
    Returns the date of {days} days ago in YYYY-MM-DD.
    """
    now = pendulum.now(pendulum.timezone("America/Sao_Paulo")).subtract(days=days)

    return now.to_date_string()


###############
#
# Pretreat data
#
###############


@task(nout=3)
def transform_raw_to_nested_structure(
    raw_filepath: str,
    filepath: str,
    error: str,
    timestamp: datetime,
    primary_key: list = None,
):
    """
    Task to transform raw data to nested structure

    Args:
        raw_filepath (str): Path to the saved raw .json file
        filepath (str): Path to the saved treated .csv file
        error (str): Error catched from upstream tasks
        timestamp (datetime): timestamp for flow run
        primary_key (list, optional): Primary key to be used on nested structure

    Returns:
<<<<<<< HEAD
        dict: Containing keys
            * `data` (json): nested data
            * `error` (str): catched error, if any. Otherwise, returns None
=======
        str: Path to the saved treated .csv file
>>>>>>> 0f907b97
    """

    # Check previous error
    flag_empty_data = False
    if error is not None:
        return error, None, flag_empty_data

    # ORGANIZAR:

    try:
        # leitura do dado raw
        error, data = read_raw_data(filepath=raw_filepath)

        if primary_key is None:
            primary_key = []

        log(
            f"""
        Received inputs:
        - timestamp:\n{timestamp}
        - data:\n{data.head()}"""
        )

        # Check empty dataframe
        if data.empty:
            flag_empty_data = True
            log("Empty dataframe, skipping transformation...")
        else:
            log(f"Raw data:\n{data_info_str(data)}", level="info")

            log("Adding captured timestamp column...", level="info")
            data["timestamp_captura"] = timestamp

            log("Striping string columns...", level="info")
            for col in data.columns[data.dtypes == "object"].to_list():
                data[col] = data[col].str.strip()

            log(f"Finished cleaning! Data:\n{data_info_str(data)}", level="info")

            log("Creating nested structure...", level="info")
            pk_cols = primary_key + ["timestamp_captura"]
            data = (
                data.groupby(pk_cols)
                .apply(
                    lambda x: x[data.columns.difference(pk_cols)].to_json(
                        orient="records"
                    )
                )
                .str.strip("[]")
                .reset_index(name="content")[
                    primary_key + ["content", "timestamp_captura"]
                ]
            )

            log(
                f"Finished nested structure! Data:\n{data_info_str(data)}",
                level="info",
            )

        # save treated local
        filepath = save_treated_local_func(data=data, error=error, filepath=filepath)

    except Exception:  # pylint: disable=W0703
        error = traceback.format_exc()
        log(f"[CATCHED] Task failed with error: \n{error}", level="error")

    return error, filepath, flag_empty_data


# @task(checkpoint=False)
# def get_datetime_range(
#     timestamp: datetime,
#     interval: int,
# ) -> dict:
#     """
#     Task to get datetime range in UTC

#     Args:
#         timestamp (datetime): timestamp to get datetime range
#         interval (int): interval in seconds

#     Returns:
#         dict: datetime range
#     """

#     start = (
#         (timestamp - timedelta(seconds=interval))
#         .astimezone(tz=timezone("UTC"))
#         .strftime("%Y-%m-%d %H:%M:%S")
#     )

#     end = timestamp.astimezone(tz=timezone("UTC")).strftime("%Y-%m-%d %H:%M:%S")

#     return {"start": start, "end": end}


@task(checkpoint=False, nout=2)
def create_request_params(
    extract_params: dict,
    table_id: str,
    dataset_id: str,
    timestamp: datetime,
) -> tuple:
    """
    Task to create request params

    Args:
        extract_params (dict): extract parameters
        table_id (str): table_id on BigQuery
        dataset_id (str): dataset_id on BigQuery
        timestamp (datetime): timestamp for flow run

    Returns:
        request_params: host, database and query to request data
        request_url: url to request data
    """
    request_params = None

    if dataset_id == constants.BILHETAGEM_DATASET_ID.value:
        database = constants.BILHETAGEM_GENERAL_CAPTURE_PARAMS.value["databases"][
            extract_params["database"]
        ]
        request_url = (
            constants.BILHETAGEM_GENERAL_CAPTURE_PARAMS.value["vpn_url"]
            + database["engine"]
        )

        datetime_range = get_datetime_range(
            timestamp=timestamp, interval=timedelta(**extract_params["run_interval"])
        )

        request_params = {
            "host": database["host"],  # TODO: exibir no log em ambiente fechado
            "database": extract_params["database"],
            "query": extract_params["query"].format(**datetime_range),
        }

    elif dataset_id == constants.GTFS_DATASET_ID.value:
        if table_id == constants.GTFS_QUADRO_CAPTURE_PARAMS.value["table_id"]:
            request_url = f"{constants.GTFS_BASE_GCS_PATH.value}/{table_id}.csv"
        else:
            request_url = f"{constants.GTFS_BASE_GCS_PATH.value}/gtfs.zip"

    return request_params, request_url


@task(checkpoint=False, nout=2)
def get_raw_from_sources(
    source_type: str,
    local_filepath: str,
    source_path: str = None,
    table_id: str = None,
    secret_path: str = None,
    api_params: dict = None,
):
    """
    Task to get raw data from sources

    Args:
        source_type (str): source type
        local_filepath (str): local filepath
        source_path (str, optional): source path. Defaults to None.
        table_id (str, optional): table_id on BigQuery. Defaults to None.
        secret_path (str, optional): secret path. Defaults to None.
        api_params (dict, optional): api parameters. Defaults to None.

    Returns:
        error: error
    """
    error = None
    filepath = None
    data = None

    source_values = source_type.split("-", 1)

    source_type, filetype = (
        source_values if len(source_values) == 2 else (source_values[0], None)
    )

    log(f"Getting raw data from source type: {source_type}")

    try:
        if source_type == "api":
            error, data, filetype = get_raw_data_api(
                url=source_path,
                secret_path=secret_path,
                api_params=api_params,
                filetype=filetype,
            )
        elif source_type == "gcs":
            error, data, filetype = get_raw_data_gcs(
                gcs_path=source_path,
                filename_to_unzip=table_id,
            )
        else:
            raise NotImplementedError(f"{source_type} not supported")

        filepath = save_raw_local_func(
            data=data, filepath=local_filepath, filetype=filetype
        )

    except NotImplementedError:
        error = traceback.format_exc()
        log(f"[CATCHED] Task failed with error: \n{error}", level="error")

    log(f"Raw extraction ended returned values: {error}, {filepath}")
    return error, filepath<|MERGE_RESOLUTION|>--- conflicted
+++ resolved
@@ -935,13 +935,7 @@
         primary_key (list, optional): Primary key to be used on nested structure
 
     Returns:
-<<<<<<< HEAD
-        dict: Containing keys
-            * `data` (json): nested data
-            * `error` (str): catched error, if any. Otherwise, returns None
-=======
         str: Path to the saved treated .csv file
->>>>>>> 0f907b97
     """
 
     # Check previous error

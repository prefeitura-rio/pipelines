--- conflicted
+++ resolved
@@ -8,11 +8,7 @@
 import os
 from pathlib import Path
 import traceback
-<<<<<<< HEAD
 from typing import Dict, List, Union, Iterable
-=======
-from typing import Dict, List, Union
->>>>>>> f1fc6822
 import io
 
 from basedosdados import Storage, Table
@@ -32,9 +28,7 @@
     get_last_run_timestamp,
     log_critical,
     data_info_str,
-<<<<<<< HEAD
     dict_contains_keys,
-=======
     get_raw_data_api,
     get_raw_data_gcs,
     upload_run_logs_to_bq,
@@ -42,7 +36,6 @@
     read_raw_data,
     save_treated_local_func,
     save_raw_local_func,
->>>>>>> f1fc6822
 )
 from pipelines.utils.execute_dbt_model.utils import get_dbt_client
 from pipelines.utils.utils import log, get_redis_client, get_vault_secret
@@ -1102,8 +1095,7 @@
             error = traceback.format_exc()
             log(f"[CATCHED] Task failed with error: \n{error}", level="error")
 
-<<<<<<< HEAD
-    return request_params, request_url
+    return error, filepath
 
 
 @task(checkpoint=False)
@@ -1253,7 +1245,4 @@
 #         treated_dict[key] = table_params.get(key, default_value)
 
 #     log(f"Treated params: {treated_dict}")
-#     return treated_dict
-=======
-    return error, filepath
->>>>>>> f1fc6822
+#     return treated_dict
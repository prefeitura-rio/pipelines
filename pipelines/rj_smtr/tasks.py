--- conflicted
+++ resolved
@@ -738,33 +738,11 @@
         )
         end = datetime.strftime(data_recurso, "%Y-%m-%dT%H:%M:%S.%MZ")
         log(f" Start date {start}, end date {end}")
-<<<<<<< HEAD
-        if constants.SUBSIDIO_SPPO_RECURSO_SERVICE.value:
-            recurso_params = {
-                "start": start,
-                "end": end,
-                "service": constants.SUBSIDIO_SPPO_RECURSO_SERVICE.value,
-            }
-        elif constants.SUBSIDIO_SPPO_BLOQUEIO_VIA_SERVICE.value:
-            recurso_params = {
-                "start": start,
-                "end": end,
-                "service": constants.SUBSIDIO_SPPO_BLOQUEIO_VIA_SERVICE.value,
-            }
-        else:
-            recurso_params = {
-                "start": start,
-                "end": end,
-                "service": constants.SUBSIDIO_SPPO_RECURSO_SERVICE_REPROCESSAMENTO.value,
-            }
-
-=======
         recurso_params = {
             "start": start,
             "end": end,
             "service": constants.SUBSIDIO_SPPO_RECURSO_SERVICE.value,
         }
->>>>>>> 72460b9b
         extract_params["$filter"] = extract_params["$filter"].format(**recurso_params)
         request_params = extract_params
 

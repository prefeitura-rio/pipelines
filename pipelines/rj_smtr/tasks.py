# -*- coding: utf-8 -*-
"""
Tasks for rj_smtr
"""
# pylint: disable=W0703

from datetime import datetime, timedelta
import json
import os
from pathlib import Path
from typing import Union, List, Dict

from pytz import timezone

from basedosdados import Storage, Table
import basedosdados as bd
from dbt_client import DbtClient
import pandas as pd
import pendulum
from prefect import task
import requests

from pipelines.rj_smtr.constants import constants
from pipelines.rj_smtr.utils import (
    create_or_append_table,
    bq_project,
    get_table_min_max_value,
    get_last_run_timestamp,
    parse_dbt_logs,
)
from pipelines.utils.execute_dbt_model.utils import get_dbt_client
from pipelines.utils.utils import log, get_vault_secret, get_redis_client

###############
#
# DBT
#
###############


@task
def get_local_dbt_client(host: str, port: int):
    """Set a DBT client for running CLI commands. Requires
    building container image for your queries repository.

    Args:
        host (str): hostname. When running locally, usually 'localhost'
        port (int): the port number in which the DBT rpc is running

    Returns:
        DbtClient: object used to run DBT commands.
    """
    return get_dbt_client(host=host, port=port)


@task(
    checkpoint=False,
)
def run_dbt_model(  # pylint: disable=too-many-arguments
    dbt_client: DbtClient,
    model: str = None,
    upstream: bool = None,
    downstream: bool = None,
    exclude: str = None,
    flags: str = None,
    _vars: Union[dict, List[Dict]] = None,
    wait=None,  # pylint: disable=unused-argument
):
    """
    Runs a dbt command. If passing a dataset_id on model, will run the entire dataset.
    Otheerwise, if pasing a table_id, will run only the specified table.

    Args:
        dbt_client (DbtClient): Dbt interface of interaction
        model (str, optional): dataset_id or table_id on BigQuery. Defaults to None.
        table_id (str, optional): table_id on BigQuery, also .sql file name on your
        models folder. Defaults to None.
        command (str, optional): dbt command to run. Defaults to "run".
        flags (str, optional): flags allowed to the specific command.
        Should be preceeded by "--" Defaults to None.
        sync (bool, optional): _description_. Defaults to True.
    """
    run_command = "dbt run"

    # Set models and upstream/downstream for dbt
    if model:
        run_command += " --select "
        if upstream:
            run_command += "+"
        run_command += f"{model}"
        if downstream:
            run_command += "+"

    if exclude:
        run_command += f" --exclude {exclude}"

    if _vars:
        log(f"Received vars:\n {_vars}\n type: {type(_vars)}")
        if isinstance(_vars, list):
            vars_dict = {}
            for elem in _vars:
                log(f"Received variable {elem}. Adding to vars")
                vars_dict.update(elem)
            vars_str = f'"{vars_dict}"'
            run_command += f" --vars {vars_str}"
        else:
            vars_str = f'"{_vars}"'
            run_command += f" --vars {vars_str}"
    if flags:
        run_command += f" {flags}"

    log(f"Will run the following command:\n{run_command}")
    logs_dict = dbt_client.cli(
        run_command,
        sync=True,
        logs=True,
    )
    parse_dbt_logs(logs_dict, log_queries=True)
    return log("Finished running dbt model")


@task(max_retries=3, retry_delay=timedelta(seconds=10))
def build_incremental_model(  # pylint: disable=too-many-arguments
    dbt_client: DbtClient,
    dataset_id: str,
    base_table_id: str,
    mat_table_id: str,
    field_name: str = "data_versao",
    refresh: bool = False,
    wait=None,  # pylint: disable=unused-argument
):
    """
        Utility task for backfilling table in predetermined steps.
        Assumes the step sizes will be defined on the .sql file.

    Args:
        dbt_client (DbtClient): DBT interface object
        dataset_id (str): Dataset id on BigQuery
        base_table_id (str): Base table from which to materialize (usually, an external table)
        mat_table_id (str): Target table id for materialization
        field_name (str, optional): Key field (column) for dbt incremental filters.
        Defaults to "data_versao".
        refresh (bool, optional): If True, rebuild the table from scratch. Defaults to False.
        wait (NoneType, optional): Placeholder parameter, used to wait previous tasks finish.
        Defaults to None.

    Returns:
        bool: whether the table was fully built or not.
    """

    query_project_id = bq_project()
    last_mat_date = get_table_min_max_value(
        query_project_id, dataset_id, mat_table_id, field_name, "max"
    )
    last_base_date = get_table_min_max_value(
        query_project_id, dataset_id, base_table_id, field_name, "max"
    )
    log(
        f"""
    Base table last version: {last_base_date}
    Materialized table last version: {last_mat_date}
    """
    )
    run_command = f"run --select models/{dataset_id}/{mat_table_id}.sql"

    if refresh:
        log("Running in full refresh mode")
        log(f"DBT will run the following command:\n{run_command+' --full-refresh'}")
        dbt_client.cli(run_command + " --full-refresh", sync=True)
        last_mat_date = get_table_min_max_value(
            query_project_id, dataset_id, mat_table_id, field_name, "max"
        )

    if last_base_date > last_mat_date:
        log("Running interval step materialization")
        log(f"DBT will run the following command:\n{run_command}")
        while last_base_date > last_mat_date:
            running = dbt_client.cli(run_command, sync=True)
            last_mat_date = get_table_min_max_value(
                query_project_id,
                dataset_id,
                mat_table_id,
                field_name,
                "max",
                wait=running,
            )
            log(f"After this step, materialized table last version is: {last_mat_date}")
            if last_mat_date == last_base_date:
                log("Materialized table reached base table version!")
                return True
    log("Did not run interval step materialization...")
    return False


###############
#
# Local file managment
#
###############


@task
def create_current_date_hour_partition(capture_time=None):
    """Create partitioned directory structure to save data locally based
    on capture time.

    Args:
        capture_time(pendulum.datetime.DateTime, optional):
            if recapturing data, will create partitions based
            on the failed timestamps being recaptured

    Returns:
        dict: "filename" contains the name which to upload the csv, "partitions" contains
        the partitioned directory path
    """
    tz = constants.TIMEZONE.value  # pylint: disable=C0103
    if capture_time is None:
        capture_time = pendulum.now(tz)
    date = capture_time.strftime("%Y-%m-%d")
    hour = capture_time.strftime("%H")

    return {
        "filename": capture_time.strftime("%Y-%m-%d-%H-%M-%S"),
        "partitions": f"data={date}/hora={hour}",
    }


@task
def create_local_partition_path(
    dataset_id, table_id, filename=None, partitions=None, file_dict=None
):
    """Get the full path which to save data locally before upload.
    If passing file_dict, should not pass filename and partitions
    separately.

    Args:
        dataset_id (str): dataset_id on BigQuery
        table_id (str): table_id on BigQuery
        filename (str, optional): Single csv name
        partitions (str, optional): Partitioned directory structure, ie "ano=2022/mes=03/data=01"
        file_dict(dict, optional): containing keys 'filename' and 'partitions',
        used for running task with map
    Returns:
        str: Final path which to save files
    """
    if file_dict:
        filename = file_dict["filename"]
        partitions = file_dict["partitions"]
    # If not specific table_id, use resource one
    # if not table_id:
    #     table_id = context.resources.basedosdados_config["table_id"]
    # dataset_id = context.resources.basedosdados_config["dataset_id"]

    # Get data folder from environment variable
    data_folder = os.getenv("DATA_FOLDER", "data")

    file_path = f"{os.getcwd()}/{data_folder}/{{mode}}/{dataset_id}/{table_id}"
    file_path += f"/{partitions}/{filename}.{{filetype}}"
    log(f"Creating file path: {file_path}")

    return file_path


@task
def save_raw_local(file_path, data=None, status_dict=None, mode="raw"):
    """Dumps json response from API to .json file. If passing status_dict
    should not pass data separately

    Args:
        file_path (str): Path which to save raw file
        data (response, optional): Response from API request
        status_dict(dict, optional): containing the status of
        upstream request task. Must contain keys 'data', 'timestamp',
        'error'
        mode (str, optional): Folder to save locally, later folder which to upload to GCS.
        Defaults to "raw".

    Returns:
        str: Path to the saved file
    """
    if status_dict:
        data = status_dict["data"]
    _file_path = file_path.format(mode=mode, filetype="json")
    Path(_file_path).parent.mkdir(parents=True, exist_ok=True)
    json.dump(data.json(), Path(_file_path).open("w", encoding="utf-8"))

    return _file_path


@task
def save_treated_local(file_path, mode="staging", dataframe=None, treated_status=None):
    """Save treated file locally. Should pass only one of args
    dataframe or treated_status

    Args:
        file_path (str): Path which to save .csv files
        mode (str, optional): Directory to save locally, later folder which to upload to GCS.
        Defaults to "staging".
        dataframe (pandas.core.DataFrame, optional): Data to save as .csv file
        treated_status(dict, optional): used for running task with map.
        Must contain keys 'df' and 'error'.
    Returns:
        str: Path to the saved file
    """
    if treated_status:
        dataframe = treated_status["df"]
    _file_path = file_path.format(mode=mode, filetype="csv")
    Path(_file_path).parent.mkdir(parents=True, exist_ok=True)
    dataframe.to_csv(_file_path, index=False)

    return _file_path


###############
#
# Extract data
#
###############
<<<<<<< HEAD
@task
def query_table_and_save_local(
    dataset_id: str, table_id: str, project_id=None, date_range: dict = None
):
    if not project_id:
        project_id = bq_project()
    savepath = Path(
        f"{dataset_id}/{table_id}/data={datetime.now().date()}/{datetime.now().date()}.csv"
    )
    savepath.parent.mkdir(parents=True, exist_ok=True)
    query = f"""
    SELECT *
    FROM {project_id}.{dataset_id}.{table_id}
    """
    if date_range:
        query += f"\nWHERE data between {date_range['start']} and {date_range['end']}"
    log(f"Will run the following query\n{query}")

    results = bd.read_sql(query=query, billing_project_id=bq_project())
    return results.to_csv(savepath, index=False)


@task(max_retries=3, retry_delay=timedelta(seconds=10))
def upload_to_storage(dataset_id, table_id, filepath):
    pass
=======
@task(nout=2)
def query_logs(
    dataset_id: str,
    table_id: str,
    datetime_filter=pendulum.now(constants.TIMEZONE.value),
):
    """Queries capture logs to check for errors

    Args:
        dataset_id (str): dataset_id on BigQuery
        table_id (str): table_id on BigQuery
        datetime_filter (pendulum.datetime.DateTime, optional):
        filter passed to query. This task will query the logs table
        for the last 1 hour before this filter

    Returns:
        list: containing timestamps for which the capture failed

    """
    query = f"""
        SELECT *
        FROM rj-smtr.{dataset_id}.{table_id}_logs
        WHERE
            data = '{datetime_filter.date().isoformat()}'
        AND
            timestamp_captura
            BETWEEN
            DATETIME_SUB(
                '{datetime_filter.strftime('%Y-%m-%d %H:%M:%S')}',
                INTERVAL 1 HOUR
            )
            AND
            '{datetime_filter.strftime('%Y-%m-%d %H:%M:%S')}'
        AND
            sucesso is False
        ORDER BY timestamp_captura
    """
    log(f"Will run query:\n{query}")
    results = bd.read_sql(query=query, billing_project_id=bq_project())[
        "timestamp_captura"
    ]
    if len(results) > 0:
        return True, pd.to_datetime(results).to_list()
    return False, []
>>>>>>> 1b09f9af


@task
def get_raw(
    url,
    headers=None,
    source: str = None,
    timestamp=None,
):
    """Request data from a url API

    Args:
        url (str): URL to send request to
        headers (dict, optional): Aditional fields to send along the request. Defaults to None.
        source (str, optional): Source API being captured.
        Possible values are 'stpl_api', 'brt_api', 'sppo_api' and 'sppo_api_v2'.
        timestamp(pendulum.datetime.DateTime, optional): timestamp of the request
        time. Defaults to None.
    Returns:
        dict: "data" contains the response object from the request, "timestamp" contains
        the run time timestamp, "error" catches errors that may occur during task execution.
    """
    if source == "stpl_api":
        headers = get_vault_secret(source)["data"]
    if source == "sppo_api":
        access = get_vault_secret(source)["data"]
        key = list(access)[0]
        url = f"{url}{key}={access[key]}"
    data = None
    error = None
    if not timestamp:
        timestamp = pendulum.now(constants.TIMEZONE.value)
    if source == "sppo_api_v2":
        access = get_vault_secret(source)["data"]
        key = list(access)[0]
        url = f"{url}{key}={access[key]}"
        date_range = {
            "start": (timestamp - timedelta(minutes=6)).strftime("%Y-%m-%d+%H:%M:%S"),
            "end": (timestamp - timedelta(minutes=5)).strftime("%Y-%m-%d+%H:%M:%S"),
        }
        log(f"Will request data between {date_range['start']} and {date_range['end']}")
        url += f"&dataInicial={date_range['start']}"
        url += f"&dataFinal={date_range['end']}"

    try:
        data = requests.get(
            url, headers=headers, timeout=constants.MAX_TIMEOUT_SECONDS.value
        )
    except Exception as err:
        log(f"Request failed with error:\n{err}")
        return {"data": data, "timestamp": timestamp.isoformat(), "error": err}

    if data.ok:
        if isinstance(data.json(), dict) and "DescricaoErro" in data.json().keys():
            log(f"Data is {data.json()}\n With type: {type(data.json())}")
            error = data.json()["DescricaoErro"]
        return {
            "data": data,
            "error": error,
            "timestamp": timestamp.isoformat(),
        }

    error = f"Requests failed with error {data.status_code}"
    return {"error": error, "timestamp": timestamp.isoformat(), "data": data}


###############
#
# Load data
#
###############


@task
def bq_upload(
    dataset_id, table_id, filepath, raw_filepath=None, partitions=None, file_dict=None
):  # pylint: disable=R0913
    """Upload raw and treated data to GCS and BigQuery.
    If passing arg file_dict, should not pass arg partitions
    separately.

    Args:
        dataset_id (str): dataset_id on BigQuery
        table_id (str): table_id on BigQuery
        filepath (str): Path to the saved treated .csv file
        raw_filepath (str, optional): Path to raw .json file. Defaults to None.
        partitions (str, optional): Partitioned directory structure, ie "ano=2022/mes=03/data=01".
        Defaults to None.
        file_dict(dict, optional): used for running task with map. Must contain keys
        "filename" and "partitions". Defaults to None

    Returns:
        None
    """
    log(
        f"""
    Received inputs:
    raw_filepath = {raw_filepath}, type = {type(raw_filepath)}
    treated_filepath = {filepath}, type = {type(filepath)}
    dataset_id = {dataset_id}, type = {type(dataset_id)}
    table_id = {table_id}, type = {type(table_id)}
    partitions = {partitions}, type = {type(partitions)}
    """
    )
    if file_dict:
        partitions = file_dict["partitions"]
    # Upload raw to staging
    if raw_filepath:
        st_obj = Storage(table_id=table_id, dataset_id=dataset_id)
        log(
            f"""Uploading raw file:
            {raw_filepath}
            to bucket {st_obj.bucket_name}
            at {st_obj.bucket_name}/{dataset_id}/{table_id}"""
        )
        st_obj.upload(
            path=raw_filepath, partitions=partitions, mode="raw", if_exists="replace"
        )

    # creates and publish table if it does not exist, append to it otherwise
    if partitions:
        # If table is partitioned, get parent directory wherein partitions are stored
        tb_dir = filepath.split(partitions)[0]
        create_or_append_table(dataset_id, table_id, tb_dir)
    else:
        create_or_append_table(dataset_id, table_id, filepath)


@task
def bq_upload_from_dict(paths: dict, dataset_id: str, partition_levels: int = 1):
    """Upload multiple tables from a dict structured as {table_id: csv_path}.
        Present use case assumes table partitioned once. Adjust the parameter
        'partition_levels' to best suit new uses.
        i.e. if your csv is saved as:
            <table_id>/date=<run_date>/<filename>.csv
        it has 1 level of partition.
        if your csv file is saved as:
            <table_id>/date=<run_date>/hour=<run_hour>/<filename>.csv
        it has 2 levels of partition

    Args:
        paths (dict): _description_
        dataset_id (str): _description_

    Returns:
        _type_: _description_
    """
    for key in paths.keys():
        log("#" * 80)
        log(f"KEY = {key}")
        tb_dir = paths[key].parent
        # climb up the partition directories to reach the table dir
        for i in range(partition_levels):  # pylint: disable=unused-variable
            tb_dir = tb_dir.parent
        log(f"tb_dir = {tb_dir}")
        create_or_append_table(dataset_id=dataset_id, table_id=key, path=tb_dir)

    log(f"Returning -> {tb_dir.parent}")

    return tb_dir.parent


@task
def upload_logs_to_bq(
    dataset_id, parent_table_id, timestamp=None, error=None, status_dict=None
):
    """Upload execution status table to BigQuery.
    Table is uploaded to the same dataset, named {parent_table_id}_logs.
    If passing status_dict, should not pass timestamp and error.

    Args:
        dataset_id (str): dataset_id on BigQuery
        parent_table_id (str): Parent table id related to the status table
        timestamp (str, optional): ISO formatted timestamp string
        error (str, optional): String associated with error caught during execution
        status_dict(dict, optional): used for running task with map.
        Must contain keys 'timestamp' and 'error',

    Returns:
        None
    """
    if status_dict:
        timestamp = status_dict["timestamp"]
        error = status_dict["error"]
    table_id = parent_table_id + "_logs"

    filepath = Path(
        f"{timestamp}/{table_id}/data={pendulum.parse(timestamp).date()}/{table_id}_{timestamp}.csv"
    )
    # create partition directory
    filepath.parent.mkdir(exist_ok=True, parents=True)
    # create dataframe to be uploaded
    dataframe = pd.DataFrame(
        {
            "timestamp_captura": [pd.to_datetime(timestamp)],
            "sucesso": [error is None],
            "erro": [error],
        }
    )
    # save local
    dataframe.to_csv(filepath, index=False)
    # BD Table object
    create_or_append_table(
        dataset_id=dataset_id, table_id=table_id, path=filepath.parent.parent
    )


@task(
    checkpoint=False,
    max_retries=constants.MAX_RETRIES.value,
    retry_delay=timedelta(seconds=constants.RETRY_DELAY.value),
)
def get_materialization_date_range(  # pylint: disable=R0913
    dataset_id: str,
    table_id: str,
    raw_dataset_id: str,
    raw_table_id: str,
    table_date_column_name: str = None,
    mode: str = "prod",
):
    """
    Task for generating dict with variables to be passed to the
    --vars argument on DBT.

    Args:
        dataset_id (str): dataset_id on BigQuery
        table_id (str): model filename on the queries repo.
        eg: if you have a model defined in the file <filename>.sql,
        the table_id should be <filename>
        table_date_column_name (Optional, str): if it's the first time this
        is ran, will query the table for the maximum value on this field.
        If rebuild is true, will query the table for the minimum value
        on this field.
        rebuild (Optional, bool): if true, queries the minimum date value on the
        table and return a date range from that value to the datetime.now() time

    Returns:
        dict: containing date_range_start and date_range_end
    """

    start_ts = get_last_run_timestamp(
        dataset_id=dataset_id, table_id=table_id, mode=mode
    )

    if start_ts is None:
        if Table(dataset_id=dataset_id, table_id=table_id).table_exists("prod"):
            start_ts = get_table_min_max_value(
                query_project_id=bq_project(),
                dataset_id=dataset_id,
                table_id=table_id,
                field_name=table_date_column_name,
                kind="max",
            ).strftime("%Y-%m-%dT%H:%M:%S")
        else:
            start_ts = get_table_min_max_value(
                query_project_id=bq_project(),
                dataset_id=raw_dataset_id,
                table_id=raw_table_id,
                field_name=table_date_column_name,
                kind="max",
            ).strftime("%Y-%m-%dT%H:%M:%S")
    end_ts = datetime.now(timezone(constants.TIMEZONE.value)).strftime(
        "%Y-%m-%dT%H:%M:%S"
    )
    date_range = {"date_range_start": start_ts, "date_range_end": end_ts}
    return date_range


@task
def set_last_run_timestamp(
    dataset_id: str, table_id: str, timestamp: str, mode: str = "prod", wait=None
):  # pylint: disable=unused-argument
    """
    Set the `last_run_timestamp` key for the dataset_id/table_id pair
    to datetime.now() time. Used after running a materialization to set the
    stage for the next to come

    Args:
        dataset_id (str): dataset_id on BigQuery
        table_id (str): model filename on the queries repo.
        timestamp: Last run timestamp end.
        wait (Any, optional): Used for defining dependencies inside the flow,
        in general, pass the output of the task which should be run imediately
        before this. Defaults to None.

    Returns:
        _type_: _description_
    """
    redis_client = get_redis_client()
    key = dataset_id + "." + table_id
    if mode == "dev":
        key = f"{mode}.{key}"
    value = {
        "last_run_timestamp": timestamp,
    }
    redis_client.set(key, value)
    return True


@task
def delay_now_time(timestamp: str, delay_minutes=6):
    """Return timestamp string delayed by <delay_minutes>

    Args:
        timestamp (str): Isoformat timestamp string
        delay_minutes (int, optional): Minutes to delay timestamp by Defaults to 6.

    Returns:
        str : timestamp string formatted as "%Y-%m-%dT%H-%M-%S"
    """
    ts_obj = datetime.fromisoformat(timestamp)
    ts_obj = ts_obj - timedelta(minutes=delay_minutes)
    return ts_obj.strftime("%Y-%m-%dT%H-%M-%S")


@task
def fetch_dataset_sha(dataset_id: str):
    """Fetches the SHA of a branch from Github"""
    url = "https://api.github.com/repos/prefeitura-rio/queries-rj-smtr"
    url += f"/commits?queries-rj-smtr/rj_smtr/{dataset_id}"
    response = requests.get(url)

    if response.status_code != 200:
        return None

    dataset_version = response.json()[0]["sha"]
    return {"version": dataset_version}<|MERGE_RESOLUTION|>--- conflicted
+++ resolved
@@ -316,7 +316,6 @@
 # Extract data
 #
 ###############
-<<<<<<< HEAD
 @task
 def query_table_and_save_local(
     dataset_id: str, table_id: str, project_id=None, date_range: dict = None
@@ -342,7 +341,8 @@
 @task(max_retries=3, retry_delay=timedelta(seconds=10))
 def upload_to_storage(dataset_id, table_id, filepath):
     pass
-=======
+
+
 @task(nout=2)
 def query_logs(
     dataset_id: str,
@@ -387,7 +387,6 @@
     if len(results) > 0:
         return True, pd.to_datetime(results).to_list()
     return False, []
->>>>>>> 1b09f9af
 
 
 @task

# -*- coding: utf-8 -*-
# pylint: disable=W0703, W0511
"""
Tasks for rj_smtr
"""
from datetime import datetime, timedelta
import json
import os
from pathlib import Path
import traceback
from typing import Dict, List, Union, Iterable
import io

from basedosdados import Storage, Table
import basedosdados as bd
from dbt_client import DbtClient
import pandas as pd
import pendulum
from prefect import task
from pytz import timezone
import requests

from pipelines.rj_smtr.constants import constants
from pipelines.rj_smtr.utils import (
    create_or_append_table,
    bq_project,
    get_table_min_max_value,
    get_last_run_timestamp,
    log_critical,
    data_info_str,
    dict_contains_keys,
    get_raw_data_api,
    get_raw_data_gcs,
    upload_run_logs_to_bq,
    get_datetime_range,
    read_raw_data,
    save_treated_local_func,
    save_raw_local_func,
)
from pipelines.utils.execute_dbt_model.utils import get_dbt_client
from pipelines.utils.utils import log, get_redis_client, get_vault_secret

from pipelines.utils.tasks import get_now_date

###############
#
# DBT
#
###############


@task
def get_local_dbt_client(host: str, port: int):
    """Set a DBT client for running CLI commands. Requires
    building container image for your queries repository.

    Args:
        host (str): hostname. When running locally, usually 'localhost'
        port (int): the port number in which the DBT rpc is running

    Returns:
        DbtClient: object used to run DBT commands.
    """
    return get_dbt_client(host=host, port=port)


@task(max_retries=3, retry_delay=timedelta(seconds=10))
def build_incremental_model(  # pylint: disable=too-many-arguments
    dbt_client: DbtClient,
    dataset_id: str,
    base_table_id: str,
    mat_table_id: str,
    field_name: str = "data_versao",
    refresh: bool = False,
    wait=None,  # pylint: disable=unused-argument
):
    """
        Utility task for backfilling table in predetermined steps.
        Assumes the step sizes will be defined on the .sql file.

    Args:
        dbt_client (DbtClient): DBT interface object
        dataset_id (str): Dataset id on BigQuery
        base_table_id (str): Base table from which to materialize (usually, an external table)
        mat_table_id (str): Target table id for materialization
        field_name (str, optional): Key field (column) for dbt incremental filters.
        Defaults to "data_versao".
        refresh (bool, optional): If True, rebuild the table from scratch. Defaults to False.
        wait (NoneType, optional): Placeholder parameter, used to wait previous tasks finish.
        Defaults to None.

    Returns:
        bool: whether the table was fully built or not.
    """

    query_project_id = bq_project()
    last_mat_date = get_table_min_max_value(
        query_project_id, dataset_id, mat_table_id, field_name, "max"
    )
    last_base_date = get_table_min_max_value(
        query_project_id, dataset_id, base_table_id, field_name, "max"
    )
    log(
        f"""
    Base table last version: {last_base_date}
    Materialized table last version: {last_mat_date}
    """
    )
    run_command = f"run --select models/{dataset_id}/{mat_table_id}.sql"

    if refresh:
        log("Running in full refresh mode")
        log(f"DBT will run the following command:\n{run_command+' --full-refresh'}")
        dbt_client.cli(run_command + " --full-refresh", sync=True)
        last_mat_date = get_table_min_max_value(
            query_project_id, dataset_id, mat_table_id, field_name, "max"
        )

    if last_base_date > last_mat_date:
        log("Running interval step materialization")
        log(f"DBT will run the following command:\n{run_command}")
        while last_base_date > last_mat_date:
            running = dbt_client.cli(run_command, sync=True)
            last_mat_date = get_table_min_max_value(
                query_project_id,
                dataset_id,
                mat_table_id,
                field_name,
                "max",
                wait=running,
            )
            log(f"After this step, materialized table last version is: {last_mat_date}")
            if last_mat_date == last_base_date:
                log("Materialized table reached base table version!")
                return True
    log("Did not run interval step materialization...")
    return False


###############
#
# Local file managment
#
###############


@task
def get_current_timestamp(timestamp=None, truncate_minute: bool = True) -> datetime:
    """
    Get current timestamp for flow run.

    Args:
        timestamp: timestamp to be used as reference (optionally, it can be a string)
        truncate_minute: whether to truncate the timestamp to the minute or not

    Returns:
        datetime: timestamp for flow run
    """
    if isinstance(timestamp, str):
        timestamp = datetime.fromisoformat(timestamp)
    if not timestamp:
        timestamp = datetime.now(tz=timezone(constants.TIMEZONE.value))
    if truncate_minute:
        return timestamp.replace(second=0, microsecond=0)
    return timestamp


@task
def create_date_hour_partition(
    timestamp: datetime, partition_date_only: bool = False
) -> str:
    """
    Create a date (and hour) Hive partition structure from timestamp.

    Args:
        timestamp (datetime): timestamp to be used as reference
        partition_date_only (bool, optional): whether to add hour partition or not

    Returns:
        str: partition string
    """
    partition = f"data={timestamp.strftime('%Y-%m-%d')}"
    if not partition_date_only:
        partition += f"/hora={timestamp.strftime('%H')}"
    return partition


@task
def parse_timestamp_to_string(timestamp: datetime, pattern="%Y-%m-%d-%H-%M-%S") -> str:
    """
    Parse timestamp to string pattern.
    """
    return timestamp.strftime(pattern)


@task
def create_local_partition_path(
    dataset_id: str, table_id: str, filename: str, partitions: str = None
) -> str:
    """
    Create the full path sctructure which to save data locally before
    upload.

    Args:
        dataset_id (str): dataset_id on BigQuery
        table_id (str): table_id on BigQuery
        filename (str, optional): Single csv name
        partitions (str, optional): Partitioned directory structure, ie "ano=2022/mes=03/data=01"
    Returns:
        str: String path having `mode` and `filetype` to be replaced afterwards,
    either to save raw or staging files.
    """
    data_folder = os.getenv("DATA_FOLDER", "data")
    file_path = f"{os.getcwd()}/{data_folder}/{{mode}}/{dataset_id}/{table_id}"
    file_path += f"/{partitions}/{filename}.{{filetype}}"
    log(f"Creating file path: {file_path}")
    return file_path


@task
def save_raw_local(file_path: str, status: dict, mode: str = "raw") -> str:
    """
    Saves json response from API to .json file.
    Args:
        file_path (str): Path which to save raw file
        status (dict): Must contain keys
          * data: json returned from API
          * error: error catched from API request
        mode (str, optional): Folder to save locally, later folder which to upload to GCS.
    Returns:
        str: Path to the saved file
    """
    _file_path = file_path.format(mode=mode, filetype="json")
    Path(_file_path).parent.mkdir(parents=True, exist_ok=True)
    if status["error"] is None:
        json.dump(status["data"], Path(_file_path).open("w", encoding="utf-8"))
        log(f"Raw data saved to: {_file_path}")
    return _file_path


@task
def save_treated_local(file_path: str, status: dict, mode: str = "staging") -> str:
    """
    Save treated file to CSV.

    Args:
        file_path (str): Path which to save treated file
        status (dict): Must contain keys
          * `data`: dataframe returned from treatement
          * `error`: error catched from data treatement
        mode (str, optional): Folder to save locally, later folder which to upload to GCS.

    Returns:
        str: Path to the saved file
    """
    log(f"Saving treated data to: {file_path},{status}")

    _file_path = file_path.format(mode=mode, filetype="csv")

    Path(_file_path).parent.mkdir(parents=True, exist_ok=True)
    if status["error"] is None:
        status["data"].to_csv(_file_path, index=False)
        log(f"Treated data saved to: {_file_path}")

    return _file_path


###############
#
# Extract data
#
###############
@task(nout=3)
def query_logs(
    dataset_id: str,
    table_id: str,
    datetime_filter=None,
    max_recaptures: int = 60,
):
    """
    Queries capture logs to check for errors

    Args:
        dataset_id (str): dataset_id on BigQuery
        table_id (str): table_id on BigQuery
        datetime_filter (pendulum.datetime.DateTime, optional):
        filter passed to query. This task will query the logs table
        for the last 1 day before datetime_filter

    Returns:
        list: containing timestamps for which the capture failed
    """

    if not datetime_filter:
        datetime_filter = pendulum.now(constants.TIMEZONE.value).replace(
            second=0, microsecond=0
        )
    elif isinstance(datetime_filter, str):
        datetime_filter = datetime.fromisoformat(datetime_filter).replace(
            second=0, microsecond=0
        )

    query = f"""
    with t as (
    select
        datetime(timestamp_array) as timestamp_array
    from
        unnest(GENERATE_TIMESTAMP_ARRAY(
            timestamp_sub('{datetime_filter.strftime('%Y-%m-%d %H:%M:%S')}', interval 1 day),
            timestamp('{datetime_filter.strftime('%Y-%m-%d %H:%M:%S')}'),
            interval 1 minute)
        ) as timestamp_array
    where timestamp_array < '{datetime_filter.strftime('%Y-%m-%d %H:%M:%S')}'
    ),
    logs as (
        select
            *,
            timestamp_trunc(timestamp_captura, minute) as timestamp_array
        from
            rj-smtr.{dataset_id}.{table_id}_logs
        where
            data between
                date(datetime_sub('{datetime_filter.strftime('%Y-%m-%d %H:%M:%S')}',
                interval 1 day))
                and date('{datetime_filter.strftime('%Y-%m-%d %H:%M:%S')}')
        and
            timestamp_captura between
                datetime_sub('{datetime_filter.strftime('%Y-%m-%d %H:%M:%S')}', interval 1 day)
                and '{datetime_filter.strftime('%Y-%m-%d %H:%M:%S')}'
        order by timestamp_captura
    )
    select
        case
            when logs.timestamp_captura is not null then logs.timestamp_captura
            else t.timestamp_array
        end as timestamp_captura,
        logs.erro
    from
        t
    left join
        logs
    on
        logs.timestamp_array = t.timestamp_array
    where
        logs.sucesso is not True
    order by
        timestamp_captura
    """
    log(f"Run query to check logs:\n{query}")
    results = bd.read_sql(query=query, billing_project_id=bq_project())
    if len(results) > 0:
        results["timestamp_captura"] = (
            pd.to_datetime(results["timestamp_captura"])
            .dt.tz_localize(constants.TIMEZONE.value)
            .to_list()
        )
        log(f"Recapture data for the following {len(results)} timestamps:\n{results}")
        if len(results) > max_recaptures:
            message = f"""
            [SPPO - Recaptures]
            Encontradas {len(results)} timestamps para serem recapturadas.
            Essa run processará as seguintes:
            #####
            {results[:max_recaptures]}
            #####
            Sobraram as seguintes para serem recapturadas na próxima run:
            #####
            {results[max_recaptures:]}
            #####
            """
            log_critical(message)
            results = results[:max_recaptures]
        return True, results["timestamp_captura"].to_list(), results["erro"].to_list()
    return False, [], []


@task
def get_raw(  # pylint: disable=R0912
    url: str,
    headers: str = None,
    filetype: str = "json",
    csv_args: dict = None,
    params: dict = None,
) -> Dict:
    """
    Request data from URL API

    Args:
        url (str): URL to send request
        headers (str, optional): Path to headers guardeded on Vault, if needed.
        filetype (str, optional): Filetype to be formatted (supported only: json, csv and txt)
        csv_args (dict, optional): Arguments for read_csv, if needed
        params (dict, optional): Params to be sent on request

    Returns:
        dict: Containing keys
          * `data` (json): data result
          * `error` (str): catched error, if any. Otherwise, returns None
    """
    data = None
    error = None

    try:
        if headers is not None:
            headers = get_vault_secret(headers)["data"]

            # remove from headers, if present
            remove_headers = ["host", "databases"]
            for remove_header in remove_headers:
                if remove_header in list(headers.keys()):
                    del headers[remove_header]

        response = requests.get(
            url,
            headers=headers,
            timeout=constants.MAX_TIMEOUT_SECONDS.value,
            params=params,
        )

        if response.ok:  # status code is less than 400
            if filetype == "json":
                data = response.json()

                # todo: move to data check on specfic API # pylint: disable=W0102
                if isinstance(data, dict) and "DescricaoErro" in data.keys():
                    error = data["DescricaoErro"]

            elif filetype in ("txt", "csv"):
                if csv_args is None:
                    csv_args = {}
                data = pd.read_csv(io.StringIO(response.text), **csv_args).to_dict(
                    orient="records"
                )
            else:
                error = (
                    "Unsupported raw file extension. Supported only: json, csv and txt"
                )

    except Exception:
        error = traceback.format_exc()
        log(f"[CATCHED] Task failed with error: \n{error}", level="error")

    return {"data": data, "error": error}


@task(checkpoint=False, nout=2)
def create_request_params(
    extract_params: dict,
    dataset_id: str,
    timestamp: datetime,
) -> tuple[str, str]:
    """
    Task to create request params

    Args:
        extract_params (dict): extract parameters
        table_id (str): table_id on BigQuery
        dataset_id (str): dataset_id on BigQuery
        timestamp (datetime): timestamp for flow run

    Returns:
        request_params: host, database and query to request data
        request_url: url to request data
    """
    request_params = None
    request_url = None

    if dataset_id == constants.BILHETAGEM_DATASET_ID.value:
        database = constants.BILHETAGEM_GENERAL_CAPTURE_PARAMS.value["databases"][
            extract_params["database"]
        ]
        request_url = (
            constants.BILHETAGEM_GENERAL_CAPTURE_PARAMS.value["vpn_url"]
            + database["engine"]
        )

        datetime_range = get_datetime_range(
            timestamp=timestamp, interval=timedelta(**extract_params["run_interval"])
        )

        request_params = {
            "host": database["host"],  # TODO: exibir no log em ambiente fechado
            "database": extract_params["database"],
            "query": extract_params["query"].format(**datetime_range),
        }

    elif dataset_id == constants.GTFS_DATASET_ID.value:
        request_params = extract_params["filename"]

    return request_params, request_url


@task(checkpoint=False, nout=2)
def get_raw_from_sources(
    source_type: str,
    local_filepath: str,
    source_path: str = None,
    dataset_id: str = None,
    table_id: str = None,
    secret_path: str = None,
    request_params: dict = None,
) -> tuple[str, str]:
    """
    Task to get raw data from sources

    Args:
        source_type (str): source type
        local_filepath (str): local filepath
        source_path (str, optional): source path. Defaults to None.
        dataset_id (str, optional): dataset_id on BigQuery. Defaults to None.
        table_id (str, optional): table_id on BigQuery. Defaults to None.
        secret_path (str, optional): secret path. Defaults to None.
        request_params (dict, optional): request parameters. Defaults to None.

    Returns:
        error: error catched from upstream tasks
        filepath: filepath to raw data
    """
    error = None
    filepath = None
    data = None

    source_values = source_type.split("-", 1)

    source_type, filetype = (
        source_values if len(source_values) == 2 else (source_values[0], None)
    )

    log(f"Getting raw data from source type: {source_type}")

    try:
        if source_type == "api":
            error, data, filetype = get_raw_data_api(
                url=source_path,
                secret_path=secret_path,
                api_params=request_params,
                filetype=filetype,
            )
        elif source_type == "gcs":
            error, data, filetype = get_raw_data_gcs(
                dataset_id=dataset_id,
                table_id=table_id,
                filename=request_params,
            )
        else:
            raise NotImplementedError(f"{source_type} not supported")

        filepath = save_raw_local_func(
            data=data, filepath=local_filepath, filetype=filetype
        )

    except NotImplementedError:
        error = traceback.format_exc()
        log(f"[CATCHED] Task failed with error: \n{error}", level="error")

    log(f"Raw extraction ended returned values: {error}, {filepath}")
    return error, filepath


###############
#
# Load data
#
###############


@task
def bq_upload(
    dataset_id: str,
    table_id: str,
    filepath: str,
    raw_filepath: str = None,
    partitions: str = None,
    status: dict = None,
):  # pylint: disable=R0913
    """
    Upload raw and treated data to GCS and BigQuery.

    Args:
        dataset_id (str): dataset_id on BigQuery
        table_id (str): table_id on BigQuery
        filepath (str): Path to the saved treated .csv file
        raw_filepath (str, optional): Path to raw .json file. Defaults to None.
        partitions (str, optional): Partitioned directory structure, ie "ano=2022/mes=03/data=01".
        Defaults to None.
        status (dict, optional): Dict containing `error` key from
        upstream tasks.

    Returns:
        None
    """
    log(
        f"""
    Received inputs:
    raw_filepath = {raw_filepath}, type = {type(raw_filepath)}
    treated_filepath = {filepath}, type = {type(filepath)}
    dataset_id = {dataset_id}, type = {type(dataset_id)}
    table_id = {table_id}, type = {type(table_id)}
    partitions = {partitions}, type = {type(partitions)}
    """
    )
    if status["error"] is not None:
        return status["error"]

    error = None

    try:
        # Upload raw to staging
        if raw_filepath:
            st_obj = Storage(table_id=table_id, dataset_id=dataset_id)
            log(
                f"""Uploading raw file to bucket {st_obj.bucket_name} at
                {st_obj.bucket_name}/{dataset_id}/{table_id}"""
            )
            st_obj.upload(
                path=raw_filepath,
                partitions=partitions,
                mode="raw",
                if_exists="replace",
            )

        # Creates and publish table if it does not exist, append to it otherwise
        create_or_append_table(
            dataset_id=dataset_id,
            table_id=table_id,
            path=filepath,
            partitions=partitions,
        )
    except Exception:
        error = traceback.format_exc()
        log(f"[CATCHED] Task failed with error: \n{error}", level="error")

    return error


@task
def bq_upload_from_dict(paths: dict, dataset_id: str, partition_levels: int = 1):
    """Upload multiple tables from a dict structured as {table_id: csv_path}.
        Present use case assumes table partitioned once. Adjust the parameter
        'partition_levels' to best suit new uses.
        i.e. if your csv is saved as:
            <table_id>/date=<run_date>/<filename>.csv
        it has 1 level of partition.
        if your csv file is saved as:
            <table_id>/date=<run_date>/hour=<run_hour>/<filename>.csv
        it has 2 levels of partition

    Args:
        paths (dict): _description_
        dataset_id (str): _description_

    Returns:
        _type_: _description_
    """
    for key in paths.keys():
        log("#" * 80)
        log(f"KEY = {key}")
        tb_dir = paths[key].parent
        # climb up the partition directories to reach the table dir
        for i in range(partition_levels):  # pylint: disable=unused-variable
            tb_dir = tb_dir.parent
        log(f"tb_dir = {tb_dir}")
        create_or_append_table(dataset_id=dataset_id, table_id=key, path=tb_dir)

    log(f"Returning -> {tb_dir.parent}")

    return tb_dir.parent


@task
def upload_logs_to_bq(  # pylint: disable=R0913
    dataset_id: str,
    parent_table_id: str,
    timestamp: str,
    error: str = None,
    previous_error: str = None,
    recapture: bool = False,
):
    """
    Upload execution status table to BigQuery.
    Table is uploaded to the same dataset, named {parent_table_id}_logs.
    If passing status_dict, should not pass timestamp and error.

    Args:
        dataset_id (str): dataset_id on BigQuery
        parent_table_id (str): Parent table id related to the status table
        timestamp (str): ISO formatted timestamp string
        error (str, optional): String associated with error caught during execution
    Returns:
        None
    """
    table_id = parent_table_id + "_logs"
    # Create partition directory
    filename = f"{table_id}_{timestamp.isoformat()}"
    partition = f"data={timestamp.date()}"
    filepath = Path(
        f"""data/staging/{dataset_id}/{table_id}/{partition}/{filename}.csv"""
    )
    filepath.parent.mkdir(exist_ok=True, parents=True)
    # Create dataframe to be uploaded
    if not error and recapture is True:
        # if the recapture is succeeded, update the column erro
        dataframe = pd.DataFrame(
            {
                "timestamp_captura": [timestamp],
                "sucesso": [True],
                "erro": [f"[recapturado]{previous_error}"],
            }
        )
        log(f"Recapturing {timestamp} with previous error:\n{error}")
    else:
        # not recapturing or error during flow execution
        dataframe = pd.DataFrame(
            {
                "timestamp_captura": [timestamp],
                "sucesso": [error is None],
                "erro": [error],
            }
        )
    # Save data local
    dataframe.to_csv(filepath, index=False)
    # Upload to Storage
    create_or_append_table(
        dataset_id=dataset_id,
        table_id=table_id,
        path=filepath.as_posix(),
        partitions=partition,
    )
    if error is not None:
        raise Exception(f"Pipeline failed with error: {error}")


@task
def upload_raw_data_to_gcs(
    error: str,
    raw_filepath: str,
    table_id: str,
    dataset_id: str,
    partitions: list,
) -> Union[str, None]:
    """
    Upload raw data to GCS.

    Args:
        error (str): Error catched from upstream tasks.
        raw_filepath (str): Path to the saved raw .json file
        table_id (str): table_id on BigQuery
        dataset_id (str): dataset_id on BigQuery
        partitions (list): list of partition strings

    Returns:
        Union[str, None]: if there is an error returns it traceback, otherwise returns None
    """
    if error is None:
        try:
            st_obj = Storage(table_id=table_id, dataset_id=dataset_id)
            log(
                f"""Uploading raw file to bucket {st_obj.bucket_name} at
                {st_obj.bucket_name}/{dataset_id}/{table_id}"""
            )
            st_obj.upload(
                path=raw_filepath,
                partitions=partitions,
                mode="raw",
                if_exists="replace",
            )
        except Exception:
            error = traceback.format_exc()
            log(f"[CATCHED] Task failed with error: \n{error}", level="error")

    return error


@task
def upload_staging_data_to_gcs(
    error: str,
    staging_filepath: str,
    timestamp: datetime,
    table_id: str,
    dataset_id: str,
    partitions: list,
) -> Union[str, None]:
    """
    Upload staging data to GCS.

    Args:
        error (str): Error catched from upstream tasks.
        staging_filepath (str): Path to the saved treated .csv file.
        timestamp (datetime): timestamp for flow run.
        table_id (str): table_id on BigQuery.
        dataset_id (str): dataset_id on BigQuery.
        partitions (list): list of partition strings.

    Returns:
        Union[str, None]: if there is an error returns it traceback, otherwise returns None
    """
    if error is None:
        try:
            # Creates and publish table if it does not exist, append to it otherwise
            create_or_append_table(
                dataset_id=dataset_id,
                table_id=table_id,
                path=staging_filepath,
                partitions=partitions,
            )
        except Exception:
            error = traceback.format_exc()
            log(f"[CATCHED] Task failed with error: \n{error}", level="error")

    upload_run_logs_to_bq(
        dataset_id=dataset_id,
        parent_table_id=table_id,
        error=error,
        timestamp=timestamp,
        mode="staging",
    )

    return error


###############
#
# Daterange tasks
#
###############


@task(
    checkpoint=False,
    max_retries=constants.MAX_RETRIES.value,
    retry_delay=timedelta(seconds=constants.RETRY_DELAY.value),
)
def get_materialization_date_range(  # pylint: disable=R0913
    dataset_id: str,
    table_id: str,
    raw_dataset_id: str,
    raw_table_id: str,
    table_run_datetime_column_name: str = None,
    mode: str = "prod",
    delay_hours: int = 0,
):
    """
    Task for generating dict with variables to be passed to the
    --vars argument on DBT.
    Args:
        dataset_id (str): dataset_id on BigQuery
        table_id (str): model filename on the queries repo.
        eg: if you have a model defined in the file <filename>.sql,
        the table_id should be <filename>
        table_date_column_name (Optional, str): if it's the first time this
        is ran, will query the table for the maximum value on this field.
        If rebuild is true, will query the table for the minimum value
        on this field.
        rebuild (Optional, bool): if true, queries the minimum date value on the
        table and return a date range from that value to the datetime.now() time
        delay(Optional, int): hours delayed from now time for materialization range
    Returns:
        dict: containing date_range_start and date_range_end
    """
    timestr = "%Y-%m-%dT%H:%M:%S"
    # get start from redis
    last_run = get_last_run_timestamp(
        dataset_id=dataset_id, table_id=table_id, mode=mode
    )
    # if there's no timestamp set on redis, get max timestamp on source table
    if last_run is None:
        log("Failed to fetch key from Redis...\n Querying tables for last suceeded run")
        if Table(dataset_id=dataset_id, table_id=table_id).table_exists("prod"):
            last_run = get_table_min_max_value(
                query_project_id=bq_project(),
                dataset_id=dataset_id,
                table_id=table_id,
                field_name=table_run_datetime_column_name,
                kind="max",
            )
            log(
                f"""
            Queried last run from {dataset_id}.{table_id}
            Got:
            {last_run} as type {type(last_run)}
            """
            )
        else:
            last_run = get_table_min_max_value(
                query_project_id=bq_project(),
                dataset_id=raw_dataset_id,
                table_id=raw_table_id,
                field_name=table_run_datetime_column_name,
                kind="max",
            )
        log(
            f"""
            Queried last run from {raw_dataset_id}.{raw_table_id}
            Got:
            {last_run} as type {type(last_run)}
            """
        )
    else:
        last_run = datetime.strptime(last_run, timestr)

    # set start to last run hour (H)
    start_ts = last_run.replace(minute=0, second=0, microsecond=0).strftime(timestr)

    # set end to now - delay
    now_ts = pendulum.now(constants.TIMEZONE.value).replace(
        tzinfo=None, minute=0, second=0, microsecond=0
    )
    end_ts = (
        (now_ts - timedelta(hours=delay_hours))
        .replace(minute=0, second=0, microsecond=0)
        .strftime(timestr)
    )
    date_range = {"date_range_start": start_ts, "date_range_end": end_ts}
    log(f"Got date_range as: {date_range}")
    return date_range


@task
def set_last_run_timestamp(
    dataset_id: str, table_id: str, timestamp: str, mode: str = "prod", wait=None
):  # pylint: disable=unused-argument
    """
    Set the `last_run_timestamp` key for the dataset_id/table_id pair
    to datetime.now() time. Used after running a materialization to set the
    stage for the next to come

    Args:
        dataset_id (str): dataset_id on BigQuery
        table_id (str): model filename on the queries repo.
        timestamp: Last run timestamp end.
        wait (Any, optional): Used for defining dependencies inside the flow,
        in general, pass the output of the task which should be run imediately
        before this. Defaults to None.

    Returns:
        _type_: _description_
    """
    redis_client = get_redis_client()
    key = dataset_id + "." + table_id
    if mode == "dev":
        key = f"{mode}.{key}"
    content = redis_client.get(key)
    if not content:
        content = {}
    content["last_run_timestamp"] = timestamp
    redis_client.set(key, content)
    return True


@task
def delay_now_time(timestamp: str, delay_minutes=6):
    """Return timestamp string delayed by <delay_minutes>

    Args:
        timestamp (str): Isoformat timestamp string
        delay_minutes (int, optional): Minutes to delay timestamp by Defaults to 6.

    Returns:
        str : timestamp string formatted as "%Y-%m-%dT%H-%M-%S"
    """
    ts_obj = datetime.fromisoformat(timestamp)
    ts_obj = ts_obj - timedelta(minutes=delay_minutes)
    return ts_obj.strftime("%Y-%m-%dT%H-%M-%S")


@task
def fetch_dataset_sha(dataset_id: str):
    """Fetches the SHA of a branch from Github"""
    url = "https://api.github.com/repos/prefeitura-rio/queries-rj-smtr"
    url += f"/commits?queries-rj-smtr/rj_smtr/{dataset_id}"
    response = requests.get(url)

    if response.status_code != 200:
        return None

    dataset_version = response.json()[0]["sha"]
    return {"version": dataset_version}


@task
def get_run_dates(date_range_start: str, date_range_end: str) -> List:
    """
    Generates a list of dates between date_range_start and date_range_end.
    """
    if (date_range_start is False) or (date_range_end is False):
        dates = [{"run_date": get_now_date.run()}]
    else:
        dates = [
            {"run_date": d.strftime("%Y-%m-%d")}
            for d in pd.date_range(start=date_range_start, end=date_range_end)
        ]
    log(f"Will run the following dates: {dates}")
    return dates


@task
def get_join_dict(dict_list: list, new_dict: dict) -> List:
    """
    Updates a list of dictionaries with a new dictionary.
    """
    for dict_temp in dict_list:
        dict_temp.update(new_dict)

    log(f"get_join_dict: {dict_list}")
    return dict_list


@task(checkpoint=False)
def get_previous_date(days):
    """
    Returns the date of {days} days ago in YYYY-MM-DD.
    """
    now = pendulum.now(pendulum.timezone("America/Sao_Paulo")).subtract(days=days)

    return now.to_date_string()


###############
#
# Pretreat data
#
###############


@task(nout=2)
def transform_raw_to_nested_structure(
    raw_filepath: str,
    filepath: str,
    error: str,
    timestamp: datetime,
    primary_key: list = None,
) -> tuple[str, str]:
    """
    Task to transform raw data to nested structure

    Args:
        raw_filepath (str): Path to the saved raw .json file
        filepath (str): Path to the saved treated .csv file
        error (str): Error catched from upstream tasks
        timestamp (datetime): timestamp for flow run
        primary_key (list, optional): Primary key to be used on nested structure

    Returns:
        str: Error traceback
        str: Path to the saved treated .csv file
    """
    if error is None:
        try:
            # leitura do dado raw
            error, data = read_raw_data(filepath=raw_filepath)

            if primary_key is None:
                primary_key = []

            log(
                f"""
                Received inputs:
                - timestamp:\n{timestamp}
                - data:\n{data.head()}"""
            )

            # Check empty dataframe
            if data.empty:
                log("Empty dataframe, skipping transformation...")
            else:
                log(f"Raw data:\n{data_info_str(data)}", level="info")

                log("Adding captured timestamp column...", level="info")
                data["timestamp_captura"] = timestamp

                log("Striping string columns...", level="info")
                for col in data.columns[data.dtypes == "object"].to_list():
                    data[col] = data[col].str.strip()

                log(f"Finished cleaning! Data:\n{data_info_str(data)}", level="info")

                log("Creating nested structure...", level="info")
                pk_cols = primary_key + ["timestamp_captura"]
                data = (
                    data.groupby(pk_cols)
                    .apply(
                        lambda x: x[data.columns.difference(pk_cols)].to_json(
                            orient="records"
                        )
                    )
                    .str.strip("[]")
                    .reset_index(name="content")[
                        primary_key + ["content", "timestamp_captura"]
                    ]
                )

                log(
                    f"Finished nested structure! Data:\n{data_info_str(data)}",
                    level="info",
                )

            # save treated local
            filepath = save_treated_local_func(
                data=data, error=error, filepath=filepath
            )

        except Exception:  # pylint: disable=W0703
            error = traceback.format_exc()
            log(f"[CATCHED] Task failed with error: \n{error}", level="error")

    return error, filepath


@task(checkpoint=False)
def coalesce_task(value_list: Iterable):
    """
    Task to get the first non None value of a list

    Args:
        value_list (Iterable): a iterable object with the values
    Returns:
        any: value_list's first non None item
    """

    try:
        return next(value for value in value_list if value is not None)
    except StopIteration:
        return


@task(checkpoint=False, nout=3)
def create_dbt_run_vars(
    dataset_id: str,
    dbt_vars: dict,
    table_id: str,
    raw_dataset_id: str,
    raw_table_id: str,
    mode: str,
) -> tuple[list[dict], Union[list[dict], dict, None], bool]:
    """
    Create the variables to be used in dbt materialization based on a dict

    Args:
        dataset_id (str): the dataset_id to get the variables
        dbt_vars (dict): dict containing the parameters
        table_id (str): the table_id get the date_range variable
        raw_dataset_id (str): the raw_dataset_id get the date_range variable
        raw_table_id (str): the raw_table_id get the date_range variable
        mode (str): the mode to get the date_range variable

    Returns:
        tuple[list[dict]: the variables to be used in DBT
        Union[list[dict], dict, None]: the date variable (date_range or run_date)
        bool: a flag that indicates if the date_range variable came from Redis
    """

    log(f"Creating DBT variables. Parameter received: {dbt_vars}")

    if (not dbt_vars) or (not table_id):
        log("dbt_vars or table_id are blank. Skiping task")
        return [None], None, False

    final_vars = []
    date_var = None
    flag_date_range = False

    if "date_range" in dbt_vars.keys():
        log("Creating date_range variable")

        # Set date_range variable manually
        if dict_contains_keys(
            dbt_vars["date_range"], ["date_range_start", "date_range_end"]
        ):
            date_var = {
                "date_range_start": dbt_vars["date_range"]["date_range_start"],
                "date_range_end": dbt_vars["date_range"]["date_range_end"],
            }
        # Create date_range using Redis
        else:
            raw_table_id = raw_table_id or table_id

            date_var = get_materialization_date_range.run(
                dataset_id=dataset_id,
                table_id=table_id,
                raw_dataset_id=raw_dataset_id,
                raw_table_id=raw_table_id,
                table_run_datetime_column_name=dbt_vars["date_range"].get(
                    "table_run_datetime_column_name"
                ),
                mode=mode,
                delay_hours=dbt_vars["date_range"].get("delay_hours", 0),
            )

            flag_date_range = True

        final_vars.append(date_var.copy())

        log(f"date_range created: {date_var}")

    elif "run_date" in dbt_vars.keys():
        log("Creating run_date variable")

        date_var = get_run_dates.run(
            dbt_vars["run_date"].get("date_range_start"),
            dbt_vars["run_date"].get("date_range_end"),
        )
        final_vars.append([d.copy() for d in date_var])

        log(f"run_date created: {date_var}")

    if "version" in dbt_vars.keys():
        log("Creating version variable")
        dataset_sha = fetch_dataset_sha.run(dataset_id=dataset_id)

        # if there are other variables inside the list, update each item adding the version variable
        if final_vars:
            final_vars = get_join_dict.run(dict_list=final_vars, new_dict=dataset_sha)
        else:
            final_vars.append(dataset_sha)

        log(f"version created: {dataset_sha}")

    log(f"All variables was created, final value is: {final_vars}")

<<<<<<< HEAD
    return final_vars, date_var, flag_date_range


# @task(checkpoint=False)
# def treat_dbt_table_params(table_params: dict) -> dict:
#     """
#     Task to add all the possible keys to table_params dict (default materialization flow)

#     Args:
#         table_params (dict): the flow's table_params
#     Returns:
#         dict: the treated dict
#     """

#     # key: default_value
#     possible_keys = {
#         "table_id": None,
#         "raw_table_id": None,
#         "dbt_alias": False,
#         "upstream": None,
#         "downstream": None,
#         "exclude": None,
#         "flags": None,
#         "var_params": {},
#     }

#     treated_dict = {}

#     log(f"Params received to treat: {table_params}")

#     # add the key to treated_dict getting the value from table_params if exists
#     # otherwise get the default value
#     for key, default_value in possible_keys.items():
#         treated_dict[key] = table_params.get(key, default_value)

#     log(f"Treated params: {treated_dict}")
#     return treated_dict
=======
    return final_vars, date_var, flag_date_range
>>>>>>> 5a95a5aa
<|MERGE_RESOLUTION|>--- conflicted
+++ resolved
@@ -1217,44 +1217,4 @@
 
     log(f"All variables was created, final value is: {final_vars}")
 
-<<<<<<< HEAD
-    return final_vars, date_var, flag_date_range
-
-
-# @task(checkpoint=False)
-# def treat_dbt_table_params(table_params: dict) -> dict:
-#     """
-#     Task to add all the possible keys to table_params dict (default materialization flow)
-
-#     Args:
-#         table_params (dict): the flow's table_params
-#     Returns:
-#         dict: the treated dict
-#     """
-
-#     # key: default_value
-#     possible_keys = {
-#         "table_id": None,
-#         "raw_table_id": None,
-#         "dbt_alias": False,
-#         "upstream": None,
-#         "downstream": None,
-#         "exclude": None,
-#         "flags": None,
-#         "var_params": {},
-#     }
-
-#     treated_dict = {}
-
-#     log(f"Params received to treat: {table_params}")
-
-#     # add the key to treated_dict getting the value from table_params if exists
-#     # otherwise get the default value
-#     for key, default_value in possible_keys.items():
-#         treated_dict[key] = table_params.get(key, default_value)
-
-#     log(f"Treated params: {treated_dict}")
-#     return treated_dict
-=======
-    return final_vars, date_var, flag_date_range
->>>>>>> 5a95a5aa
+    return final_vars, date_var, flag_date_range
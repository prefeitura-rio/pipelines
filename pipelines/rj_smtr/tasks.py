# -*- coding: utf-8 -*-
"""
Tasks for rj_smtr
"""
# pylint: disable=W0703

from datetime import datetime, timedelta
import json
import os
from pathlib import Path
from typing import Union, List, Dict

from pytz import timezone

from basedosdados import Storage, Table
import basedosdados as bd
from dbt_client import DbtClient
import pandas as pd
import pendulum
from prefect import task
import requests

from pipelines.rj_smtr.constants import constants
from pipelines.rj_smtr.utils import (
    create_or_append_table,
    bq_project,
    get_table_min_max_value,
    get_last_run_timestamp,
    parse_dbt_logs,
)
from pipelines.utils.execute_dbt_model.utils import get_dbt_client
from pipelines.utils.utils import log, get_vault_secret, get_redis_client

###############
#
# DBT
#
###############


@task
def get_local_dbt_client(host: str, port: int):
    """Set a DBT client for running CLI commands. Requires
    building container image for your queries repository.

    Args:
        host (str): hostname. When running locally, usually 'localhost'
        port (int): the port number in which the DBT rpc is running

    Returns:
        DbtClient: object used to run DBT commands.
    """
    return get_dbt_client(host=host, port=port)


@task(
    checkpoint=False,
)
def run_dbt_model(  # pylint: disable=too-many-arguments
    dbt_client: DbtClient,
    model: str = None,
    upstream: bool = None,
    downstream: bool = None,
    exclude: str = None,
    flags: str = None,
    _vars: Union[dict, List[Dict]] = None,
    wait=None,  # pylint: disable=unused-argument
):
    """
    Runs a dbt command. If passing a dataset_id on model, will run the entire dataset.
    Otheerwise, if pasing a table_id, will run only the specified table.

    Args:
        dbt_client (DbtClient): Dbt interface of interaction
        model (str, optional): dataset_id or table_id on BigQuery. Defaults to None.
        table_id (str, optional): table_id on BigQuery, also .sql file name on your
        models folder. Defaults to None.
        command (str, optional): dbt command to run. Defaults to "run".
        flags (str, optional): flags allowed to the specific command.
        Should be preceeded by "--" Defaults to None.
        sync (bool, optional): _description_. Defaults to True.
    """
    run_command = "dbt run"

    # Set models and upstream/downstream for dbt
    if model:
        run_command += " --select "
        if upstream:
            run_command += "+"
        run_command += f"{model}"
        if downstream:
            run_command += "+"

    if exclude:
        run_command += f" --exclude {exclude}"

    if _vars:
        log(f"Received vars:\n {_vars}\n type: {type(_vars)}")
        if isinstance(_vars, list):
            vars_dict = {}
            for elem in _vars:
                log(f"Received variable {elem}. Adding to vars")
                vars_dict.update(elem)
            vars_str = f'"{vars_dict}"'
            run_command += f" --vars {vars_str}"
        else:
            vars_str = f'"{_vars}"'
            run_command += f" --vars {vars_str}"
    if flags:
        run_command += f" {flags}"

    log(f"Will run the following command:\n{run_command}")
    logs_dict = dbt_client.cli(
        run_command,
        sync=True,
        logs=True,
    )
    parse_dbt_logs(logs_dict, log_queries=True)
    return log("Finished running dbt model")


@task(max_retries=3, retry_delay=timedelta(seconds=10))
def build_incremental_model(  # pylint: disable=too-many-arguments
    dbt_client: DbtClient,
    dataset_id: str,
    base_table_id: str,
    mat_table_id: str,
    field_name: str = "data_versao",
    refresh: bool = False,
    wait=None,  # pylint: disable=unused-argument
):
    """
        Utility task for backfilling table in predetermined steps.
        Assumes the step sizes will be defined on the .sql file.

    Args:
        dbt_client (DbtClient): DBT interface object
        dataset_id (str): Dataset id on BigQuery
        base_table_id (str): Base table from which to materialize (usually, an external table)
        mat_table_id (str): Target table id for materialization
        field_name (str, optional): Key field (column) for dbt incremental filters.
        Defaults to "data_versao".
        refresh (bool, optional): If True, rebuild the table from scratch. Defaults to False.
        wait (NoneType, optional): Placeholder parameter, used to wait previous tasks finish.
        Defaults to None.

    Returns:
        bool: whether the table was fully built or not.
    """

    query_project_id = bq_project()
    last_mat_date = get_table_min_max_value(
        query_project_id, dataset_id, mat_table_id, field_name, "max"
    )
    last_base_date = get_table_min_max_value(
        query_project_id, dataset_id, base_table_id, field_name, "max"
    )
    log(
        f"""
    Base table last version: {last_base_date}
    Materialized table last version: {last_mat_date}
    """
    )
    run_command = f"run --select models/{dataset_id}/{mat_table_id}.sql"

    if refresh:
        log("Running in full refresh mode")
        log(f"DBT will run the following command:\n{run_command+' --full-refresh'}")
        dbt_client.cli(run_command + " --full-refresh", sync=True)
        last_mat_date = get_table_min_max_value(
            query_project_id, dataset_id, mat_table_id, field_name, "max"
        )

    if last_base_date > last_mat_date:
        log("Running interval step materialization")
        log(f"DBT will run the following command:\n{run_command}")
        while last_base_date > last_mat_date:
            running = dbt_client.cli(run_command, sync=True)
            last_mat_date = get_table_min_max_value(
                query_project_id,
                dataset_id,
                mat_table_id,
                field_name,
                "max",
                wait=running,
            )
            log(f"After this step, materialized table last version is: {last_mat_date}")
            if last_mat_date == last_base_date:
                log("Materialized table reached base table version!")
                return True
    log("Did not run interval step materialization...")
    return False


###############
#
# Local file managment
#
###############


@task
def create_current_date_hour_partition(capture_time=None):
    """Create partitioned directory structure to save data locally based
    on capture time.

    Args:
        capture_time(pendulum.datetime.DateTime, optional):
            if recapturing data, will create partitions based
            on the failed timestamps being recaptured

    Returns:
        dict: "filename" contains the name which to upload the csv, "partitions" contains
        the partitioned directory path
    """
    tz = constants.TIMEZONE.value  # pylint: disable=C0103
    if capture_time is None:
        capture_time = pendulum.now(tz)
    date = capture_time.strftime("%Y-%m-%d")
    hour = capture_time.strftime("%H")

    return {
        "filename": capture_time.strftime("%Y-%m-%d-%H-%M-%S"),
        "partitions": f"data={date}/hora={hour}",
    }


@task
def create_local_partition_path(
    dataset_id, table_id, filename=None, partitions=None, file_dict=None
):
    """Get the full path which to save data locally before upload.
    If passing file_dict, should not pass filename and partitions
    separately.

    Args:
        dataset_id (str): dataset_id on BigQuery
        table_id (str): table_id on BigQuery
        filename (str, optional): Single csv name
        partitions (str, optional): Partitioned directory structure, ie "ano=2022/mes=03/data=01"
        file_dict(dict, optional): containing keys 'filename' and 'partitions',
        used for running task with map
    Returns:
        str: Final path which to save files
    """
    if file_dict:
        filename = file_dict["filename"]
        partitions = file_dict["partitions"]
    # If not specific table_id, use resource one
    # if not table_id:
    #     table_id = context.resources.basedosdados_config["table_id"]
    # dataset_id = context.resources.basedosdados_config["dataset_id"]

    # Get data folder from environment variable
    data_folder = os.getenv("DATA_FOLDER", "data")

    file_path = f"{os.getcwd()}/{data_folder}/{{mode}}/{dataset_id}/{table_id}"
    file_path += f"/{partitions}/{filename}.{{filetype}}"
    log(f"Creating file path: {file_path}")

    return file_path


@task
def save_raw_local(file_path, data=None, status_dict=None, mode="raw"):
    """Dumps json response from API to .json file. If passing status_dict
    should not pass data separately

    Args:
        file_path (str): Path which to save raw file
        data (response, optional): Response from API request
        status_dict(dict, optional): containing the status of
        upstream request task. Must contain keys 'data', 'timestamp',
        'error'
        mode (str, optional): Folder to save locally, later folder which to upload to GCS.
        Defaults to "raw".

    Returns:
        str: Path to the saved file
    """
    if status_dict:
        data = status_dict["data"]
    _file_path = file_path.format(mode=mode, filetype="json")
    Path(_file_path).parent.mkdir(parents=True, exist_ok=True)
    json.dump(data.json(), Path(_file_path).open("w", encoding="utf-8"))

    return _file_path


@task
def save_treated_local(file_path, mode="staging", dataframe=None, treated_status=None):
    """Save treated file locally. Should pass only one of args
    dataframe or treated_status

    Args:
        file_path (str): Path which to save .csv files
        mode (str, optional): Directory to save locally, later folder which to upload to GCS.
        Defaults to "staging".
        dataframe (pandas.core.DataFrame, optional): Data to save as .csv file
        treated_status(dict, optional): used for running task with map.
        Must contain keys 'df' and 'error'.
    Returns:
        str: Path to the saved file
    """
    if treated_status:
        dataframe = treated_status["df"]
    _file_path = file_path.format(mode=mode, filetype="csv")
    Path(_file_path).parent.mkdir(parents=True, exist_ok=True)
    dataframe.to_csv(_file_path, index=False)

    return _file_path


###############
#
# Extract data
#
###############
@task(nout=2)
def query_logs(
    dataset_id: str,
    table_id: str,
    datetime_filter=pendulum.now(constants.TIMEZONE.value),
):
    """Queries capture logs to check for errors

    Args:
        dataset_id (str): dataset_id on BigQuery
        table_id (str): table_id on BigQuery
        datetime_filter (pendulum.datetime.DateTime, optional):
        filter passed to query. This task will query the logs table
        for the last 1 hour before this filter

    Returns:
        list: containing timestamps for which the capture failed

    """
    query = f"""
        SELECT *
        FROM rj-smtr.{dataset_id}.{table_id}_logs
        WHERE
            data = '{datetime_filter.date().isoformat()}'
        AND
            timestamp_captura
            BETWEEN
            DATETIME_SUB(
                '{datetime_filter.strftime('%Y-%m-%d %H:%M:%S')}',
                INTERVAL 1 HOUR
            )
            AND
            '{datetime_filter.strftime('%Y-%m-%d %H:%M:%S')}'
        AND
            sucesso is False
        ORDER BY timestamp_captura
    """
    log(f"Will run query:\n{query}")
    results = bd.read_sql(query=query, billing_project_id=bq_project())[
        "timestamp_captura"
    ]
    if len(results) > 0:
        return True, pd.to_datetime(results).to_list()
    return False, []


@task
def get_raw(
    url,
    headers=None,
    source: str = None,
<<<<<<< HEAD
    timestamp=pendulum.now(constants.TIMEZONE.value),
=======
    timestamp=None,
>>>>>>> 1b09f9af
):
    """Request data from a url API

    Args:
        url (str): URL to send request to
        headers (dict, optional): Aditional fields to send along the request. Defaults to None.
        source (str, optional): Source API being captured.
        Possible values are 'stpl_api', 'brt_api', 'sppo_api' and 'sppo_api_v2'.
        timestamp(pendulum.datetime.DateTime, optional): timestamp of the request
<<<<<<< HEAD
        time. Defaults to the pendulum.now() at the start of task run.
=======
        time. Defaults to None.
>>>>>>> 1b09f9af
    Returns:
        dict: "data" contains the response object from the request, "timestamp" contains
        the run time timestamp, "error" catches errors that may occur during task execution.
    """
    if source == "stpl_api":
        headers = get_vault_secret(source)["data"]
    if source == "sppo_api":
        access = get_vault_secret(source)["data"]
        key = list(access)[0]
        url = f"{url}{key}={access[key]}"
    data = None
    error = None
<<<<<<< HEAD
=======
    if not timestamp:
        timestamp = pendulum.now(constants.TIMEZONE.value)
>>>>>>> 1b09f9af
    if source == "sppo_api_v2":
        access = get_vault_secret(source)["data"]
        key = list(access)[0]
        url = f"{url}{key}={access[key]}"
        date_range = {
            "start": (timestamp - timedelta(minutes=6)).strftime("%Y-%m-%d+%H:%M:%S"),
            "end": (timestamp - timedelta(minutes=5)).strftime("%Y-%m-%d+%H:%M:%S"),
        }
        log(f"Will request data between {date_range['start']} and {date_range['end']}")
        url += f"&dataInicial={date_range['start']}"
        url += f"&dataFinal={date_range['end']}"

    try:
        data = requests.get(
            url, headers=headers, timeout=constants.MAX_TIMEOUT_SECONDS.value
        )
    except Exception as err:
        log(f"Request failed with error:\n{err}")
        return {"data": data, "timestamp": timestamp.isoformat(), "error": err}

    if data.ok:
        if isinstance(data.json(), dict) and "DescricaoErro" in data.json().keys():
            log(f"Data is {data.json()}\n With type: {type(data.json())}")
            error = data.json()["DescricaoErro"]
        return {
            "data": data,
            "error": error,
            "timestamp": timestamp.isoformat(),
        }

    error = f"Requests failed with error {data.status_code}"
    return {"error": error, "timestamp": timestamp.isoformat(), "data": data}


###############
#
# Load data
#
###############


@task
def bq_upload(
    dataset_id, table_id, filepath, raw_filepath=None, partitions=None, file_dict=None
):  # pylint: disable=R0913
    """Upload raw and treated data to GCS and BigQuery.
    If passing arg file_dict, should not pass arg partitions
    separately.

    Args:
        dataset_id (str): dataset_id on BigQuery
        table_id (str): table_id on BigQuery
        filepath (str): Path to the saved treated .csv file
        raw_filepath (str, optional): Path to raw .json file. Defaults to None.
        partitions (str, optional): Partitioned directory structure, ie "ano=2022/mes=03/data=01".
        Defaults to None.
        file_dict(dict, optional): used for running task with map. Must contain keys
        "filename" and "partitions". Defaults to None

    Returns:
        None
    """
    log(
        f"""
    Received inputs:
    raw_filepath = {raw_filepath}, type = {type(raw_filepath)}
    treated_filepath = {filepath}, type = {type(filepath)}
    dataset_id = {dataset_id}, type = {type(dataset_id)}
    table_id = {table_id}, type = {type(table_id)}
    partitions = {partitions}, type = {type(partitions)}
    """
    )
    if file_dict:
        partitions = file_dict["partitions"]
    # Upload raw to staging
    if raw_filepath:
        st_obj = Storage(table_id=table_id, dataset_id=dataset_id)
        log(
            f"""Uploading raw file:
            {raw_filepath}
            to bucket {st_obj.bucket_name}
            at {st_obj.bucket_name}/{dataset_id}/{table_id}"""
        )
        st_obj.upload(
            path=raw_filepath, partitions=partitions, mode="raw", if_exists="replace"
        )

    # creates and publish table if it does not exist, append to it otherwise
    if partitions:
        # If table is partitioned, get parent directory wherein partitions are stored
        tb_dir = filepath.split(partitions)[0]
        create_or_append_table(dataset_id, table_id, tb_dir)
    else:
        create_or_append_table(dataset_id, table_id, filepath)


@task
def bq_upload_from_dict(paths: dict, dataset_id: str, partition_levels: int = 1):
    """Upload multiple tables from a dict structured as {table_id: csv_path}.
        Present use case assumes table partitioned once. Adjust the parameter
        'partition_levels' to best suit new uses.
        i.e. if your csv is saved as:
            <table_id>/date=<run_date>/<filename>.csv
        it has 1 level of partition.
        if your csv file is saved as:
            <table_id>/date=<run_date>/hour=<run_hour>/<filename>.csv
        it has 2 levels of partition

    Args:
        paths (dict): _description_
        dataset_id (str): _description_

    Returns:
        _type_: _description_
    """
    for key in paths.keys():
        log("#" * 80)
        log(f"KEY = {key}")
        tb_dir = paths[key].parent
        # climb up the partition directories to reach the table dir
        for i in range(partition_levels):  # pylint: disable=unused-variable
            tb_dir = tb_dir.parent
        log(f"tb_dir = {tb_dir}")
        create_or_append_table(dataset_id=dataset_id, table_id=key, path=tb_dir)

    log(f"Returning -> {tb_dir.parent}")

    return tb_dir.parent


@task
def upload_logs_to_bq(
    dataset_id, parent_table_id, timestamp=None, error=None, status_dict=None
):
    """Upload execution status table to BigQuery.
    Table is uploaded to the same dataset, named {parent_table_id}_logs.
    If passing status_dict, should not pass timestamp and error.

    Args:
        dataset_id (str): dataset_id on BigQuery
        parent_table_id (str): Parent table id related to the status table
        timestamp (str, optional): ISO formatted timestamp string
        error (str, optional): String associated with error caught during execution
        status_dict(dict, optional): used for running task with map.
        Must contain keys 'timestamp' and 'error',

    Returns:
        None
    """
    if status_dict:
        timestamp = status_dict["timestamp"]
        error = status_dict["error"]
    table_id = parent_table_id + "_logs"

    filepath = Path(
        f"{timestamp}/{table_id}/data={pendulum.parse(timestamp).date()}/{table_id}_{timestamp}.csv"
    )
    # create partition directory
    filepath.parent.mkdir(exist_ok=True, parents=True)
    # create dataframe to be uploaded
    dataframe = pd.DataFrame(
        {
            "timestamp_captura": [pd.to_datetime(timestamp)],
            "sucesso": [error is None],
            "erro": [error],
        }
    )
    # save local
    dataframe.to_csv(filepath, index=False)
    # BD Table object
    create_or_append_table(
        dataset_id=dataset_id, table_id=table_id, path=filepath.parent.parent
    )


@task(
    checkpoint=False,
    max_retries=constants.MAX_RETRIES.value,
    retry_delay=timedelta(seconds=constants.RETRY_DELAY.value),
)
def get_materialization_date_range(  # pylint: disable=R0913
    dataset_id: str,
    table_id: str,
    raw_dataset_id: str,
    raw_table_id: str,
    table_date_column_name: str = None,
    mode: str = "prod",
):
    """
    Task for generating dict with variables to be passed to the
    --vars argument on DBT.

    Args:
        dataset_id (str): dataset_id on BigQuery
        table_id (str): model filename on the queries repo.
        eg: if you have a model defined in the file <filename>.sql,
        the table_id should be <filename>
        table_date_column_name (Optional, str): if it's the first time this
        is ran, will query the table for the maximum value on this field.
        If rebuild is true, will query the table for the minimum value
        on this field.
        rebuild (Optional, bool): if true, queries the minimum date value on the
        table and return a date range from that value to the datetime.now() time

    Returns:
        dict: containing date_range_start and date_range_end
    """

    start_ts = get_last_run_timestamp(
        dataset_id=dataset_id, table_id=table_id, mode=mode
    )

    if start_ts is None:
        if Table(dataset_id=dataset_id, table_id=table_id).table_exists("prod"):
            start_ts = get_table_min_max_value(
                query_project_id=bq_project(),
                dataset_id=dataset_id,
                table_id=table_id,
                field_name=table_date_column_name,
                kind="max",
            ).strftime("%Y-%m-%dT%H:%M:%S")
        else:
            start_ts = get_table_min_max_value(
                query_project_id=bq_project(),
                dataset_id=raw_dataset_id,
                table_id=raw_table_id,
                field_name=table_date_column_name,
                kind="max",
            ).strftime("%Y-%m-%dT%H:%M:%S")
    end_ts = datetime.now(timezone(constants.TIMEZONE.value)).strftime(
        "%Y-%m-%dT%H:%M:%S"
    )
    date_range = {"date_range_start": start_ts, "date_range_end": end_ts}
    return date_range


@task
def set_last_run_timestamp(
    dataset_id: str, table_id: str, timestamp: str, mode: str = "prod", wait=None
):  # pylint: disable=unused-argument
    """
    Set the `last_run_timestamp` key for the dataset_id/table_id pair
    to datetime.now() time. Used after running a materialization to set the
    stage for the next to come

    Args:
        dataset_id (str): dataset_id on BigQuery
        table_id (str): model filename on the queries repo.
        timestamp: Last run timestamp end.
        wait (Any, optional): Used for defining dependencies inside the flow,
        in general, pass the output of the task which should be run imediately
        before this. Defaults to None.

    Returns:
        _type_: _description_
    """
    redis_client = get_redis_client()
    key = dataset_id + "." + table_id
    if mode == "dev":
        key = f"{mode}.{key}"
    value = {
        "last_run_timestamp": timestamp,
    }
    redis_client.set(key, value)
    return True


@task
def delay_now_time(timestamp: str, delay_minutes=6):
    """Return timestamp string delayed by <delay_minutes>

    Args:
        timestamp (str): Isoformat timestamp string
        delay_minutes (int, optional): Minutes to delay timestamp by Defaults to 6.

    Returns:
        str : timestamp string formatted as "%Y-%m-%dT%H-%M-%S"
    """
    ts_obj = datetime.fromisoformat(timestamp)
    ts_obj = ts_obj - timedelta(minutes=delay_minutes)
    return ts_obj.strftime("%Y-%m-%dT%H-%M-%S")


@task
def fetch_dataset_sha(dataset_id: str):
    """Fetches the SHA of a branch from Github"""
    url = "https://api.github.com/repos/prefeitura-rio/queries-rj-smtr"
    url += f"/commits?queries-rj-smtr/rj_smtr/{dataset_id}"
    response = requests.get(url)

    if response.status_code != 200:
        return None

    dataset_version = response.json()[0]["sha"]
    return {"version": dataset_version}<|MERGE_RESOLUTION|>--- conflicted
+++ resolved
@@ -367,11 +367,7 @@
     url,
     headers=None,
     source: str = None,
-<<<<<<< HEAD
-    timestamp=pendulum.now(constants.TIMEZONE.value),
-=======
     timestamp=None,
->>>>>>> 1b09f9af
 ):
     """Request data from a url API
 
@@ -381,11 +377,7 @@
         source (str, optional): Source API being captured.
         Possible values are 'stpl_api', 'brt_api', 'sppo_api' and 'sppo_api_v2'.
         timestamp(pendulum.datetime.DateTime, optional): timestamp of the request
-<<<<<<< HEAD
-        time. Defaults to the pendulum.now() at the start of task run.
-=======
         time. Defaults to None.
->>>>>>> 1b09f9af
     Returns:
         dict: "data" contains the response object from the request, "timestamp" contains
         the run time timestamp, "error" catches errors that may occur during task execution.
@@ -398,11 +390,8 @@
         url = f"{url}{key}={access[key]}"
     data = None
     error = None
-<<<<<<< HEAD
-=======
     if not timestamp:
         timestamp = pendulum.now(constants.TIMEZONE.value)
->>>>>>> 1b09f9af
     if source == "sppo_api_v2":
         access = get_vault_secret(source)["data"]
         key = list(access)[0]

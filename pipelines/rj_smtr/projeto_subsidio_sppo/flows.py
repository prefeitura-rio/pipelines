--- conflicted
+++ resolved
@@ -48,10 +48,7 @@
     # every_dayofmonth_one_and_sixteen,
 )
 from pipelines.utils.execute_dbt_model.tasks import run_dbt_model
-<<<<<<< HEAD
-=======
 from pipelines.rj_smtr.projeto_subsidio_sppo.tasks import get_run_dates, get_join_dict
->>>>>>> e896fed3
 
 # Flows #
 

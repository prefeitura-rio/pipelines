--- conflicted
+++ resolved
@@ -136,15 +136,13 @@
         labels=LABELS,
         run_name=smtr_materialize_to_datario_viagem_sppo_flow.name,
         run_config=smtr_materialize_to_datario_viagem_sppo_flow.run_config,
-<<<<<<< HEAD
         parameters={
                         "dataset_id": "transporte_rodoviario_municipal",
                         "table_id": "viagem_onibus",
                         "mode": "dev",
                         "materialize_to_datario": True
                     }
-=======
->>>>>>> ec0de056
+        run_config=smtr_materialize_to_datario_viagem_sppo_flow.run_config,
     )
 
     wait_materialize = wait_for_flow_run(

# -*- coding: utf-8 -*-
"""
Flows for br_rj_riodejaneiro_bilhetagem
"""

from copy import deepcopy

from prefect.run_configs import KubernetesRun
from prefect.storage import GCS
from prefect.tasks.prefect import create_flow_run, wait_for_flow_run
from prefect.utilities.edges import unmapped


# EMD Imports #

from pipelines.constants import constants as emd_constants
from pipelines.utils.decorators import Flow
from pipelines.utils.tasks import (
    rename_current_flow_run_now_time,
    get_current_flow_labels,
)


from pipelines.utils.utils import set_default_parameters

# SMTR Imports #

from pipelines.rj_smtr.flows import (
    default_capture_flow,
    default_materialization_flow,
)

<<<<<<< HEAD
from pipelines.rj_smtr.tasks import (
    get_current_timestamp,
)

from pipelines.rj_smtr.br_rj_riodejaneiro_bilhetagem.schedules import (
    bilhetagem_transacao_schedule,
    # bilhetagem_materializacao_schedule,
)
=======
from pipelines.rj_smtr.tasks import get_current_timestamp
>>>>>>> 9c8a0921

from pipelines.rj_smtr.constants import constants

from pipelines.rj_smtr.schedules import every_hour, every_minute


GENERAL_CAPTURE_DEFAULT_PARAMS = {
    "dataset_id": constants.BILHETAGEM_DATASET_ID.value,
    "secret_path": constants.BILHETAGEM_SECRET_PATH.value,
    "source_type": constants.BILHETAGEM_GENERAL_CAPTURE_PARAMS.value["source_type"],
}

# Flows #

# BILHETAGEM TRANSAÇÃO - CAPTURA A CADA MINUTO #

bilhetagem_transacao_captura = deepcopy(default_capture_flow)
bilhetagem_transacao_captura.name = "SMTR: Bilhetagem Transação - Captura"
bilhetagem_transacao_captura.storage = GCS(emd_constants.GCS_FLOWS_BUCKET.value)
bilhetagem_transacao_captura.run_config = KubernetesRun(
    image=emd_constants.DOCKER_IMAGE.value,
    labels=[emd_constants.RJ_SMTR_AGENT_LABEL.value],
)

bilhetagem_transacao_captura = set_default_parameters(
    flow=bilhetagem_transacao_captura,
    default_parameters=GENERAL_CAPTURE_DEFAULT_PARAMS
    | constants.BILHETAGEM_TRANSACAO_CAPTURE_PARAMS.value,
)

bilhetagem_transacao_captura.schedule = every_minute


# BILHETAGEM AUXILIAR - SUBFLOW PARA RODAR ANTES DE CADA MATERIALIZAÇÃO #

bilhetagem_auxiliar_captura = deepcopy(default_capture_flow)
bilhetagem_auxiliar_captura.name = "SMTR: Bilhetagem Auxiliar - Captura (subflow)"
bilhetagem_auxiliar_captura.storage = GCS(emd_constants.GCS_FLOWS_BUCKET.value)
bilhetagem_auxiliar_captura.run_config = KubernetesRun(
    image=emd_constants.DOCKER_IMAGE.value,
    labels=[emd_constants.RJ_SMTR_AGENT_LABEL.value],
)

bilhetagem_auxiliar_captura = set_default_parameters(
    flow=bilhetagem_auxiliar_captura,
    default_parameters=GENERAL_CAPTURE_DEFAULT_PARAMS,
)

# MATERIALIZAÇÃO - SUBFLOW DE MATERIALIZAÇÃO
bilhetagem_materializacao = deepcopy(default_materialization_flow)
bilhetagem_materializacao.name = "SMTR: Bilhetagem Transação - Materialização (subflow)"
bilhetagem_materializacao.storage = GCS(emd_constants.GCS_FLOWS_BUCKET.value)
bilhetagem_materializacao.run_config = KubernetesRun(
    image=emd_constants.DOCKER_IMAGE.value,
    labels=[emd_constants.RJ_SMTR_AGENT_LABEL.value],
)

bilhetagem_materializacao_parameters = {
    "dataset_id": constants.BILHETAGEM_DATASET_ID.value
} | constants.BILHETAGEM_MATERIALIZACAO_PARAMS.value

bilhetagem_materializacao = set_default_parameters(
    flow=bilhetagem_materializacao,
    default_parameters=bilhetagem_materializacao_parameters,
)

# RECAPTURA

bilhetagem_recaptura = deepcopy(default_capture_flow)
bilhetagem_recaptura.name = "SMTR: Bilhetagem - Recaptura (subflow)"
bilhetagem_recaptura.storage = GCS(emd_constants.GCS_FLOWS_BUCKET.value)
bilhetagem_recaptura = set_default_parameters(
    flow=bilhetagem_recaptura,
    default_parameters=GENERAL_CAPTURE_DEFAULT_PARAMS | {"recapture": True},
)

# TRATAMENTO - RODA DE HORA EM HORA, RECAPTURAS + CAPTURA AUXILIAR + MATERIALIZAÇÃO
with Flow(
    "SMTR: Bilhetagem Transação - Tratamento",
    code_owners=["caio", "fernanda", "boris", "rodrigo"],
) as bilhetagem_transacao_tratamento:
    # Configuração #

    timestamp = get_current_timestamp()

    rename_flow_run = rename_current_flow_run_now_time(
        prefix=bilhetagem_transacao_tratamento.name + " ",
        now_time=timestamp,
    )

    LABELS = get_current_flow_labels()

    # Recapturas

    run_recaptura_trasacao = create_flow_run(
        flow_name=bilhetagem_recaptura.name,
        project_name=emd_constants.PREFECT_DEFAULT_PROJECT.value,
        labels=LABELS,
        parameters=constants.BILHETAGEM_TRANSACAO_CAPTURE_PARAMS.value,
    )

    wait_recaptura_trasacao = wait_for_flow_run(
        run_recaptura_trasacao,
        stream_states=True,
        stream_logs=True,
        raise_final_state=True,
    )

    runs_recaptura_auxiliar = create_flow_run.map(
        flow_name=unmapped(bilhetagem_recaptura.name),
        project_name=unmapped(emd_constants.PREFECT_DEFAULT_PROJECT.value),
        parameters=constants.BILHETAGEM_CAPTURE_PARAMS.value,
        labels=unmapped(LABELS),
    )

    runs_recaptura_auxiliar.set_upstream(wait_recaptura_trasacao)

    wait_recaptura_auxiliar = wait_for_flow_run.map(
        runs_recaptura_auxiliar,
        stream_states=unmapped(True),
        stream_logs=unmapped(True),
        raise_final_state=unmapped(True),
    )

    # Captura
    runs_captura = create_flow_run.map(
        flow_name=unmapped(bilhetagem_auxiliar_captura.name),
        project_name=unmapped(emd_constants.PREFECT_DEFAULT_PROJECT.value),
        parameters=constants.BILHETAGEM_CAPTURE_PARAMS.value,
        labels=unmapped(LABELS),
    )

    runs_captura.set_upstream(wait_recaptura_auxiliar)

    wait_captura = wait_for_flow_run.map(
        runs_captura,
        stream_states=unmapped(True),
        stream_logs=unmapped(True),
        raise_final_state=unmapped(True),
    )

    # Materialização
    run_materializacao = create_flow_run(
        flow_name=bilhetagem_materializacao.name,
        project_name=emd_constants.PREFECT_DEFAULT_PROJECT.value,
        labels=LABELS,
        upstream_tasks=[wait_captura],
    )

    wait_materializacao = wait_for_flow_run(
        run_materializacao,
        stream_states=True,
        stream_logs=True,
        raise_final_state=True,
    )

bilhetagem_transacao_tratamento.storage = GCS(emd_constants.GCS_FLOWS_BUCKET.value)
bilhetagem_transacao_tratamento.run_config = KubernetesRun(
    image=emd_constants.DOCKER_IMAGE.value,
    labels=[emd_constants.RJ_SMTR_AGENT_LABEL.value],
)
bilhetagem_transacao_tratamento.schedule = every_hour<|MERGE_RESOLUTION|>--- conflicted
+++ resolved
@@ -30,18 +30,7 @@
     default_materialization_flow,
 )
 
-<<<<<<< HEAD
-from pipelines.rj_smtr.tasks import (
-    get_current_timestamp,
-)
-
-from pipelines.rj_smtr.br_rj_riodejaneiro_bilhetagem.schedules import (
-    bilhetagem_transacao_schedule,
-    # bilhetagem_materializacao_schedule,
-)
-=======
 from pipelines.rj_smtr.tasks import get_current_timestamp
->>>>>>> 9c8a0921
 
 from pipelines.rj_smtr.constants import constants
 

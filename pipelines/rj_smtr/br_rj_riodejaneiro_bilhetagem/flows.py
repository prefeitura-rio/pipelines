# -*- coding: utf-8 -*-
"""
Flows for br_rj_riodejaneiro_bilhetagem
"""

from copy import deepcopy

from prefect.run_configs import KubernetesRun
from prefect.storage import GCS
from prefect.tasks.prefect import create_flow_run, wait_for_flow_run
from prefect.utilities.edges import unmapped


# EMD Imports #

from pipelines.constants import constants as emd_constants
from pipelines.utils.decorators import Flow
from pipelines.utils.tasks import (
    rename_current_flow_run_now_time,
    get_current_flow_labels,
)


from pipelines.utils.utils import set_default_parameters

# SMTR Imports #

from pipelines.rj_smtr.flows import (
    default_capture_flow,
    default_materialization_flow,
)

from pipelines.rj_smtr.tasks import get_current_timestamp

from pipelines.rj_smtr.constants import constants

from pipelines.rj_smtr.schedules import every_hour, every_minute


GENERAL_CAPTURE_DEFAULT_PARAMS = {
    "dataset_id": constants.BILHETAGEM_DATASET_ID.value,
    "secret_path": constants.BILHETAGEM_SECRET_PATH.value,
    "source_type": constants.BILHETAGEM_GENERAL_CAPTURE_PARAMS.value["source_type"],
}

# Flows #

# BILHETAGEM TRANSAÇÃO - CAPTURA A CADA MINUTO #

bilhetagem_transacao_captura = deepcopy(default_capture_flow)
bilhetagem_transacao_captura.name = "SMTR: Bilhetagem Transação - Captura"
bilhetagem_transacao_captura.storage = GCS(emd_constants.GCS_FLOWS_BUCKET.value)
bilhetagem_transacao_captura.run_config = KubernetesRun(
    image=emd_constants.DOCKER_IMAGE.value,
    labels=[emd_constants.RJ_SMTR_AGENT_LABEL.value],
)

bilhetagem_transacao_captura = set_default_parameters(
    flow=bilhetagem_transacao_captura,
    default_parameters=GENERAL_CAPTURE_DEFAULT_PARAMS
    | constants.BILHETAGEM_TRANSACAO_CAPTURE_PARAMS.value,
)

bilhetagem_transacao_captura.schedule = every_minute

<<<<<<< HEAD
# BILHETAGEM GPS

bilhetagem_tracking_captura = deepcopy(default_capture_flow)
bilhetagem_tracking_captura.name = "SMTR: Bilhetagem GPS VALIDADOR - Captura"
bilhetagem_tracking_captura.storage = GCS(emd_constants.GCS_FLOWS_BUCKET.value)
bilhetagem_tracking_captura.run_config = KubernetesRun(
    image=emd_constants.DOCKER_IMAGE.value,
    labels=[emd_constants.RJ_SMTR_AGENT_LABEL.value],
)

bilhetagem_tracking_captura = set_default_parameters(
    flow=bilhetagem_tracking_captura,
    default_parameters=GENERAL_CAPTURE_DEFAULT_PARAMS
    | constants.BILHETAGEM_TRACKING_CAPTURE_PARAMS.value,
)

bilhetagem_tracking_captura.schedule = every_minute

=======
>>>>>>> 9c8a0921

# BILHETAGEM AUXILIAR - SUBFLOW PARA RODAR ANTES DE CADA MATERIALIZAÇÃO #

bilhetagem_auxiliar_captura = deepcopy(default_capture_flow)
bilhetagem_auxiliar_captura.name = "SMTR: Bilhetagem Auxiliar - Captura (subflow)"
bilhetagem_auxiliar_captura.storage = GCS(emd_constants.GCS_FLOWS_BUCKET.value)
bilhetagem_auxiliar_captura.run_config = KubernetesRun(
    image=emd_constants.DOCKER_IMAGE.value,
    labels=[emd_constants.RJ_SMTR_AGENT_LABEL.value],
)

bilhetagem_auxiliar_captura = set_default_parameters(
    flow=bilhetagem_auxiliar_captura,
    default_parameters=GENERAL_CAPTURE_DEFAULT_PARAMS,
)

# MATERIALIZAÇÃO - SUBFLOW DE MATERIALIZAÇÃO
bilhetagem_materializacao = deepcopy(default_materialization_flow)
bilhetagem_materializacao.name = "SMTR: Bilhetagem Transação - Materialização (subflow)"
bilhetagem_materializacao.storage = GCS(emd_constants.GCS_FLOWS_BUCKET.value)
bilhetagem_materializacao.run_config = KubernetesRun(
    image=emd_constants.DOCKER_IMAGE.value,
    labels=[emd_constants.RJ_SMTR_AGENT_LABEL.value],
)

bilhetagem_materializacao_parameters = {
    "dataset_id": constants.BILHETAGEM_DATASET_ID.value
} | constants.BILHETAGEM_MATERIALIZACAO_PARAMS.value

bilhetagem_materializacao = set_default_parameters(
    flow=bilhetagem_materializacao,
    default_parameters=bilhetagem_materializacao_parameters,
)

# RECAPTURA

bilhetagem_recaptura = deepcopy(default_capture_flow)
bilhetagem_recaptura.name = "SMTR: Bilhetagem - Recaptura (subflow)"
bilhetagem_recaptura.storage = GCS(emd_constants.GCS_FLOWS_BUCKET.value)
bilhetagem_recaptura = set_default_parameters(
    flow=bilhetagem_recaptura,
    default_parameters=GENERAL_CAPTURE_DEFAULT_PARAMS | {"recapture": True},
)

# TRATAMENTO - RODA DE HORA EM HORA, RECAPTURAS + CAPTURA AUXILIAR + MATERIALIZAÇÃO
with Flow(
    "SMTR: Bilhetagem Transação - Tratamento",
    code_owners=["caio", "fernanda", "boris", "rodrigo"],
) as bilhetagem_transacao_tratamento:
    # Configuração #

    timestamp = get_current_timestamp()

    rename_flow_run = rename_current_flow_run_now_time(
        prefix=bilhetagem_transacao_tratamento.name + " ",
        now_time=timestamp,
    )

    LABELS = get_current_flow_labels()

    # Recapturas

    run_recaptura_trasacao = create_flow_run(
        flow_name=bilhetagem_recaptura.name,
        project_name=emd_constants.PREFECT_DEFAULT_PROJECT.value,
        labels=LABELS,
        parameters=constants.BILHETAGEM_TRANSACAO_CAPTURE_PARAMS.value,
    )

    wait_recaptura_trasacao = wait_for_flow_run(
        run_recaptura_trasacao,
        stream_states=True,
        stream_logs=True,
        raise_final_state=True,
    )

    runs_recaptura_auxiliar = create_flow_run.map(
        flow_name=unmapped(bilhetagem_recaptura.name),
        project_name=unmapped(emd_constants.PREFECT_DEFAULT_PROJECT.value),
        parameters=constants.BILHETAGEM_CAPTURE_PARAMS.value,
        labels=unmapped(LABELS),
    )

    runs_recaptura_auxiliar.set_upstream(wait_recaptura_trasacao)

    wait_recaptura_auxiliar = wait_for_flow_run.map(
        runs_recaptura_auxiliar,
        stream_states=unmapped(True),
        stream_logs=unmapped(True),
        raise_final_state=unmapped(True),
    )

    # Captura
    runs_captura = create_flow_run.map(
        flow_name=unmapped(bilhetagem_auxiliar_captura.name),
        project_name=unmapped(emd_constants.PREFECT_DEFAULT_PROJECT.value),
        parameters=constants.BILHETAGEM_CAPTURE_PARAMS.value,
        labels=unmapped(LABELS),
    )

    runs_captura.set_upstream(wait_recaptura_auxiliar)

    wait_captura = wait_for_flow_run.map(
        runs_captura,
        stream_states=unmapped(True),
        stream_logs=unmapped(True),
        raise_final_state=unmapped(True),
    )

    # Materialização
    run_materializacao = create_flow_run(
        flow_name=bilhetagem_materializacao.name,
        project_name=emd_constants.PREFECT_DEFAULT_PROJECT.value,
        labels=LABELS,
        upstream_tasks=[wait_captura],
    )

    wait_materializacao = wait_for_flow_run(
        run_materializacao,
        stream_states=True,
        stream_logs=True,
        raise_final_state=True,
    )

bilhetagem_transacao_tratamento.storage = GCS(emd_constants.GCS_FLOWS_BUCKET.value)
bilhetagem_transacao_tratamento.run_config = KubernetesRun(
    image=emd_constants.DOCKER_IMAGE.value,
    labels=[emd_constants.RJ_SMTR_AGENT_LABEL.value],
)
bilhetagem_transacao_tratamento.schedule = every_hour<|MERGE_RESOLUTION|>--- conflicted
+++ resolved
@@ -63,7 +63,6 @@
 
 bilhetagem_transacao_captura.schedule = every_minute
 
-<<<<<<< HEAD
 # BILHETAGEM GPS
 
 bilhetagem_tracking_captura = deepcopy(default_capture_flow)
@@ -81,9 +80,6 @@
 )
 
 bilhetagem_tracking_captura.schedule = every_minute
-
-=======
->>>>>>> 9c8a0921
 
 # BILHETAGEM AUXILIAR - SUBFLOW PARA RODAR ANTES DE CADA MATERIALIZAÇÃO #
 

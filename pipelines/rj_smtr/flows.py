--- conflicted
+++ resolved
@@ -22,24 +22,11 @@
     create_local_partition_path,
     get_current_timestamp,
     parse_timestamp_to_string,
-<<<<<<< HEAD
-    # save_raw_local,
-    # save_treated_local,
-    # upload_logs_to_bq,
-    # bq_upload,
-=======
->>>>>>> 0a537e33
     upload_raw_data_to_gcs,
     upload_staging_data_to_gcs,
     transform_raw_to_nested_structure,
     get_raw_from_sources,
-<<<<<<< HEAD
-    # transform_data_to_json,
     create_request_params,
-    # get_datetime_range,
-=======
-    create_request_params,
->>>>>>> 0a537e33
 )
 
 
@@ -86,20 +73,6 @@
     )
 
     error, raw_filepath = get_raw_from_sources(
-<<<<<<< HEAD
-        source_type=source_type,  # parametro de extracao, onde ficar?
-        local_filepath=filepath,
-        source_path=request_path,
-        table_id=table_id,
-        secret_path=secret_path,
-        api_params=request_params,
-    )
-
-    RAW_UPLOADED = upload_raw_data_to_gcs(
-        error=error,
-        raw_filepath=raw_filepath,
-        timestamp=timestamp,
-=======
         source_type=source_type,
         local_filepath=filepath,
         source_path=request_path,
@@ -112,7 +85,6 @@
     error = upload_raw_data_to_gcs(
         error=error,
         raw_filepath=raw_filepath,
->>>>>>> 0a537e33
         table_id=table_id,
         dataset_id=dataset_id,
         partitions=partitions,
@@ -126,10 +98,6 @@
         error=error,
         timestamp=timestamp,
         primary_key=primary_key,
-<<<<<<< HEAD
-        upstream_tasks=[RAW_UPLOADED],
-=======
->>>>>>> 0a537e33
     )
 
     STAGING_UPLOADED = upload_staging_data_to_gcs(

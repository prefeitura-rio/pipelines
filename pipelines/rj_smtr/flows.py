--- conflicted
+++ resolved
@@ -5,13 +5,9 @@
 
 from prefect.run_configs import KubernetesRun
 from prefect.storage import GCS
-<<<<<<< HEAD
 from prefect import case, Parameter
 from prefect.tasks.control_flow import merge
 from prefect.utilities.edges import unmapped
-=======
-from prefect import Parameter
->>>>>>> f1fc6822
 
 # EMD Imports #
 
@@ -32,24 +28,13 @@
     create_local_partition_path,
     get_current_timestamp,
     parse_timestamp_to_string,
-<<<<<<< HEAD
-    save_raw_local,
-    save_treated_local,
-    upload_logs_to_bq,
-    bq_upload,
     transform_to_nested_structure,
     create_dbt_run_vars,
     set_last_run_timestamp,
     coalesce_task,
-)
-
-from pipelines.rj_smtr.tasks import (
-=======
     upload_raw_data_to_gcs,
     upload_staging_data_to_gcs,
-    transform_raw_to_nested_structure,
     get_raw_from_sources,
->>>>>>> f1fc6822
     create_request_params,
 )
 

# -*- coding: utf-8 -*-
"""
Flows for rj_smtr
"""

from prefect.run_configs import KubernetesRun
from prefect.storage import GCS
from prefect import case, Parameter, task
from prefect.utilities.edges import unmapped
from prefect.tasks.control_flow import merge

# EMD Imports #

from pipelines.constants import constants as emd_constants
from pipelines.utils.decorators import Flow
from pipelines.utils.tasks import (
    rename_current_flow_run_now_time,
    get_now_time,
    get_current_flow_labels,
    get_current_flow_mode,
)
from pipelines.utils.execute_dbt_model.tasks import get_k8s_dbt_client

# SMTR Imports #

from pipelines.rj_smtr.tasks import (
    create_date_hour_partition,
    create_local_partition_path,
    get_rounded_timestamp,
    parse_timestamp_to_string,
    transform_raw_to_nested_structure,
    create_dbt_run_vars,
    set_last_run_timestamp,
    coalesce_task,
    upload_raw_data_to_gcs,
    upload_staging_data_to_gcs,
    get_raw_from_sources,
    create_request_params,
    query_logs,
    unpack_mapped_results_nout2,
)

from pipelines.utils.execute_dbt_model.tasks import run_dbt_model

with Flow(
    "SMTR: Captura",
    code_owners=["caio", "fernanda", "boris", "rodrigo"],
) as default_capture_flow:
    # Configuração #

    # Parâmetros Gerais #
    table_id = Parameter("table_id", default=None)
    dataset_id = Parameter("dataset_id", default=None)
    partition_date_only = Parameter("partition_date_only", default=None)

    # Parâmetros Captura #
    extract_params = Parameter("extract_params", default=None)
    secret_path = Parameter("secret_path", default=None)
    source_type = Parameter("source_type", default=None)
    interval_minutes = Parameter("interval_minutes", default=None)
    recapture = Parameter("recapture", default=False)
    recapture_window_days = Parameter("recapture_window_days", default=1)
    timestamp = Parameter("timestamp", default=None)
    partition_date_name = Parameter("partition_date_name", default=None)

    # Parâmetros Pré-tratamento #
    primary_key = Parameter("primary_key", default=None)

    get_run_name_prefix = task(
        lambda recap: "Recaptura" if recap else "Captura",
        name="get_run_name_prefix",
        checkpoint=False,
    )

    current_timestamp = get_rounded_timestamp(interval_minutes=interval_minutes)

    with case(recapture, True):
        _, recapture_timestamps, recapture_previous_errors = query_logs(
            dataset_id=dataset_id,
            table_id=table_id,
            datetime_filter=current_timestamp,
            interval_minutes=interval_minutes,
            recapture_window_days=recapture_window_days,
        )

    with case(recapture, False):
<<<<<<< HEAD
        capture_timestamp = [get_current_timestamp(timestamp=timestamp)]
=======
        capture_timestamp = [current_timestamp]
>>>>>>> 880e9514
        capture_previous_errors = task(
            lambda: [None], checkpoint=False, name="assign_none_to_previous_errors"
        )()

    timestamps = merge(recapture_timestamps, capture_timestamp)
    previous_errors = merge(recapture_previous_errors, capture_previous_errors)

    rename_flow_run = rename_current_flow_run_now_time(
        prefix="SMTR: " + get_run_name_prefix(recap=recapture) + " " + table_id + ": ",
        now_time=get_now_time(),
    )

    partitions = create_date_hour_partition.map(
        timestamps,
        partition_date_name=unmapped(partition_date_name),
        partition_date_only=unmapped(partition_date_only),
    )

    filenames = parse_timestamp_to_string.map(timestamps)

    filepaths = create_local_partition_path.map(
        dataset_id=unmapped(dataset_id),
        table_id=unmapped(table_id),
        filename=filenames,
        partitions=partitions,
    )

    # Extração #
    create_request_params_returns = create_request_params.map(
        dataset_id=unmapped(dataset_id),
        extract_params=unmapped(extract_params),
        table_id=unmapped(table_id),
        timestamp=timestamps,
        interval_minutes=unmapped(interval_minutes),
    )

    request_params, request_paths = unpack_mapped_results_nout2(
        mapped_results=create_request_params_returns
    )

    get_raw_from_sources_returns = get_raw_from_sources.map(
        source_type=unmapped(source_type),
        local_filepath=filepaths,
        source_path=request_paths,
        dataset_id=unmapped(dataset_id),
        table_id=unmapped(table_id),
        secret_path=unmapped(secret_path),
        request_params=request_params,
    )

    errors, raw_filepaths = unpack_mapped_results_nout2(
        mapped_results=get_raw_from_sources_returns
    )

    errors = upload_raw_data_to_gcs.map(
        error=errors,
        raw_filepath=raw_filepaths,
        table_id=unmapped(table_id),
        dataset_id=unmapped(dataset_id),
        partitions=partitions,
    )

    # Pré-tratamento #

    nested_structure_returns = transform_raw_to_nested_structure.map(
        raw_filepath=raw_filepaths,
        filepath=filepaths,
        error=errors,
        timestamp=timestamps,
        primary_key=unmapped(primary_key),
    )

    errors, staging_filepaths = unpack_mapped_results_nout2(
        mapped_results=nested_structure_returns
    )

    STAGING_UPLOADED = upload_staging_data_to_gcs.map(
        error=errors,
        staging_filepath=staging_filepaths,
        timestamp=timestamps,
        table_id=unmapped(table_id),
        dataset_id=unmapped(dataset_id),
        partitions=partitions,
        previous_error=previous_errors,
        recapture=unmapped(recapture),
    )

default_capture_flow.storage = GCS(emd_constants.GCS_FLOWS_BUCKET.value)
default_capture_flow.run_config = KubernetesRun(
    image=emd_constants.DOCKER_IMAGE.value,
    labels=[emd_constants.RJ_SMTR_AGENT_LABEL.value],
)

with Flow(
    "SMTR: Materialização",
    code_owners=["caio", "fernanda", "boris", "rodrigo"],
) as default_materialization_flow:
    # SETUP #

    dataset_id = Parameter("dataset_id", default=None)
    table_id = Parameter("table_id", default=None)
    raw_table_id = Parameter("raw_table_id", default=None)
    dbt_alias = Parameter("dbt_alias", default=False)
    upstream = Parameter("upstream", default=None)
    downstream = Parameter("downstream", default=None)
    exclude = Parameter("exclude", default=None)
    flags = Parameter("flags", default=None)
    dbt_vars = Parameter("dbt_vars", default=dict())

    LABELS = get_current_flow_labels()
    MODE = get_current_flow_mode(LABELS)

    _vars, date_var, flag_date_range = create_dbt_run_vars(
        dataset_id=dataset_id,
        dbt_vars=dbt_vars,
        table_id=table_id,
        raw_dataset_id=dataset_id,
        raw_table_id=raw_table_id,
        mode=MODE,
    )

    # Rename flow run

    flow_name_prefix = coalesce_task([table_id, dataset_id])

    flow_name_now_time = coalesce_task([date_var, get_now_time()])

    rename_flow_run = rename_current_flow_run_now_time(
        prefix=default_materialization_flow.name + " " + flow_name_prefix + ": ",
        now_time=flow_name_now_time,
    )

    dbt_client = get_k8s_dbt_client(mode=MODE, wait=rename_flow_run)

    RUNS = run_dbt_model.map(
        dbt_client=unmapped(dbt_client),
        dataset_id=unmapped(dataset_id),
        table_id=unmapped(table_id),
        _vars=_vars,
        dbt_alias=unmapped(dbt_alias),
        upstream=unmapped(upstream),
        downstream=unmapped(downstream),
        exclude=unmapped(exclude),
        flags=unmapped(flags),
    )

    with case(flag_date_range, True):
        set_last_run_timestamp(
            dataset_id=dataset_id,
            table_id=table_id,
            timestamp=date_var["date_range_end"],
            wait=RUNS,
            mode=MODE,
        )


default_materialization_flow.storage = GCS(emd_constants.GCS_FLOWS_BUCKET.value)
default_materialization_flow.run_config = KubernetesRun(
    image=emd_constants.DOCKER_IMAGE.value,
    labels=[emd_constants.RJ_SMTR_AGENT_LABEL.value],
)

with Flow(
    "SMTR: Materialização",
    code_owners=["caio", "fernanda", "boris", "rodrigo"],
) as default_materialization_flow:
    # SETUP #

    dataset_id = Parameter("dataset_id", default=None)
    table_id = Parameter("table_id", default=None)
    raw_table_id = Parameter("raw_table_id", default=None)
    dbt_alias = Parameter("dbt_alias", default=False)
    upstream = Parameter("upstream", default=None)
    downstream = Parameter("downstream", default=None)
    exclude = Parameter("exclude", default=None)
    flags = Parameter("flags", default=None)
    dbt_vars = Parameter("dbt_vars", default=dict())

    LABELS = get_current_flow_labels()
    MODE = get_current_flow_mode(LABELS)

    _vars, date_var, flag_date_range = create_dbt_run_vars(
        dataset_id=dataset_id,
        dbt_vars=dbt_vars,
        table_id=table_id,
        raw_dataset_id=dataset_id,
        raw_table_id=raw_table_id,
        mode=MODE,
    )

    # Rename flow run

    flow_name_prefix = coalesce_task([table_id, dataset_id])

    flow_name_now_time = coalesce_task([date_var, get_now_time()])

    rename_flow_run = rename_current_flow_run_now_time(
        prefix=default_materialization_flow.name + " " + flow_name_prefix + ": ",
        now_time=flow_name_now_time,
    )

    dbt_client = get_k8s_dbt_client(mode=MODE, wait=rename_flow_run)

    RUNS = run_dbt_model.map(
        dbt_client=unmapped(dbt_client),
        dataset_id=unmapped(dataset_id),
        table_id=unmapped(table_id),
        _vars=_vars,
        dbt_alias=unmapped(dbt_alias),
        upstream=unmapped(upstream),
        downstream=unmapped(downstream),
        exclude=unmapped(exclude),
        flags=unmapped(flags),
    )

    with case(flag_date_range, True):
        set_last_run_timestamp(
            dataset_id=dataset_id,
            table_id=table_id,
            timestamp=date_var["date_range_end"],
            wait=RUNS,
            mode=MODE,
        )


default_materialization_flow.storage = GCS(emd_constants.GCS_FLOWS_BUCKET.value)
default_materialization_flow.run_config = KubernetesRun(
    image=emd_constants.DOCKER_IMAGE.value,
    labels=[emd_constants.RJ_SMTR_AGENT_LABEL.value],
)<|MERGE_RESOLUTION|>--- conflicted
+++ resolved
@@ -72,7 +72,7 @@
         checkpoint=False,
     )
 
-    current_timestamp = get_rounded_timestamp(interval_minutes=interval_minutes)
+    current_timestamp = get_rounded_timestamp(timestamp=timestamp, interval_minutes=interval_minutes)
 
     with case(recapture, True):
         _, recapture_timestamps, recapture_previous_errors = query_logs(
@@ -84,11 +84,7 @@
         )
 
     with case(recapture, False):
-<<<<<<< HEAD
-        capture_timestamp = [get_current_timestamp(timestamp=timestamp)]
-=======
         capture_timestamp = [current_timestamp]
->>>>>>> 880e9514
         capture_previous_errors = task(
             lambda: [None], checkpoint=False, name="assign_none_to_previous_errors"
         )()

--- conflicted
+++ resolved
@@ -35,16 +35,6 @@
     upload_logs_to_bq,
     bq_upload,
 )
-<<<<<<< HEAD
-
-=======
-from pipelines.rj_smtr.br_rj_riodejaneiro_onibus_gps.constants import constants
-
-# from pipelines.rj_smtr.br_rj_riodejaneiro_onibus_gps.schedules import (
-#     every_minute,
-#     every_hour,
-# )
->>>>>>> 8cf7515a
 from pipelines.rj_smtr.br_rj_riodejaneiro_onibus_gps.tasks import (
     pre_treatment_br_rj_riodejaneiro_onibus_gps,
 )

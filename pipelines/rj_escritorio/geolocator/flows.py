# -*- coding: utf-8 -*-
# pylint: disable="unexpected-keyword-arg", C0103

"""
Flows for geolocator
"""

###############################################################################
#
# Aqui é onde devem ser definidos os flows do projeto.
# Cada flow representa uma sequência de passos que serão executados
# em ordem.
#
# Mais informações sobre flows podem ser encontradas na documentação do
# Prefect: https://docs.prefect.io/core/concepts/flows.html
#
# De modo a manter consistência na codebase, todo o código escrito passará
# pelo pylint. Todos os warnings e erros devem ser corrigidos.
#
# Existem diversas maneiras de declarar flows. No entanto, a maneira mais
# conveniente e recomendada pela documentação é usar a API funcional.
# Em essência, isso implica simplesmente na chamada de funções, passando
# os parâmetros necessários para a execução em cada uma delas.
#
# Também, após a definição de um flow, para o adequado funcionamento, é
# mandatório configurar alguns parâmetros dele, os quais são:
# - storage: onde esse flow está armazenado. No caso, o storage é o
#   próprio módulo Python que contém o flow. Sendo assim, deve-se
#   configurar o storage como o pipelines.rj_escritorio
# - run_config: para o caso de execução em cluster Kubernetes, que é
#   provavelmente o caso, é necessário configurar o run_config com a
#   imagem Docker que será usada para executar o flow. Assim sendo,
#   basta usar constants.DOCKER_IMAGE.value, que é automaticamente
#   gerado.
# - schedule (opcional): para o caso de execução em intervalos regulares,
#   deve-se utilizar algum dos schedules definidos em schedules.py
#
# Um exemplo de flow, considerando todos os pontos acima, é o seguinte:
#
# -----------------------------------------------------------------------------
# from prefect import task
# from prefect import Flow
# from prefect.run_configs import KubernetesRun
# from prefect.storage import GCS
# from pipelines.constants import constants
# from my_tasks import my_task, another_task
# from my_schedules import some_schedule
#
# with Flow("my_flow") as flow:
#     a = my_task(param1=1, param2=2)
#     b = another_task(a, param3=3)
#
# flow.storage = GCS(constants.GCS_FLOWS_BUCKET.value)
# flow.run_config = KubernetesRun(image=constants.DOCKER_IMAGE.value)
# flow.schedule = some_schedule
# -----------------------------------------------------------------------------
#
# Abaixo segue um código para exemplificação, que pode ser removido.
#
###############################################################################

<<<<<<< HEAD
import prefect
=======

from prefect import Flow, Parameter, case
from prefect.run_configs import KubernetesRun
from prefect.storage import GCS
from prefect.tasks.prefect import create_flow_run, wait_for_flow_run

>>>>>>> 65f4efbf
from pipelines.constants import constants
from pipelines.rj_escritorio.geolocator.constants import (
    constants as geolocator_constants,
)
from pipelines.rj_escritorio.geolocator.schedules import every_day_at_four_am
from pipelines.rj_escritorio.geolocator.tasks import (
    cria_csv,
    enderecos_novos,
    geolocaliza_enderecos,
    importa_bases_e_chamados,
)
from pipelines.utils.constants import constants as utils_constants
from pipelines.utils.tasks import upload_to_gcs, get_current_flow_labels, log_task

today = prefect.context.get("today")

with Flow("EMD: escritorio - Geolocalizacao de chamados 1746") as daily_geolocator_flow:
    # [enderecos_conhecidos, enderecos_ontem, chamados_ontem, base_enderecos_atual]
    # Materialization parameters
    materialize_after_dump = Parameter(
        "materialize_after_dump", default=False, required=False
    )
    materialization_mode = Parameter(
        "materialization_mode", default="dev", required=False
    )
    dataset_id = geolocator_constants.DATASET_ID.value
    table_id = geolocator_constants.TABLE_ID.value

    lista_enderecos = importa_bases_e_chamados()
    novos_enderecos = enderecos_novos(
        lista_enderecos=lista_enderecos, upstream_tasks=[lista_enderecos]
    )
    base_geolocalizada = geolocaliza_enderecos(
        base_enderecos_novos=novos_enderecos, upstream_tasks=[novos_enderecos]
    )
    csv_criado = cria_csv(  # pylint: disable=invalid-name
        base_enderecos_atual=lista_enderecos[3],
        base_enderecos_novos=base_geolocalizada,
        upstream_tasks=[base_geolocalizada],
    )
    upload_to_gcs(
<<<<<<< HEAD
        path=f"{geolocator_constants.PATH_BASE_ENDERECOS.value}_{today}.csv",
        dataset_id=geolocator_constants.DATASET_ID.value,
        table_id=geolocator_constants.TABLE_ID.value,
=======
        path=geolocator_constants.PATH_BASE_ENDERECOS.value,
        dataset_id=dataset_id,
        table_id=table_id,
        dump_type="append",
>>>>>>> 65f4efbf
        upstream_tasks=[csv_criado],
    )

    with case(materialize_after_dump, True):
        # Trigger DBT flow run
        current_flow_labels = get_current_flow_labels()
        materialization_flow = create_flow_run(
            flow_name=utils_constants.FLOW_EXECUTE_DBT_MODEL_NAME.value,
            project_name=constants.PREFECT_DEFAULT_PROJECT.value,
            parameters={
                "dataset_id": dataset_id,
                "table_id": table_id,
                "mode": materialization_mode,
            },
            labels=current_flow_labels,
            run_name=f"Materialize {dataset_id}.{table_id}",
        )

        log_task(
            msg=f"Please check at: http://prefect-ui.prefect.svc.cluster.local:8080/flow-run/{materialization_flow}",
            wait=materialization_flow,
        )
        wait_for_materialization = wait_for_flow_run(
            materialization_flow,
            stream_states=True,
            stream_logs=True,
            raise_final_state=True,
        )

daily_geolocator_flow.storage = GCS(constants.GCS_FLOWS_BUCKET.value)
daily_geolocator_flow.run_config = KubernetesRun(image=constants.DOCKER_IMAGE.value)
daily_geolocator_flow.schedule = every_day_at_four_am<|MERGE_RESOLUTION|>--- conflicted
+++ resolved
@@ -59,16 +59,13 @@
 #
 ###############################################################################
 
-<<<<<<< HEAD
+
 import prefect
-=======
-
 from prefect import Flow, Parameter, case
 from prefect.run_configs import KubernetesRun
 from prefect.storage import GCS
 from prefect.tasks.prefect import create_flow_run, wait_for_flow_run
 
->>>>>>> 65f4efbf
 from pipelines.constants import constants
 from pipelines.rj_escritorio.geolocator.constants import (
     constants as geolocator_constants,
@@ -110,16 +107,9 @@
         upstream_tasks=[base_geolocalizada],
     )
     upload_to_gcs(
-<<<<<<< HEAD
         path=f"{geolocator_constants.PATH_BASE_ENDERECOS.value}_{today}.csv",
         dataset_id=geolocator_constants.DATASET_ID.value,
         table_id=geolocator_constants.TABLE_ID.value,
-=======
-        path=geolocator_constants.PATH_BASE_ENDERECOS.value,
-        dataset_id=dataset_id,
-        table_id=table_id,
-        dump_type="append",
->>>>>>> 65f4efbf
         upstream_tasks=[csv_criado],
     )
 
@@ -139,7 +129,8 @@
         )
 
         log_task(
-            msg=f"Please check at: http://prefect-ui.prefect.svc.cluster.local:8080/flow-run/{materialization_flow}",
+            msg="Please check at: http://prefect-ui.prefect.svc.cluster.local:8080/flow-run/"
+            f"{materialization_flow}",
             wait=materialization_flow,
         )
         wait_for_materialization = wait_for_flow_run(

# -*- coding: utf-8 -*-
<<<<<<< HEAD
# pylint: disable=R0915
=======
# pylint: disable=C0103, C0330, R0915
>>>>>>> 69b1bf9d
"""
Tasks for INEA.
"""
from datetime import datetime, timedelta
from functools import partial
from os import environ, getenv
from pathlib import Path
import subprocess
from typing import Callable, List, Tuple

from google.cloud import storage
from paramiko import SSHClient
import pexpect
from prefect import task
from scp import SCPClient

from pipelines.utils.utils import (
    get_credentials_from_env,
    get_vault_secret,
    list_blobs_with_prefix,
    log,
)


@task
def print_environment_variables():
    """
    Print all environment variables
    """
    log("Environment variables:")
    for key, value in environ.items():
        log(f"{key}={value}")


@task(
    nout=2,
    max_retries=2,
    retry_delay=timedelta(seconds=10),
)
# pylint: disable=too-many-arguments,too-many-locals
def list_vol_files(
    bucket_name: str,
    prefix: str,
    radar: str,
    product: str,
    date: str = None,
    greater_than: str = None,
<<<<<<< HEAD
    # less_than: str = None,
=======
    get_only_last_file: bool = True,
>>>>>>> 69b1bf9d
    mode: str = "prod",
    output_format: str = "HDF5",
    output_directory: str = "/var/escritoriodedados/temp/",
    vols_remote_directory: str = "/var/opt/edge/vols",
) -> Tuple[List[str], str]:
    """
    List files from INEA server

    Args:
        product (str): "ppi"
        date (str): Date of the files to be fetched (e.g. 20220125)
        greater_than (str): Fetch files with a date greater than this one
        less_than (str): Fetch files with a date less than this one
        output_format (str): "NetCDF" or "HDF5"
        output_directory (str): Directory where the files will be saved
<<<<<<< HEAD
        radar (str): Radar name. Must be `gua` or `mac`
=======
        get_only_last_file (bool): Treat only the last file available
>>>>>>> 69b1bf9d
    """

    # If none of `date`, `greater_than` or `less_than` are provided, find blob with the latest date
    # if date is None and greater_than is None and less_than is None:
    if date is None and greater_than is None:
        log("No date or greater_than provided. Finding latest blob...")
        # First, we build the search prefix
        search_prefix = f"{prefix}/radar={radar}/produto={product}"
        # Then, we add the current date partition
        current_date = datetime.now()
        current_date_str = current_date.strftime("%Y-%m-%d")
        today_blobs = list_blobs_with_prefix(
            bucket_name=bucket_name,
            prefix=f"{search_prefix}/data_particao={current_date_str}",
            mode=mode,
        )
        log(
            f"Searched for blobs with prefix {search_prefix}/data_particao={current_date_str}"
        )
        # Next, we get past day blobs
        past_date = current_date - timedelta(days=1)
        past_date_str = past_date.strftime("%Y-%m-%d")
        past_blobs = list_blobs_with_prefix(
            bucket_name=bucket_name,
            prefix=f"{search_prefix}/data_particao={past_date_str}",
            mode=mode,
        )
        log(
            f"Searched for blobs with prefix {search_prefix}/data_particao={past_date_str}"
        )
        # Then, we merge the two lists
        blobs = today_blobs + past_blobs
        # Now, we sort it by `blob.name`
        blobs.sort(key=lambda blob: blob.name)
        # Finally, we get the latest blob
        latest_blob = blobs[-1]
        log(f"Latest blob found: {latest_blob.name}")
        # And we get the greater_than from its name (differs for every output_format)
        if output_format == "NetCDF":
            # Format of the name is 9921GUA-20221017-070010-PPIVol-0000.nc.gz
            # We need to join 20221017 and 070010
            fname = latest_blob.name.split("/")[-1]
            greater_than = fname.split("-")[1] + fname.split("-")[2]
        elif output_format == "HDF5":
            # Format of the name is 9921GUA-PPIVol-20220930-121010-0004.hdf
            # We need to join 20220930 and 121010
            fname = latest_blob.name.split("/")[-1]
            greater_than = fname.split("-")[2] + fname.split("-")[3]
        log(f"Latest blob date: {greater_than}")

    # Creating temporary directory
    if date:
        output_directory_path = Path(output_directory) / date
    else:
        output_directory_path = Path(output_directory) / f"greaterthan-{greater_than}"
    output_directory_path.mkdir(parents=True, exist_ok=True)
    log(f"Temporary directory created: {output_directory_path}")

    # Create vars based on radar name
    if radar == "gua":
        env_variable = "INEA_SSH_PASSWORD"
        hostname = "a9921"
        startswith = "9921GUA"
    elif radar == "mac":
        dicionario = get_vault_secret("inea_mac_ssh_password")
        env_variable = dicionario["data"]["password"]
        hostname = "a9915"
        startswith = "9915MAC"

    # Get SSH password from env
    ssh_password = getenv(env_variable)

    # Open SSH client
    ssh_client = SSHClient()
    ssh_client.load_system_host_keys()
<<<<<<< HEAD
    ssh_client.connect(hostname=hostname, username="root", password=ssh_password)
=======
    ssh_client.connect(
        hostname="a9921",
        username="root",
        password=ssh_password,
        timeout=300,
        auth_timeout=300,
        banner_timeout=300,
    )
>>>>>>> 69b1bf9d

    # List remote files
    log("Listing remote files...")
    if date:
        _, stdout, _ = ssh_client.exec_command(
            f"find {vols_remote_directory} -name '{startswith}{date}*.vol'"
        )
        remote_files = stdout.read().decode("utf-8").splitlines()
    else:
        _, stdout, _ = ssh_client.exec_command(
            f"find {vols_remote_directory} -name '{startswith}*.vol'"
        )
        all_files = stdout.read().decode("utf-8").splitlines()
        remote_files = [
            file
            for file in all_files
            if file.split("/")[-1][: len(greater_than) + 7]
            >= f"{startswith}{greater_than}"
        ]
        log(f"Remote files identified: {remote_files}")
        if get_only_last_file:
            remote_files.sort()
            remote_files = [remote_files[-1]]
            log(f"Last remote file: {remote_files}")

    # Filter files with same filename
    filenames = set()
    filtered_remote_files = []
    for file in remote_files:
        filename = file.split("/")[-1]
        log(f"filename split: {filename}")
        if filename not in filenames:
            filtered_remote_files.append(file)
            filenames.add(filename)
    remote_files = filtered_remote_files

    log(f"Found {len(remote_files)} files.")
    log(f"Remote files: {remote_files}")
    return remote_files, output_directory_path


@task(
    max_retries=2,
    retry_delay=timedelta(seconds=30),
)
def fetch_vol_file(
    remote_file: str,
    radar: str,
    output_directory: str = "/var/escritoriodedados/temp/",
):
    """
    Fetch files from INEA server

    Args:
        remote_file (str): Remote file to be fetched
        radar (str): Radar name. Must be `gua` or `mac`
        output_directory (str): Directory where the files will be saved
    """

    # Create vars based on radar name
    if radar == "gua":
        env_variable = "INEA_SSH_PASSWORD"
        hostname = "a9921"
    elif radar == "mac":
        env_variable = "INEA_MAC_SSH_PASSWORD"
        hostname = "a9915"

    # Get SSH password from env
    ssh_password = getenv(env_variable)

    # Open SSH client
    ssh_client = SSHClient()
    ssh_client.load_system_host_keys()
<<<<<<< HEAD
    ssh_client.connect(hostname=hostname, username="root", password=ssh_password)
=======
    ssh_client.connect(
        hostname="a9921",
        username="root",
        password=ssh_password,
        timeout=300,
        auth_timeout=300,
        banner_timeout=300,
    )
>>>>>>> 69b1bf9d

    # Open SCP client
    scp = SCPClient(ssh_client.get_transport(), sanitize=lambda x: x)

    # Fetch VOL file
    scp.get(remote_file, local_path=str(output_directory))

    # Close connection
    scp.close()

    # Return local file path
    return Path(output_directory) / remote_file.split("/")[-1]


@task
def convert_vol_file(
    downloaded_file: str,
    output_format: str = "HDF5",
    convert_params: str = "-k=ODIM2.1 -M=All",
) -> List[str]:
    """
    Convert VOL files to NetCDF using the `volconvert` CLI tool.
    For output_format = "NetCDF" convert_params must be
      "-f=Whole -k=CFext -r=Short -p=Radar -M=All -z"
    For output_format = "HDF5" convert_params must be "-k=ODIM2.1 -M=All" for all products
    """
    # Run volconvert
    log(f"Converting file {downloaded_file} to {output_format}...")
    command = (
        f'/opt/edge/bin/volconvert {downloaded_file} "{output_format}.'
        + "{"
        + convert_params
        + '}"'
    )
    log(f"Running command: {command}")
    child = pexpect.spawn(command)
    try:
        log(f"before expect {str(child)}")
        # Look for the "OutFiles:..." row and get only that row
        child.expect("OutFiles:(.*)\n")
        # Get the output file name
        log(f"after expect {str(child)}")
        converted_file = child.match.group(1).decode("utf-8").strip()
        log(f"after match.group expect {str(child)}")
        # Log the output file name
        log(f"Output file: {converted_file}")
        # Go to the end of the command log
        child.expect(pexpect.EOF)
    except Exception as exc:
        # Log the error
        log(child.before.decode("utf-8"))
        raise exc
    # Delete the VOL file
    Path(downloaded_file).unlink()
    # Return the name of the converted file
    return converted_file


@task(
    max_retries=3,
    retry_delay=timedelta(seconds=30),
)
# pylint: disable=too-many-arguments, too-many-locals
def upload_file_to_gcs(
    converted_file: str,
    bucket_name: str,
    prefix: str,
    radar: str,
    product: str,
    mode="prod",
    task_mode="partitioned",
    unlink: bool = True,
):
    """
    Upload files to GCS
    """
    credentials = get_credentials_from_env(mode=mode)
    storage_client = storage.Client(credentials=credentials)

    bucket = storage_client.bucket(bucket_name)

    file = Path(converted_file)
    if file.is_file():
        if task_mode == "partitioned":
            # Converted file path is in the format:
            # /var/opt/edge/.../YYYYMMDD/<filename>.nc.gz
            # We need to get the datetime for the file
            date_str = file.parent.name
            date = datetime.strptime(date_str, "%Y%m%d").strftime("%Y-%m-%d")
            blob_name = f"{prefix}/radar={radar}/produto={product}/data_particao={date}/{file.name}"
            blob_name = blob_name.replace("//", "/")
        elif task_mode == "raw":
            blob_name = f"{prefix}/{file.name}"
        else:
            raise ValueError(f"Invalid task_mode: {task_mode}")
        log(f"Uploading file {file} to GCS...")
        log(f"Blob name will be {blob_name}")
        blob = bucket.blob(blob_name)
        blob.upload_from_filename(file)
        log(f"File {file} uploaded to GCS.")
        if unlink:
            file.unlink()


@task
def execute_shell_command(
    command: str,
    stdout_callback: Callable = log,
    stderr_callback: Callable = partial(log, level="error"),
):
    """
    Executes a shell command and logs output
    """
    # pylint: disable=consider-using-with
    popen = subprocess.Popen(
        command,
        shell=True,
        stdout=subprocess.PIPE,
        universal_newlines=True,
        stderr=subprocess.PIPE,
    )
    for stdout_line in iter(popen.stdout.readline, ""):
        stdout_callback(stdout_line)
    for stderr_line in iter(popen.stderr.readline, ""):
        stderr_callback(stderr_line)
    popen.stdout.close()
    return_code = popen.wait()
    if return_code:
        log(f"Command {command} failed with return code {return_code}", "error")
    else:
        log(f"Command {command} executed successfully")<|MERGE_RESOLUTION|>--- conflicted
+++ resolved
@@ -1,9 +1,6 @@
 # -*- coding: utf-8 -*-
-<<<<<<< HEAD
-# pylint: disable=R0915
-=======
 # pylint: disable=C0103, C0330, R0915
->>>>>>> 69b1bf9d
+
 """
 Tasks for INEA.
 """
@@ -51,11 +48,8 @@
     product: str,
     date: str = None,
     greater_than: str = None,
-<<<<<<< HEAD
     # less_than: str = None,
-=======
     get_only_last_file: bool = True,
->>>>>>> 69b1bf9d
     mode: str = "prod",
     output_format: str = "HDF5",
     output_directory: str = "/var/escritoriodedados/temp/",
@@ -71,11 +65,8 @@
         less_than (str): Fetch files with a date less than this one
         output_format (str): "NetCDF" or "HDF5"
         output_directory (str): Directory where the files will be saved
-<<<<<<< HEAD
         radar (str): Radar name. Must be `gua` or `mac`
-=======
         get_only_last_file (bool): Treat only the last file available
->>>>>>> 69b1bf9d
     """
 
     # If none of `date`, `greater_than` or `less_than` are provided, find blob with the latest date
@@ -151,18 +142,14 @@
     # Open SSH client
     ssh_client = SSHClient()
     ssh_client.load_system_host_keys()
-<<<<<<< HEAD
-    ssh_client.connect(hostname=hostname, username="root", password=ssh_password)
-=======
     ssh_client.connect(
-        hostname="a9921",
+        hostname=hostname,
         username="root",
         password=ssh_password,
         timeout=300,
         auth_timeout=300,
         banner_timeout=300,
     )
->>>>>>> 69b1bf9d
 
     # List remote files
     log("Listing remote files...")
@@ -236,18 +223,14 @@
     # Open SSH client
     ssh_client = SSHClient()
     ssh_client.load_system_host_keys()
-<<<<<<< HEAD
-    ssh_client.connect(hostname=hostname, username="root", password=ssh_password)
-=======
     ssh_client.connect(
-        hostname="a9921",
+        hostname=hostname,
         username="root",
         password=ssh_password,
         timeout=300,
         auth_timeout=300,
         banner_timeout=300,
     )
->>>>>>> 69b1bf9d
 
     # Open SCP client
     scp = SCPClient(ssh_client.get_transport(), sanitize=lambda x: x)

[[package]]
name = "affine"
version = "2.3.1"
description = "Matrices describing affine transformation of the plane."
category = "main"
optional = false
python-versions = "*"

[package.extras]
test = ["pytest (>=4.6)", "pytest-cov", "pydocstyle", "flake8", "coveralls"]

[[package]]
name = "aiobotocore"
version = "2.1.2"
description = "Async client for aws services using botocore and aiohttp"
category = "main"
optional = false
python-versions = ">=3.6"

[package.dependencies]
aiohttp = ">=3.3.1"
aioitertools = ">=0.5.1"
botocore = ">=1.23.24,<1.23.25"
wrapt = ">=1.10.10"

[package.extras]
awscli = ["awscli (>=1.22.24,<1.22.25)"]
boto3 = ["boto3 (>=1.20.24,<1.20.25)"]

[[package]]
name = "aiohttp"
version = "3.8.1"
description = "Async http client/server framework (asyncio)"
category = "main"
optional = false
python-versions = ">=3.6"

[package.dependencies]
aiosignal = ">=1.1.2"
async-timeout = ">=4.0.0a3,<5.0"
attrs = ">=17.3.0"
charset-normalizer = ">=2.0,<3.0"
frozenlist = ">=1.1.1"
multidict = ">=4.5,<7.0"
yarl = ">=1.0,<2.0"

[package.extras]
speedups = ["aiodns", "brotli", "cchardet"]

[[package]]
name = "aioitertools"
version = "0.10.0"
description = "itertools and builtins for AsyncIO and mixed iterables"
category = "main"
optional = false
python-versions = ">=3.6"

[package.dependencies]
typing_extensions = {version = ">=4.0", markers = "python_version < \"3.10\""}

[[package]]
name = "aiosignal"
version = "1.2.0"
description = "aiosignal: a list of registered asynchronous callbacks"
category = "main"
optional = false
python-versions = ">=3.6"

[package.dependencies]
frozenlist = ">=1.1.0"

[[package]]
name = "appdirs"
version = "1.4.4"
description = "A small Python module for determining appropriate platform-specific dirs, e.g. a \"user data dir\"."
category = "main"
optional = false
python-versions = "*"

[[package]]
name = "appnope"
version = "0.1.3"
description = "Disable App Nap on macOS >= 10.9"
category = "main"
optional = false
python-versions = "*"

[[package]]
name = "apscheduler"
version = "3.6.3"
description = "In-process task scheduler with Cron-like capabilities"
category = "main"
optional = false
python-versions = "*"

[package.dependencies]
pytz = "*"
six = ">=1.4.0"
tzlocal = ">=1.2"

[package.extras]
asyncio = ["trollius"]
doc = ["sphinx", "sphinx-rtd-theme"]
gevent = ["gevent"]
mongodb = ["pymongo (>=2.8)"]
redis = ["redis (>=3.0)"]
rethinkdb = ["rethinkdb (>=2.4.0)"]
sqlalchemy = ["sqlalchemy (>=0.8)"]
testing = ["pytest", "pytest-cov", "pytest-tornado5", "mock", "pytest-asyncio (<0.6)", "pytest-asyncio"]
tornado = ["tornado (>=4.3)"]
twisted = ["twisted"]
zookeeper = ["kazoo"]

[[package]]
name = "argon2-cffi"
version = "21.3.0"
description = "The secure Argon2 password hashing algorithm."
category = "main"
optional = false
python-versions = ">=3.6"

[package.dependencies]
argon2-cffi-bindings = "*"

[package.extras]
dev = ["pre-commit", "cogapp", "tomli", "coverage[toml] (>=5.0.2)", "hypothesis", "pytest", "sphinx", "sphinx-notfound-page", "furo"]
docs = ["sphinx", "sphinx-notfound-page", "furo"]
tests = ["coverage[toml] (>=5.0.2)", "hypothesis", "pytest"]

[[package]]
name = "argon2-cffi-bindings"
version = "21.2.0"
description = "Low-level CFFI bindings for Argon2"
category = "main"
optional = false
python-versions = ">=3.6"

[package.dependencies]
cffi = ">=1.0.1"

[package.extras]
dev = ["pytest", "cogapp", "pre-commit", "wheel"]
tests = ["pytest"]

[[package]]
name = "arrow"
version = "1.2.2"
description = "Better dates & times for Python"
category = "dev"
optional = false
python-versions = ">=3.6"

[package.dependencies]
python-dateutil = ">=2.7.0"

[[package]]
name = "astroid"
version = "2.11.2"
description = "An abstract syntax tree for Python with inference support."
category = "dev"
optional = false
python-versions = ">=3.6.2"

[package.dependencies]
lazy-object-proxy = ">=1.4.0"
typing-extensions = {version = ">=3.10", markers = "python_version < \"3.10\""}
wrapt = ">=1.11,<2"

[[package]]
name = "asttokens"
version = "2.0.5"
description = "Annotate AST trees with source code positions"
category = "main"
optional = false
python-versions = "*"

[package.dependencies]
six = "*"

[package.extras]
test = ["astroid", "pytest"]

[[package]]
name = "astunparse"
version = "1.6.3"
description = "An AST unparser for Python"
category = "main"
optional = false
python-versions = "*"

[package.dependencies]
six = ">=1.6.1,<2.0"

[[package]]
name = "async-timeout"
version = "4.0.2"
description = "Timeout context manager for asyncio programs"
category = "main"
optional = false
python-versions = ">=3.6"

[[package]]
name = "atomicwrites"
version = "1.4.0"
description = "Atomic file writes."
category = "main"
optional = false
python-versions = ">=2.7, !=3.0.*, !=3.1.*, !=3.2.*, !=3.3.*"

[[package]]
name = "attrs"
version = "21.4.0"
description = "Classes Without Boilerplate"
category = "main"
optional = false
python-versions = ">=2.7, !=3.0.*, !=3.1.*, !=3.2.*, !=3.3.*, !=3.4.*"

[package.extras]
dev = ["coverage[toml] (>=5.0.2)", "hypothesis", "pympler", "pytest (>=4.3.0)", "six", "mypy", "pytest-mypy-plugins", "zope.interface", "furo", "sphinx", "sphinx-notfound-page", "pre-commit", "cloudpickle"]
docs = ["furo", "sphinx", "zope.interface", "sphinx-notfound-page"]
tests = ["coverage[toml] (>=5.0.2)", "hypothesis", "pympler", "pytest (>=4.3.0)", "six", "mypy", "pytest-mypy-plugins", "zope.interface", "cloudpickle"]
tests_no_zope = ["coverage[toml] (>=5.0.2)", "hypothesis", "pympler", "pytest (>=4.3.0)", "six", "mypy", "pytest-mypy-plugins", "cloudpickle"]

[[package]]
name = "backcall"
version = "0.2.0"
description = "Specifications for callback functions passed in to an API"
category = "main"
optional = false
python-versions = "*"

[[package]]
name = "backports.zoneinfo"
version = "0.2.1"
description = "Backport of the standard library zoneinfo module"
category = "main"
optional = false
python-versions = ">=3.6"

[package.extras]
tzdata = ["tzdata"]

[[package]]
name = "basedosdados"
version = "1.6.4b2"
description = "Organizar e facilitar o acesso a dados brasileiros através de tabelas públicas no BigQuery."
category = "main"
optional = false
python-versions = ">=3.7.1,<3.11"

[package.dependencies]
black = "20.8b1"
ckanapi = "4.6"
click = "8.0.3"
google-cloud-bigquery = "2.30.1"
google-cloud-bigquery-storage = "1.1.0"
google-cloud-storage = "1.42.3"
ipykernel = "5.3.4"
Jinja2 = "3.0.3"
jupyter = ">=1.0.0,<2.0.0"
loguru = ">=0.6.0,<0.7.0"
mkdocs = ">=1.2.3,<2.0.0"
mkdocs-click = ">=0.5.0,<0.6.0"
mkdocs-material = ">=8.2.7,<9.0.0"
mkdocstrings = ">=0.18.1,<0.19.0"
pandas = "1.2.4"
pandas-gbq = "0.13.2"
pandavro = ">=1.6.0,<2.0.0"
pyaml = "20.4.0"
pyarrow = "6.0.0"
pytest = "6.0.2"
"ruamel.yaml" = "0.17.10"
toml = ">=0.10.2,<0.11.0"
tomlkit = "0.7.0"
tqdm = "4.50.2"

[[package]]
name = "beautifulsoup4"
version = "4.11.1"
description = "Screen-scraping library"
category = "main"
optional = false
python-versions = ">=3.6.0"

[package.dependencies]
soupsieve = ">1.2"

[package.extras]
html5lib = ["html5lib"]
lxml = ["lxml"]

[[package]]
name = "binaryornot"
version = "0.4.4"
description = "Ultra-lightweight pure Python package to check if a file is binary or text."
category = "dev"
optional = false
python-versions = "*"

[package.dependencies]
chardet = ">=3.0.2"

[[package]]
name = "black"
version = "20.8b1"
description = "The uncompromising code formatter."
category = "main"
optional = false
python-versions = ">=3.6"

[package.dependencies]
appdirs = "*"
click = ">=7.1.2"
mypy-extensions = ">=0.4.3"
pathspec = ">=0.6,<1"
regex = ">=2020.1.8"
toml = ">=0.10.1"
typed-ast = ">=1.4.0"
typing-extensions = ">=3.7.4"

[package.extras]
colorama = ["colorama (>=0.4.3)"]
d = ["aiohttp (>=3.3.2)", "aiohttp-cors"]

[[package]]
name = "bleach"
version = "5.0.0"
description = "An easy safelist-based HTML-sanitizing tool."
category = "main"
optional = false
python-versions = ">=3.7"

[package.dependencies]
six = ">=1.9.0"
webencodings = "*"

[package.extras]
css = ["tinycss2 (>=1.1.0)"]
dev = ["pip-tools (==6.5.1)", "pytest (==7.1.1)", "flake8 (==4.0.1)", "tox (==3.24.5)", "sphinx (==4.3.2)", "twine (==4.0.0)", "wheel (==0.37.1)", "hashin (==0.17.0)", "black (==22.3.0)", "mypy (==0.942)"]

[[package]]
name = "botocore"
version = "1.23.24"
description = "Low-level, data-driven core of boto 3."
category = "main"
optional = false
python-versions = ">= 3.6"

[package.dependencies]
jmespath = ">=0.7.1,<1.0.0"
python-dateutil = ">=2.1,<3.0.0"
urllib3 = ">=1.25.4,<1.27"

[package.extras]
crt = ["awscrt (==0.12.5)"]

[[package]]
name = "cachetools"
version = "4.2.2"
description = "Extensible memoizing collections and decorators"
category = "main"
optional = false
python-versions = "~=3.5"

[[package]]
name = "certifi"
version = "2021.10.8"
description = "Python package for providing Mozilla's CA Bundle."
category = "main"
optional = false
python-versions = "*"

[[package]]
name = "cffi"
version = "1.15.0"
description = "Foreign Function Interface for Python calling C code."
category = "main"
optional = false
python-versions = "*"

[package.dependencies]
pycparser = "*"

[[package]]
name = "cfgv"
version = "3.3.1"
description = "Validate configuration and produce human readable error messages."
category = "dev"
optional = false
python-versions = ">=3.6.1"

[[package]]
name = "cftime"
version = "1.6.0"
description = "Time-handling functionality from netcdf4-python"
category = "main"
optional = false
python-versions = "*"

[package.dependencies]
numpy = ">1.13.3"

[[package]]
name = "chardet"
version = "4.0.0"
description = "Universal encoding detector for Python 2 and 3"
category = "dev"
optional = false
python-versions = ">=2.7, !=3.0.*, !=3.1.*, !=3.2.*, !=3.3.*, !=3.4.*"

[[package]]
name = "charset-normalizer"
version = "2.0.12"
description = "The Real First Universal Charset Detector. Open, modern and actively maintained alternative to Chardet."
category = "main"
optional = false
python-versions = ">=3.5.0"

[package.extras]
unicode_backport = ["unicodedata2"]

[[package]]
name = "ckanapi"
version = "4.6"
description = "A command line interface and Python module for accessing the CKAN Action API"
category = "main"
optional = false
python-versions = "*"

[package.dependencies]
docopt = "*"
python-slugify = ">=1.0"
requests = "*"
six = ">=1.9,<2.0"

[[package]]
name = "click"
version = "8.0.3"
description = "Composable command line interface toolkit"
category = "main"
optional = false
python-versions = ">=3.6"

[package.dependencies]
colorama = {version = "*", markers = "platform_system == \"Windows\""}

[[package]]
name = "click-plugins"
version = "1.1.1"
description = "An extension module for click to enable registering CLI commands via setuptools entry-points."
category = "main"
optional = false
python-versions = "*"

[package.dependencies]
click = ">=4.0"

[package.extras]
dev = ["pytest (>=3.6)", "pytest-cov", "wheel", "coveralls"]

[[package]]
name = "cligj"
version = "0.7.2"
description = "Click params for commmand line interfaces to GeoJSON"
category = "main"
optional = false
python-versions = ">=2.7, !=3.0.*, !=3.1.*, !=3.2.*, <4"

[package.dependencies]
click = ">=4.0"

[package.extras]
test = ["pytest-cov"]

[[package]]
name = "cloudpickle"
version = "2.0.0"
description = "Extended pickling support for Python objects"
category = "main"
optional = false
python-versions = ">=3.6"

[[package]]
name = "colorama"
version = "0.4.4"
description = "Cross-platform colored terminal text."
category = "main"
optional = false
python-versions = ">=2.7, !=3.0.*, !=3.1.*, !=3.2.*, !=3.3.*, !=3.4.*"

[[package]]
name = "cookiecutter"
version = "1.7.3"
description = "A command-line utility that creates projects from project templates, e.g. creating a Python package project from a Python package project template."
category = "dev"
optional = false
python-versions = ">=2.7, !=3.0.*, !=3.1.*, !=3.2.*, !=3.3.*, !=3.4.*"

[package.dependencies]
binaryornot = ">=0.4.4"
click = ">=7.0"
Jinja2 = ">=2.7,<4.0.0"
jinja2-time = ">=0.2.0"
poyo = ">=0.5.0"
python-slugify = ">=4.0.0"
requests = ">=2.23.0"
six = ">=1.10"

[[package]]
name = "coverage"
version = "6.3.2"
description = "Code coverage measurement for Python"
category = "dev"
optional = false
python-versions = ">=3.7"

[package.dependencies]
tomli = {version = "*", optional = true, markers = "extra == \"toml\""}

[package.extras]
toml = ["tomli"]

[[package]]
name = "croniter"
version = "1.3.4"
description = "croniter provides iteration for datetime object with cron like format"
category = "main"
optional = false
python-versions = ">=2.6, !=3.0.*, !=3.1.*, !=3.2.*, !=3.3.*"

[package.dependencies]
python-dateutil = "*"

[[package]]
name = "cryptography"
version = "36.0.2"
description = "cryptography is a package which provides cryptographic recipes and primitives to Python developers."
category = "main"
optional = false
python-versions = ">=3.6"

[package.dependencies]
cffi = ">=1.12"

[package.extras]
docs = ["sphinx (>=1.6.5,!=1.8.0,!=3.1.0,!=3.1.1)", "sphinx-rtd-theme"]
docstest = ["pyenchant (>=1.6.11)", "twine (>=1.12.0)", "sphinxcontrib-spelling (>=4.0.1)"]
pep8test = ["black", "flake8", "flake8-import-order", "pep8-naming"]
sdist = ["setuptools_rust (>=0.11.4)"]
ssh = ["bcrypt (>=3.1.5)"]
test = ["pytest (>=6.2.0)", "pytest-cov", "pytest-subtests", "pytest-xdist", "pretend", "iso8601", "pytz", "hypothesis (>=1.11.4,!=3.79.2)"]

[[package]]
name = "cx-oracle"
version = "8.3.0"
description = "Python interface to Oracle"
category = "main"
optional = false
python-versions = "*"

[[package]]
name = "cycler"
version = "0.11.0"
description = "Composable style cycles"
category = "main"
optional = false
python-versions = ">=3.6"

[[package]]
name = "dask"
version = "2022.3.0"
description = "Parallel PyData with Task Scheduling"
category = "main"
optional = false
python-versions = ">=3.8"

[package.dependencies]
cloudpickle = ">=1.1.1"
fsspec = ">=0.6.0"
packaging = ">=20.0"
partd = ">=0.3.10"
pyyaml = ">=5.3.1"
toolz = ">=0.8.2"

[package.extras]
array = ["numpy (>=1.18)"]
complete = ["bokeh (>=2.4.2)", "distributed (==2022.03.0)", "jinja2", "numpy (>=1.18)", "pandas (>=1.0)"]
dataframe = ["numpy (>=1.18)", "pandas (>=1.0)"]
diagnostics = ["bokeh (>=2.4.2)", "jinja2"]
distributed = ["distributed (==2022.03.0)"]
test = ["pytest", "pytest-rerunfailures", "pytest-xdist", "pre-commit"]

[[package]]
name = "dbt-client"
version = "0.1.3"
description = "A simple client for DBT RPC instances"
category = "main"
optional = false
python-versions = ">=3.8,<4.0"

[package.dependencies]
requests = ">=2.26.0,<3.0.0"

[[package]]
name = "decorator"
version = "5.1.1"
description = "Decorators for Humans"
category = "main"
optional = false
python-versions = ">=3.5"

[[package]]
name = "defusedxml"
version = "0.7.1"
description = "XML bomb protection for Python stdlib modules"
category = "main"
optional = false
python-versions = ">=2.7, !=3.0.*, !=3.1.*, !=3.2.*, !=3.3.*, !=3.4.*"

[[package]]
name = "dill"
version = "0.3.4"
description = "serialize all of python"
category = "dev"
optional = false
python-versions = ">=2.7, !=3.0.*"

[package.extras]
graph = ["objgraph (>=1.7.2)"]

[[package]]
name = "distlib"
version = "0.3.4"
description = "Distribution utilities"
category = "main"
optional = false
python-versions = "*"

[[package]]
name = "distributed"
version = "2022.3.0"
description = "Distributed scheduler for Dask"
category = "main"
optional = false
python-versions = ">=3.8"

[package.dependencies]
click = ">=6.6"
cloudpickle = ">=1.5.0"
dask = "2022.03.0"
jinja2 = "*"
msgpack = ">=0.6.0"
packaging = ">=20.0"
psutil = ">=5.0"
pyyaml = "*"
sortedcontainers = "<2.0.0 || >2.0.0,<2.0.1 || >2.0.1"
tblib = ">=1.6.0"
toolz = ">=0.8.2"
tornado = ">=6.0.3"
zict = ">=0.1.3"

[[package]]
name = "docker"
version = "5.0.3"
description = "A Python library for the Docker Engine API."
category = "main"
optional = false
python-versions = ">=3.6"

[package.dependencies]
pywin32 = {version = "227", markers = "sys_platform == \"win32\""}
requests = ">=2.14.2,<2.18.0 || >2.18.0"
websocket-client = ">=0.32.0"

[package.extras]
ssh = ["paramiko (>=2.4.2)"]
tls = ["pyOpenSSL (>=17.5.0)", "cryptography (>=3.4.7)", "idna (>=2.0.0)"]

[[package]]
name = "docopt"
version = "0.6.2"
description = "Pythonic argument parser, that will make you smile"
category = "main"
optional = false
python-versions = "*"

[[package]]
name = "entrypoints"
version = "0.4"
description = "Discover and load entry points from installed packages."
category = "main"
optional = false
python-versions = ">=3.6"

[[package]]
name = "executing"
version = "0.8.3"
description = "Get the currently executing AST node of a frame, and other information"
category = "main"
optional = false
python-versions = "*"

[[package]]
name = "fastavro"
version = "1.4.10"
description = "Fast read/write of AVRO files"
category = "main"
optional = false
python-versions = ">=3.7"

[package.extras]
codecs = ["python-snappy", "zstandard", "lz4"]
lz4 = ["lz4"]
snappy = ["python-snappy"]
zstandard = ["zstandard"]

[[package]]
name = "fastjsonschema"
version = "2.15.3"
description = "Fastest Python implementation of JSON schema"
category = "main"
optional = false
python-versions = "*"

[package.extras]
devel = ["colorama", "jsonschema", "json-spec", "pylint", "pytest", "pytest-benchmark", "pytest-cache", "validictory"]

[[package]]
name = "filelock"
version = "3.6.0"
description = "A platform independent file lock."
category = "dev"
optional = false
python-versions = ">=3.7"

[package.extras]
docs = ["furo (>=2021.8.17b43)", "sphinx (>=4.1)", "sphinx-autodoc-typehints (>=1.12)"]
testing = ["covdefaults (>=1.2.0)", "coverage (>=4)", "pytest (>=4)", "pytest-cov", "pytest-timeout (>=1.4.2)"]

[[package]]
name = "fiona"
version = "1.8.21"
description = "Fiona reads and writes spatial data files"
category = "main"
optional = false
python-versions = "*"

[package.dependencies]
attrs = ">=17"
certifi = "*"
click = ">=4.0"
click-plugins = ">=1.0"
cligj = ">=0.5"
munch = "*"
six = ">=1.7"

[package.extras]
all = ["boto3 (>=1.2.4)", "pytest-cov", "shapely", "pytest (>=3)", "mock"]
calc = ["shapely"]
s3 = ["boto3 (>=1.2.4)"]
test = ["pytest (>=3)", "pytest-cov", "boto3 (>=1.2.4)", "mock"]

[[package]]
name = "flake8"
version = "4.0.1"
description = "the modular source code checker: pep8 pyflakes and co"
category = "dev"
optional = false
python-versions = ">=3.6"

[package.dependencies]
mccabe = ">=0.6.0,<0.7.0"
pycodestyle = ">=2.8.0,<2.9.0"
pyflakes = ">=2.4.0,<2.5.0"

[[package]]
name = "fonttools"
version = "4.31.2"
description = "Tools to manipulate font files"
category = "main"
optional = false
python-versions = ">=3.7"

[package.extras]
all = ["fs (>=2.2.0,<3)", "lxml (>=4.0,<5)", "zopfli (>=0.1.4)", "lz4 (>=1.7.4.2)", "matplotlib", "sympy", "skia-pathops (>=0.5.0)", "brotlicffi (>=0.8.0)", "scipy", "brotli (>=1.0.1)", "munkres", "unicodedata2 (>=14.0.0)", "xattr"]
graphite = ["lz4 (>=1.7.4.2)"]
interpolatable = ["scipy", "munkres"]
lxml = ["lxml (>=4.0,<5)"]
pathops = ["skia-pathops (>=0.5.0)"]
plot = ["matplotlib"]
symfont = ["sympy"]
type1 = ["xattr"]
ufo = ["fs (>=2.2.0,<3)"]
unicode = ["unicodedata2 (>=14.0.0)"]
woff = ["zopfli (>=0.1.4)", "brotlicffi (>=0.8.0)", "brotli (>=1.0.1)"]

[[package]]
name = "frozenlist"
version = "1.3.0"
description = "A list-like structure which implements collections.abc.MutableSequence"
category = "main"
optional = false
python-versions = ">=3.7"

[[package]]
name = "fsspec"
version = "2022.2.0"
description = "File-system specification"
category = "main"
optional = false
python-versions = ">=3.7"

[package.extras]
abfs = ["adlfs"]
adl = ["adlfs"]
arrow = ["pyarrow (>=1)"]
dask = ["dask", "distributed"]
dropbox = ["dropboxdrivefs", "requests", "dropbox"]
entrypoints = ["importlib-metadata"]
fuse = ["fusepy"]
gcs = ["gcsfs"]
git = ["pygit2"]
github = ["requests"]
gs = ["gcsfs"]
gui = ["panel"]
hdfs = ["pyarrow (>=1)"]
http = ["requests", "aiohttp"]
libarchive = ["libarchive-c"]
oci = ["ocifs"]
s3 = ["s3fs"]
sftp = ["paramiko"]
smb = ["smbprotocol"]
ssh = ["paramiko"]

[[package]]
name = "geopandas"
version = "0.10.2"
description = "Geographic pandas extensions"
category = "main"
optional = false
python-versions = ">=3.7"

[package.dependencies]
fiona = ">=1.8"
pandas = ">=0.25.0"
pyproj = ">=2.2.0"
shapely = ">=1.6"

[[package]]
name = "ghp-import"
version = "2.0.2"
description = "Copy your docs directly to the gh-pages branch."
category = "main"
optional = false
python-versions = "*"

[package.dependencies]
python-dateutil = ">=2.8.1"

[package.extras]
dev = ["twine", "markdown", "flake8", "wheel"]

[[package]]
name = "google-api-core"
version = "1.31.5"
description = "Google API client core library"
category = "main"
optional = false
python-versions = ">=2.7,!=3.0.*,!=3.1.*,!=3.2.*,!=3.3.*,!=3.4.*,!=3.5.*"

[package.dependencies]
google-auth = ">=1.25.0,<2.0dev"
googleapis-common-protos = ">=1.6.0,<2.0dev"
grpcio = {version = ">=1.29.0,<2.0dev", optional = true, markers = "extra == \"grpc\""}
packaging = ">=14.3"
protobuf = {version = ">=3.12.0", markers = "python_version > \"3\""}
pytz = "*"
requests = ">=2.18.0,<3.0.0dev"
six = ">=1.13.0"

[package.extras]
grpc = ["grpcio (>=1.29.0,<2.0dev)"]
grpcgcp = ["grpcio-gcp (>=0.2.2)"]
grpcio-gcp = ["grpcio-gcp (>=0.2.2)"]

[[package]]
name = "google-auth"
version = "1.35.0"
description = "Google Authentication Library"
category = "main"
optional = false
python-versions = ">=2.7,!=3.0.*,!=3.1.*,!=3.2.*,!=3.3.*,!=3.4.*,!=3.5.*"

[package.dependencies]
cachetools = ">=2.0.0,<5.0"
pyasn1-modules = ">=0.2.1"
rsa = {version = ">=3.1.4,<5", markers = "python_version >= \"3.6\""}
six = ">=1.9.0"

[package.extras]
aiohttp = ["requests (>=2.20.0,<3.0.0dev)", "aiohttp (>=3.6.2,<4.0.0dev)"]
pyopenssl = ["pyopenssl (>=20.0.0)"]
reauth = ["pyu2f (>=0.1.5)"]

[[package]]
name = "google-auth-oauthlib"
version = "0.5.1"
description = "Google Authentication Library"
category = "main"
optional = false
python-versions = ">=3.6"

[package.dependencies]
google-auth = ">=1.0.0"
requests-oauthlib = ">=0.7.0"

[package.extras]
tool = ["click (>=6.0.0)"]

[[package]]
name = "google-cloud-bigquery"
version = "2.30.1"
description = "Google BigQuery API client library"
category = "main"
optional = false
python-versions = ">=3.6, <3.11"

[package.dependencies]
google-api-core = {version = ">=1.29.0,<3.0.0dev", extras = ["grpc"]}
google-cloud-core = ">=1.4.1,<3.0.0dev"
google-resumable-media = ">=0.6.0,<3.0dev"
grpcio = ">=1.38.1,<2.0dev"
packaging = ">=14.3"
proto-plus = ">=1.10.0"
protobuf = ">=3.12.0"
python-dateutil = ">=2.7.2,<3.0dev"
requests = ">=2.18.0,<3.0.0dev"

[package.extras]
all = ["google-cloud-bigquery-storage (>=2.0.0,<3.0.0dev)", "grpcio (>=1.38.1,<2.0dev)", "pyarrow (>=3.0.0,<7.0dev)", "geopandas (>=0.9.0,<1.0dev)", "Shapely (>=1.6.0,<2.0dev)", "pandas (>=0.24.2)", "tqdm (>=4.7.4,<5.0.0dev)", "opentelemetry-api (>=0.11b0)", "opentelemetry-sdk (>=0.11b0)", "opentelemetry-instrumentation (>=0.11b0)"]
bignumeric_type = ["pyarrow (>=3.0.0,<7.0dev)"]
bqstorage = ["google-cloud-bigquery-storage (>=2.0.0,<3.0.0dev)", "grpcio (>=1.38.1,<2.0dev)", "pyarrow (>=3.0.0,<7.0dev)"]
geopandas = ["geopandas (>=0.9.0,<1.0dev)", "Shapely (>=1.6.0,<2.0dev)"]
opentelemetry = ["opentelemetry-api (>=0.11b0)", "opentelemetry-sdk (>=0.11b0)", "opentelemetry-instrumentation (>=0.11b0)"]
pandas = ["pandas (>=0.24.2)", "pyarrow (>=3.0.0,<7.0dev)"]
tqdm = ["tqdm (>=4.7.4,<5.0.0dev)"]

[[package]]
name = "google-cloud-bigquery-storage"
version = "1.1.0"
description = "BigQuery Storage API API client library"
category = "main"
optional = false
python-versions = ">=2.7,!=3.0.*,!=3.1.*,!=3.2.*,!=3.3.*"

[package.dependencies]
google-api-core = {version = ">=1.14.0,<2.0.0dev", extras = ["grpc"]}

[package.extras]
fastavro = ["fastavro (>=0.21.2)"]
pandas = ["pandas (>=0.17.1)"]
pyarrow = ["pyarrow (>=0.15.0)"]

[[package]]
name = "google-cloud-core"
version = "2.2.3"
description = "Google Cloud API client core library"
category = "main"
optional = false
python-versions = ">=3.6"

[package.dependencies]
google-api-core = ">=1.31.5,<2.0.0 || >2.3.0,<3.0.0dev"
google-auth = ">=1.25.0,<3.0dev"

[package.extras]
grpc = ["grpcio (>=1.8.2,<2.0dev)"]

[[package]]
name = "google-cloud-storage"
version = "1.42.3"
description = "Google Cloud Storage API client library"
category = "main"
optional = false
python-versions = ">=2.7,!=3.0.*,!=3.1.*,!=3.2.*,!=3.3.*,!=3.4.*,!=3.5.*"

[package.dependencies]
google-api-core = {version = ">=1.29.0,<3.0dev", markers = "python_version >= \"3.6\""}
google-auth = {version = ">=1.25.0,<3.0dev", markers = "python_version >= \"3.6\""}
google-cloud-core = {version = ">=1.6.0,<3.0dev", markers = "python_version >= \"3.6\""}
google-resumable-media = {version = ">=1.3.0,<3.0dev", markers = "python_version >= \"3.6\""}
protobuf = {version = "*", markers = "python_version >= \"3.6\""}
requests = ">=2.18.0,<3.0.0dev"
six = "*"

[[package]]
name = "google-crc32c"
version = "1.3.0"
description = "A python wrapper of the C library 'Google CRC32C'"
category = "main"
optional = false
python-versions = ">=3.6"

[package.extras]
testing = ["pytest"]

[[package]]
name = "google-resumable-media"
version = "2.3.2"
description = "Utilities for Google Media Downloads and Resumable Uploads"
category = "main"
optional = false
python-versions = ">= 3.6"

[package.dependencies]
google-crc32c = ">=1.0,<2.0dev"

[package.extras]
aiohttp = ["aiohttp (>=3.6.2,<4.0.0dev)"]
requests = ["requests (>=2.18.0,<3.0.0dev)"]

[[package]]
name = "googleapis-common-protos"
version = "1.56.0"
description = "Common protobufs used in Google APIs"
category = "main"
optional = false
python-versions = ">=3.6"

[package.dependencies]
protobuf = ">=3.12.0"

[package.extras]
grpc = ["grpcio (>=1.0.0)"]

[[package]]
name = "grpcio"
version = "1.45.0"
description = "HTTP/2-based RPC framework"
category = "main"
optional = false
python-versions = ">=3.6"

[package.dependencies]
six = ">=1.5.2"

[package.extras]
protobuf = ["grpcio-tools (>=1.45.0)"]

[[package]]
name = "heapdict"
version = "1.0.1"
description = "a heap with decrease-key and increase-key operations"
category = "main"
optional = false
python-versions = "*"

[[package]]
name = "hvac"
version = "0.11.2"
description = "HashiCorp Vault API client"
category = "main"
optional = false
python-versions = ">=2.7"

[package.dependencies]
requests = ">=2.21.0"
six = ">=1.5.0"

[package.extras]
parser = ["pyhcl (>=0.3.10)"]

[[package]]
name = "identify"
version = "2.4.12"
description = "File identification library for Python"
category = "dev"
optional = false
python-versions = ">=3.7"

[package.extras]
license = ["ukkonen"]

[[package]]
name = "idna"
version = "3.3"
description = "Internationalized Domain Names in Applications (IDNA)"
category = "main"
optional = false
python-versions = ">=3.5"

[[package]]
name = "importlib-metadata"
version = "4.11.3"
description = "Read metadata from Python packages"
category = "main"
optional = false
python-versions = ">=3.7"

[package.dependencies]
zipp = ">=0.5"

[package.extras]
docs = ["sphinx", "jaraco.packaging (>=9)", "rst.linker (>=1.9)"]
perf = ["ipython"]
testing = ["pytest (>=6)", "pytest-checkdocs (>=2.4)", "pytest-flake8", "pytest-cov", "pytest-enabler (>=1.0.1)", "packaging", "pyfakefs", "flufl.flake8", "pytest-perf (>=0.9.2)", "pytest-black (>=0.3.7)", "pytest-mypy (>=0.9.1)", "importlib-resources (>=1.3)"]

[[package]]
name = "importlib-resources"
version = "5.7.1"
description = "Read resources from Python packages"
category = "main"
optional = false
python-versions = ">=3.7"

[package.dependencies]
zipp = {version = ">=3.1.0", markers = "python_version < \"3.10\""}

[package.extras]
docs = ["sphinx", "jaraco.packaging (>=9)", "rst.linker (>=1.9)"]
testing = ["pytest (>=6)", "pytest-checkdocs (>=2.4)", "pytest-flake8", "pytest-cov", "pytest-enabler (>=1.0.1)", "pytest-black (>=0.3.7)", "pytest-mypy (>=0.9.1)"]

[[package]]
name = "iniconfig"
version = "1.1.1"
description = "iniconfig: brain-dead simple config-ini parsing"
category = "main"
optional = false
python-versions = "*"

[[package]]
name = "ipykernel"
version = "5.3.4"
description = "IPython Kernel for Jupyter"
category = "main"
optional = false
python-versions = ">=3.5"

[package.dependencies]
appnope = {version = "*", markers = "platform_system == \"Darwin\""}
ipython = ">=5.0.0"
jupyter-client = "*"
tornado = ">=4.2"
traitlets = ">=4.1.0"

[package.extras]
test = ["pytest (!=5.3.4)", "pytest-cov", "flaky", "nose"]

[[package]]
name = "ipython"
version = "8.2.0"
description = "IPython: Productive Interactive Computing"
category = "main"
optional = false
python-versions = ">=3.8"

[package.dependencies]
appnope = {version = "*", markers = "sys_platform == \"darwin\""}
backcall = "*"
colorama = {version = "*", markers = "sys_platform == \"win32\""}
decorator = "*"
jedi = ">=0.16"
matplotlib-inline = "*"
pexpect = {version = ">4.3", markers = "sys_platform != \"win32\""}
pickleshare = "*"
prompt-toolkit = ">=2.0.0,<3.0.0 || >3.0.0,<3.0.1 || >3.0.1,<3.1.0"
pygments = ">=2.4.0"
stack-data = "*"
traitlets = ">=5"

[package.extras]
all = ["black", "Sphinx (>=1.3)", "ipykernel", "nbconvert", "nbformat", "ipywidgets", "notebook", "ipyparallel", "qtconsole", "pytest (<7.1)", "pytest-asyncio", "testpath", "curio", "matplotlib (!=3.2.0)", "numpy (>=1.19)", "pandas", "trio"]
black = ["black"]
doc = ["Sphinx (>=1.3)"]
kernel = ["ipykernel"]
nbconvert = ["nbconvert"]
nbformat = ["nbformat"]
notebook = ["ipywidgets", "notebook"]
parallel = ["ipyparallel"]
qtconsole = ["qtconsole"]
test = ["pytest (<7.1)", "pytest-asyncio", "testpath"]
test_extra = ["pytest (<7.1)", "pytest-asyncio", "testpath", "curio", "matplotlib (!=3.2.0)", "nbformat", "numpy (>=1.19)", "pandas", "trio"]

[[package]]
name = "ipython-genutils"
version = "0.2.0"
description = "Vestigial utilities from IPython"
category = "main"
optional = false
python-versions = "*"

[[package]]
name = "ipywidgets"
version = "7.7.0"
description = "IPython HTML widgets for Jupyter"
category = "main"
optional = false
python-versions = "*"

[package.dependencies]
ipykernel = ">=4.5.1"
ipython = {version = ">=4.0.0", markers = "python_version >= \"3.3\""}
ipython-genutils = ">=0.2.0,<0.3.0"
jupyterlab-widgets = {version = ">=1.0.0", markers = "python_version >= \"3.6\""}
nbformat = ">=4.2.0"
traitlets = ">=4.3.1"
widgetsnbextension = ">=3.6.0,<3.7.0"

[package.extras]
test = ["pytest (>=3.6.0)", "pytest-cov", "mock"]

[[package]]
name = "isort"
version = "5.10.1"
description = "A Python utility / library to sort Python imports."
category = "dev"
optional = false
python-versions = ">=3.6.1,<4.0"

[package.extras]
pipfile_deprecated_finder = ["pipreqs", "requirementslib"]
requirements_deprecated_finder = ["pipreqs", "pip-api"]
colors = ["colorama (>=0.4.3,<0.5.0)"]
plugins = ["setuptools"]

[[package]]
name = "jedi"
version = "0.18.1"
description = "An autocompletion tool for Python that can be used for text editors."
category = "main"
optional = false
python-versions = ">=3.6"

[package.dependencies]
parso = ">=0.8.0,<0.9.0"

[package.extras]
qa = ["flake8 (==3.8.3)", "mypy (==0.782)"]
testing = ["Django (<3.1)", "colorama", "docopt", "pytest (<7.0.0)"]

[[package]]
name = "jinja2"
version = "3.0.3"
description = "A very fast and expressive template engine."
category = "main"
optional = false
python-versions = ">=3.6"

[package.dependencies]
MarkupSafe = ">=2.0"

[package.extras]
i18n = ["Babel (>=2.7)"]

[[package]]
name = "jinja2-time"
version = "0.2.0"
description = "Jinja2 Extension for Dates and Times"
category = "dev"
optional = false
python-versions = "*"

[package.dependencies]
arrow = "*"
jinja2 = "*"

[[package]]
name = "jmespath"
version = "0.10.0"
description = "JSON Matching Expressions"
category = "main"
optional = false
python-versions = ">=2.6, !=3.0.*, !=3.1.*, !=3.2.*"

[[package]]
name = "jsonschema"
version = "4.4.0"
description = "An implementation of JSON Schema validation for Python"
category = "main"
optional = false
python-versions = ">=3.7"

[package.dependencies]
attrs = ">=17.4.0"
importlib-resources = {version = ">=1.4.0", markers = "python_version < \"3.9\""}
pyrsistent = ">=0.14.0,<0.17.0 || >0.17.0,<0.17.1 || >0.17.1,<0.17.2 || >0.17.2"

[package.extras]
format = ["fqdn", "idna", "isoduration", "jsonpointer (>1.13)", "rfc3339-validator", "rfc3987", "uri-template", "webcolors (>=1.11)"]
format_nongpl = ["fqdn", "idna", "isoduration", "jsonpointer (>1.13)", "rfc3339-validator", "rfc3986-validator (>0.1.0)", "uri-template", "webcolors (>=1.11)"]

[[package]]
name = "jupyter"
version = "1.0.0"
description = "Jupyter metapackage. Install all the Jupyter components in one go."
category = "main"
optional = false
python-versions = "*"

[package.dependencies]
ipykernel = "*"
ipywidgets = "*"
jupyter-console = "*"
nbconvert = "*"
notebook = "*"
qtconsole = "*"

[[package]]
name = "jupyter-client"
version = "7.3.0"
description = "Jupyter protocol implementation and client libraries"
category = "main"
optional = false
python-versions = ">=3.7"

[package.dependencies]
entrypoints = "*"
jupyter-core = ">=4.9.2"
nest-asyncio = ">=1.5.4"
python-dateutil = ">=2.8.2"
pyzmq = ">=22.3"
tornado = ">=6.0"
traitlets = "*"

[package.extras]
doc = ["ipykernel", "myst-parser", "sphinx (>=1.3.6)", "sphinx-rtd-theme", "sphinxcontrib-github-alt"]
test = ["codecov", "coverage", "ipykernel (>=6.5)", "ipython", "mypy", "pre-commit", "pytest", "pytest-asyncio (>=0.18)", "pytest-cov", "pytest-timeout"]

[[package]]
name = "jupyter-console"
version = "6.4.3"
description = "Jupyter terminal console"
category = "main"
optional = false
python-versions = ">=3.6"

[package.dependencies]
ipykernel = "*"
ipython = "*"
jupyter-client = ">=7.0.0"
prompt-toolkit = ">=2.0.0,<3.0.0 || >3.0.0,<3.0.1 || >3.0.1,<3.1.0"
pygments = "*"

[package.extras]
test = ["pexpect"]

[[package]]
name = "jupyter-core"
version = "4.10.0"
description = "Jupyter core package. A base package on which Jupyter projects rely."
category = "main"
optional = false
python-versions = ">=3.7"

[package.dependencies]
pywin32 = {version = ">=1.0", markers = "sys_platform == \"win32\" and platform_python_implementation != \"PyPy\""}
traitlets = "*"

[package.extras]
test = ["ipykernel", "pre-commit", "pytest", "pytest-cov", "pytest-timeout"]

[[package]]
name = "jupyterlab-pygments"
version = "0.2.2"
description = "Pygments theme using JupyterLab CSS variables"
category = "main"
optional = false
python-versions = ">=3.7"

[[package]]
name = "jupyterlab-widgets"
version = "1.1.0"
description = "A JupyterLab extension."
category = "main"
optional = false
python-versions = ">=3.6"

[[package]]
name = "kiwisolver"
version = "1.4.2"
description = "A fast implementation of the Cassowary constraint solver"
category = "main"
optional = false
python-versions = ">=3.7"

[[package]]
name = "lazy-object-proxy"
version = "1.7.1"
description = "A fast and thorough lazy object proxy."
category = "dev"
optional = false
python-versions = ">=3.6"

[[package]]
name = "locket"
version = "0.2.1"
description = "File-based locks for Python for Linux and Windows"
category = "main"
optional = false
python-versions = ">=2.7, !=3.0.*, !=3.1.*, !=3.2.*, !=3.3.*"

[[package]]
name = "loguru"
version = "0.6.0"
description = "Python logging made (stupidly) simple"
category = "main"
optional = false
python-versions = ">=3.5"

[package.dependencies]
colorama = {version = ">=0.3.4", markers = "sys_platform == \"win32\""}
win32-setctime = {version = ">=1.0.0", markers = "sys_platform == \"win32\""}

[package.extras]
dev = ["colorama (>=0.3.4)", "docutils (==0.16)", "flake8 (>=3.7.7)", "tox (>=3.9.0)", "pytest (>=4.6.2)", "pytest-cov (>=2.7.1)", "black (>=19.10b0)", "isort (>=5.1.1)", "Sphinx (>=4.1.1)", "sphinx-autobuild (>=0.7.1)", "sphinx-rtd-theme (>=0.4.3)"]

[[package]]
name = "mako"
version = "1.2.0"
description = "A super-fast templating language that borrows the best ideas from the existing templating languages."
category = "dev"
optional = false
python-versions = ">=3.7"

[package.dependencies]
MarkupSafe = ">=0.9.2"

[package.extras]
babel = ["babel"]
lingua = ["lingua"]
testing = ["pytest"]

[[package]]
name = "markdown"
version = "3.3.6"
description = "Python implementation of Markdown."
category = "main"
optional = false
python-versions = ">=3.6"

[package.dependencies]
importlib-metadata = {version = ">=4.4", markers = "python_version < \"3.10\""}

[package.extras]
testing = ["coverage", "pyyaml"]

[[package]]
name = "markupsafe"
version = "2.1.1"
description = "Safely add untrusted strings to HTML/XML markup."
category = "main"
optional = false
python-versions = ">=3.7"

[[package]]
name = "marshmallow"
version = "3.15.0"
description = "A lightweight library for converting complex datatypes to and from native Python datatypes."
category = "main"
optional = false
python-versions = ">=3.7"

[package.dependencies]
packaging = "*"

[package.extras]
dev = ["pytest", "pytz", "simplejson", "mypy (==0.940)", "flake8 (==4.0.1)", "flake8-bugbear (==22.1.11)", "pre-commit (>=2.4,<3.0)", "tox"]
docs = ["sphinx (==4.4.0)", "sphinx-issues (==3.0.1)", "alabaster (==0.7.12)", "sphinx-version-warning (==1.1.2)", "autodocsumm (==0.2.7)"]
lint = ["mypy (==0.940)", "flake8 (==4.0.1)", "flake8-bugbear (==22.1.11)", "pre-commit (>=2.4,<3.0)"]
tests = ["pytest", "pytz", "simplejson"]

[[package]]
name = "marshmallow-oneofschema"
version = "3.0.1"
description = "marshmallow multiplexing schema"
category = "main"
optional = false
python-versions = ">=3.6"

[package.dependencies]
marshmallow = ">=3.0.0,<4.0.0"

[package.extras]
dev = ["pytest", "mock", "flake8 (==3.9.2)", "flake8-bugbear (==21.4.3)", "pre-commit (>=2.7,<3.0)", "tox"]
lint = ["flake8 (==3.9.2)", "flake8-bugbear (==21.4.3)", "pre-commit (>=2.7,<3.0)"]
tests = ["pytest", "mock"]

[[package]]
name = "matplotlib"
version = "3.5.1"
description = "Python plotting package"
category = "main"
optional = false
python-versions = ">=3.7"

[package.dependencies]
cycler = ">=0.10"
fonttools = ">=4.22.0"
kiwisolver = ">=1.0.1"
numpy = ">=1.17"
packaging = ">=20.0"
pillow = ">=6.2.0"
pyparsing = ">=2.2.1"
python-dateutil = ">=2.7"
setuptools_scm = ">=4"

[[package]]
name = "matplotlib-inline"
version = "0.1.3"
description = "Inline Matplotlib backend for Jupyter"
category = "main"
optional = false
python-versions = ">=3.5"

[package.dependencies]
traitlets = "*"

[[package]]
name = "mccabe"
version = "0.6.1"
description = "McCabe checker, plugin for flake8"
category = "dev"
optional = false
python-versions = "*"

[[package]]
name = "mergedeep"
version = "1.3.4"
description = "A deep merge function for 🐍."
category = "main"
optional = false
python-versions = ">=3.6"

[[package]]
name = "mistune"
version = "0.8.4"
description = "The fastest markdown parser in pure Python"
category = "main"
optional = false
python-versions = "*"

[[package]]
name = "mkdocs"
version = "1.3.0"
description = "Project documentation with Markdown."
category = "main"
optional = false
python-versions = ">=3.6"

[package.dependencies]
click = ">=3.3"
ghp-import = ">=1.0"
importlib-metadata = ">=4.3"
Jinja2 = ">=2.10.2"
Markdown = ">=3.2.1"
mergedeep = ">=1.3.4"
packaging = ">=20.5"
PyYAML = ">=3.10"
pyyaml-env-tag = ">=0.1"
watchdog = ">=2.0"

[package.extras]
i18n = ["babel (>=2.9.0)"]

[[package]]
name = "mkdocs-autorefs"
version = "0.4.1"
description = "Automatically link across pages in MkDocs."
category = "main"
optional = false
python-versions = ">=3.7"

[package.dependencies]
Markdown = ">=3.3"
mkdocs = ">=1.1"

[[package]]
name = "mkdocs-click"
version = "0.5.0"
description = "An MkDocs extension to generate documentation for Click command line applications"
category = "main"
optional = false
python-versions = ">=3.7"

[package.dependencies]
click = ">=7,<9"
markdown = ">=3.0.0,<4.0.0"

[[package]]
name = "mkdocs-material"
version = "8.2.11"
description = "Documentation that simply works"
category = "main"
optional = false
python-versions = ">=3.6"

[package.dependencies]
jinja2 = ">=2.11.1"
markdown = ">=3.2"
mkdocs = ">=1.3.0"
mkdocs-material-extensions = ">=1.0.3"
pygments = ">=2.10,<2.12"
pymdown-extensions = ">=9.0,<9.4"

[[package]]
name = "mkdocs-material-extensions"
version = "1.0.3"
description = "Extension pack for Python Markdown."
category = "main"
optional = false
python-versions = ">=3.6"

[[package]]
name = "mkdocstrings"
version = "0.18.1"
description = "Automatic documentation from sources, for MkDocs."
category = "main"
optional = false
python-versions = ">=3.7"

[package.dependencies]
Jinja2 = ">=2.11.1"
Markdown = ">=3.3"
MarkupSafe = ">=1.1"
mkdocs = ">=1.2"
mkdocs-autorefs = ">=0.3.1"
mkdocstrings-python-legacy = ">=0.2"
pymdown-extensions = ">=6.3"

[package.extras]
crystal = ["mkdocstrings-crystal (>=0.3.4)"]
python = ["mkdocstrings-python (>=0.5.2)"]
python-legacy = ["mkdocstrings-python-legacy (>=0.2.1)"]

[[package]]
name = "mkdocstrings-python-legacy"
version = "0.2.2"
description = "A legacy Python handler for mkdocstrings."
category = "main"
optional = false
python-versions = ">=3.7"

[package.dependencies]
mkdocstrings = ">=0.18"
pytkdocs = ">=0.14"

[[package]]
name = "more-itertools"
version = "8.12.0"
description = "More routines for operating on iterables, beyond itertools"
category = "main"
optional = false
python-versions = ">=3.5"

[[package]]
name = "msgpack"
version = "1.0.3"
description = "MessagePack (de)serializer."
category = "main"
optional = false
python-versions = "*"

[[package]]
name = "multidict"
version = "6.0.2"
description = "multidict implementation"
category = "main"
optional = false
python-versions = ">=3.7"

[[package]]
name = "munch"
version = "2.5.0"
description = "A dot-accessible dictionary (a la JavaScript objects)"
category = "main"
optional = false
python-versions = "*"

[package.dependencies]
six = "*"

[package.extras]
testing = ["pytest", "coverage", "astroid (>=1.5.3,<1.6.0)", "pylint (>=1.7.2,<1.8.0)", "astroid (>=2.0)", "pylint (>=2.3.1,<2.4.0)"]
yaml = ["PyYAML (>=5.1.0)"]

[[package]]
name = "mypy-extensions"
version = "0.4.3"
description = "Experimental type system extensions for programs checked with the mypy typechecker."
category = "main"
optional = false
python-versions = "*"

[[package]]
name = "nbclient"
version = "0.6.0"
description = "A client library for executing notebooks. Formerly nbconvert's ExecutePreprocessor."
category = "main"
optional = false
python-versions = ">=3.7.0"

[package.dependencies]
jupyter-client = ">=6.1.5"
nbformat = ">=5.0"
nest-asyncio = "*"
traitlets = ">=5.0.0"

[package.extras]
sphinx = ["mock", "moto", "myst-parser", "Sphinx (>=1.7)", "sphinx-book-theme"]
test = ["black", "check-manifest", "flake8", "ipykernel", "ipython (<8.0.0)", "ipywidgets (<8.0.0)", "mypy", "pip (>=18.1)", "pre-commit", "pytest (>=4.1)", "pytest-asyncio", "pytest-cov (>=2.6.1)", "setuptools (>=60.0)", "testpath", "twine (>=1.11.0)", "xmltodict"]

[[package]]
name = "nbconvert"
version = "6.5.0"
description = "Converting Jupyter Notebooks"
category = "main"
optional = false
python-versions = ">=3.7"

[package.dependencies]
beautifulsoup4 = "*"
bleach = "*"
defusedxml = "*"
entrypoints = ">=0.2.2"
jinja2 = ">=3.0"
jupyter-core = ">=4.7"
jupyterlab-pygments = "*"
MarkupSafe = ">=2.0"
mistune = ">=0.8.1,<2"
nbclient = ">=0.5.0"
nbformat = ">=5.1"
packaging = "*"
pandocfilters = ">=1.4.1"
pygments = ">=2.4.1"
tinycss2 = "*"
traitlets = ">=5.0"

[package.extras]
all = ["pytest", "pytest-cov", "pytest-dependency", "ipykernel", "ipywidgets (>=7)", "pre-commit", "pyppeteer (>=1,<1.1)", "tornado (>=6.1)", "sphinx (>=1.5.1)", "sphinx-rtd-theme", "nbsphinx (>=0.2.12)", "ipython"]
docs = ["sphinx (>=1.5.1)", "sphinx-rtd-theme", "nbsphinx (>=0.2.12)", "ipython"]
serve = ["tornado (>=6.1)"]
test = ["pytest", "pytest-cov", "pytest-dependency", "ipykernel", "ipywidgets (>=7)", "pre-commit", "pyppeteer (>=1,<1.1)"]
webpdf = ["pyppeteer (>=1,<1.1)"]

[[package]]
name = "nbformat"
version = "5.3.0"
description = "The Jupyter Notebook format"
category = "main"
optional = false
python-versions = ">=3.7"

[package.dependencies]
fastjsonschema = "*"
jsonschema = ">=2.6"
jupyter-core = "*"
traitlets = ">=4.1"

[package.extras]
test = ["check-manifest", "testpath", "pytest", "pre-commit"]

[[package]]
name = "nest-asyncio"
version = "1.5.5"
description = "Patch asyncio to allow nested event loops"
category = "main"
optional = false
python-versions = ">=3.5"

[[package]]
name = "netcdf4"
version = "1.5.8"
description = "Provides an object-oriented python interface to the netCDF version 4 library."
category = "main"
optional = false
python-versions = "*"

[package.dependencies]
cftime = "*"
numpy = ">=1.9"

[[package]]
name = "nodeenv"
version = "1.6.0"
description = "Node.js virtual environment builder"
category = "dev"
optional = false
python-versions = "*"

[[package]]
name = "notebook"
version = "6.4.11"
description = "A web-based notebook environment for interactive computing"
category = "main"
optional = false
python-versions = ">=3.7"

[package.dependencies]
argon2-cffi = "*"
ipykernel = "*"
ipython-genutils = "*"
jinja2 = "*"
jupyter-client = ">=5.3.4"
jupyter-core = ">=4.6.1"
nbconvert = ">=5"
nbformat = "*"
nest-asyncio = ">=1.5"
prometheus-client = "*"
pyzmq = ">=17"
Send2Trash = ">=1.8.0"
terminado = ">=0.8.3"
tornado = ">=6.1"
traitlets = ">=4.2.1"

[package.extras]
docs = ["sphinx", "nbsphinx", "sphinxcontrib-github-alt", "sphinx-rtd-theme", "myst-parser"]
json-logging = ["json-logging"]
test = ["pytest", "coverage", "requests", "testpath", "nbval", "selenium", "pytest-cov", "requests-unixsocket"]

[[package]]
name = "numpy"
version = "1.21.4"
description = "NumPy is the fundamental package for array computing with Python."
category = "main"
optional = false
python-versions = ">=3.7,<3.11"

[[package]]
name = "oauthlib"
version = "3.2.0"
description = "A generic, spec-compliant, thorough implementation of the OAuth request-signing logic"
category = "main"
optional = false
python-versions = ">=3.6"

[package.extras]
rsa = ["cryptography (>=3.0.0)"]
signals = ["blinker (>=1.4.0)"]
signedtoken = ["cryptography (>=3.0.0)", "pyjwt (>=2.0.0,<3)"]

[[package]]
name = "packaging"
version = "21.3"
description = "Core utilities for Python packages"
category = "main"
optional = false
python-versions = ">=3.6"

[package.dependencies]
pyparsing = ">=2.0.2,<3.0.5 || >3.0.5"

[[package]]
name = "pandas"
version = "1.2.4"
description = "Powerful data structures for data analysis, time series, and statistics"
category = "main"
optional = false
python-versions = ">=3.7.1"

[package.dependencies]
numpy = ">=1.16.5"
python-dateutil = ">=2.7.3"
pytz = ">=2017.3"

[package.extras]
test = ["pytest (>=5.0.1)", "pytest-xdist", "hypothesis (>=3.58)"]

[[package]]
name = "pandas-gbq"
version = "0.13.2"
description = "Pandas interface to Google BigQuery"
category = "main"
optional = false
python-versions = ">=3.5"

[package.dependencies]
google-auth = "*"
google-auth-oauthlib = "*"
google-cloud-bigquery = ">=1.11.1"
pandas = ">=0.19.0"
pydata-google-auth = "*"

[package.extras]
tqdm = ["tqdm (>=4.23.0)"]

[[package]]
name = "pandas-read-xml"
version = "0.3.1"
description = "A tool to read XML files as pandas dataframes."
category = "main"
optional = false
python-versions = ">=3.6"

[package.dependencies]
distlib = "*"
pandas = "*"
pyarrow = "*"
requests = "*"
urllib3 = ">=1.26.3"
xmltodict = "*"
zipfile36 = "*"

[[package]]
name = "pandavro"
version = "1.6.0"
description = "The interface between Avro and pandas DataFrame"
category = "main"
optional = false
python-versions = ">=2.7, !=3.0.*, !=3.1.*, !=3.2.*, !=3.3.*, !=3.4.*"

[package.dependencies]
fastavro = ">=0.14.11"
numpy = ">=1.7.0"
pandas = ">=1.1.5"
six = ">=1.9"

[package.extras]
tests = ["pytest"]

[[package]]
name = "pandocfilters"
version = "1.5.0"
description = "Utilities for writing pandoc filters in python"
category = "main"
optional = false
python-versions = ">=2.7, !=3.0.*, !=3.1.*, !=3.2.*, !=3.3.*"

[[package]]
name = "parso"
version = "0.8.3"
description = "A Python Parser"
category = "main"
optional = false
python-versions = ">=3.6"

[package.extras]
qa = ["flake8 (==3.8.3)", "mypy (==0.782)"]
testing = ["docopt", "pytest (<6.0.0)"]

[[package]]
name = "partd"
version = "1.2.0"
description = "Appendable key-value storage"
category = "main"
optional = false
python-versions = ">=3.5"

[package.dependencies]
locket = "*"
toolz = "*"

[package.extras]
complete = ["numpy (>=1.9.0)", "pandas (>=0.19.0)", "pyzmq", "blosc"]

[[package]]
name = "pathspec"
version = "0.9.0"
description = "Utility library for gitignore style pattern matching of file paths."
category = "main"
optional = false
python-versions = "!=3.0.*,!=3.1.*,!=3.2.*,!=3.3.*,!=3.4.*,>=2.7"

[[package]]
name = "pdoc3"
version = "0.10.0"
description = "Auto-generate API documentation for Python projects."
category = "dev"
optional = false
python-versions = ">= 3.6"

[package.dependencies]
mako = "*"
markdown = ">=3.0"

[[package]]
name = "pendulum"
version = "2.1.2"
description = "Python datetimes made easy"
category = "main"
optional = false
python-versions = ">=2.7, !=3.0.*, !=3.1.*, !=3.2.*, !=3.3.*, !=3.4.*"

[package.dependencies]
python-dateutil = ">=2.6,<3.0"
pytzdata = ">=2020.1"

[[package]]
name = "pexpect"
version = "4.8.0"
description = "Pexpect allows easy control of interactive console applications."
category = "main"
optional = false
python-versions = "*"

[package.dependencies]
ptyprocess = ">=0.5"

[[package]]
name = "pickleshare"
version = "0.7.5"
description = "Tiny 'shelve'-like database with concurrency support"
category = "main"
optional = false
python-versions = "*"

[[package]]
name = "pillow"
version = "9.0.1"
description = "Python Imaging Library (Fork)"
category = "main"
optional = false
python-versions = ">=3.7"

[[package]]
name = "platformdirs"
version = "2.5.1"
description = "A small Python module for determining appropriate platform-specific dirs, e.g. a \"user data dir\"."
category = "dev"
optional = false
python-versions = ">=3.7"

[package.extras]
docs = ["Sphinx (>=4)", "furo (>=2021.7.5b38)", "proselint (>=0.10.2)", "sphinx-autodoc-typehints (>=1.12)"]
test = ["appdirs (==1.4.4)", "pytest (>=6)", "pytest-cov (>=2.7)", "pytest-mock (>=3.6)"]

[[package]]
name = "pluggy"
version = "0.13.1"
description = "plugin and hook calling mechanisms for python"
category = "main"
optional = false
python-versions = ">=2.7, !=3.0.*, !=3.1.*, !=3.2.*, !=3.3.*"

[package.extras]
dev = ["pre-commit", "tox"]

[[package]]
name = "poyo"
version = "0.5.0"
description = "A lightweight YAML Parser for Python. 🐓"
category = "dev"
optional = false
python-versions = ">=2.7, !=3.0.*, !=3.1.*, !=3.2.*, !=3.3.*"

[[package]]
name = "pre-commit"
version = "2.17.0"
description = "A framework for managing and maintaining multi-language pre-commit hooks."
category = "dev"
optional = false
python-versions = ">=3.6.1"

[package.dependencies]
cfgv = ">=2.0.0"
identify = ">=1.0.0"
nodeenv = ">=0.11.1"
pyyaml = ">=5.1"
toml = "*"
virtualenv = ">=20.0.8"

[[package]]
name = "prefect"
version = "0.15.9"
description = "The Prefect Core automation and scheduling engine."
category = "main"
optional = false
python-versions = ">=3.6"

[package.dependencies]
click = ">=7.0,<9.0"
cloudpickle = ">=1.3.0"
croniter = ">=0.3.24,<2.0"
dask = {version = ">=2.17.0", markers = "python_version > \"3.6\""}
distributed = {version = ">=2.17.0", markers = "python_version > \"3.6\""}
docker = ">=3.4.1"
marshmallow = ">=3.0.0b19"
marshmallow-oneofschema = ">=2.0.0b2"
msgpack = ">=0.6.0"
mypy-extensions = ">=0.4.0"
pendulum = ">=2.0.4"
python-box = ">=5.1.0"
python-dateutil = ">=2.7.0"
python-slugify = ">=1.2.6"
pytz = ">=2018.7"
pyyaml = ">=3.13"
requests = ">=2.20,<2.27"
tabulate = ">=0.8.0"
toml = ">=0.9.4"
urllib3 = ">=1.24.3"

[package.extras]
airtable = ["airtable-python-wrapper (>=0.11,<0.12)"]
all_extras = ["airtable-python-wrapper (>=0.11,<0.12)", "boto3 (>=1.9,<2.0)", "azure-storage-blob (>=12.1.0,<13.0)", "azureml-sdk (>=1.0.65,<1.1)", "azure-cosmos (>=3.1.1,<3.2)", "atlassian-python-api (>=2.0.1)", "dask-cloudprovider[aws] (>=0.2.0)", "black", "graphviz (>=0.8)", "jinja2 (>=2.0,<4.0)", "mypy (>=0.600,<0.813)", "Pygments (>=2.2,<3.0)", "pytest (>=6.0)", "testfixtures (>=6.10.3)", "pytest-env (>=0.6.0)", "pytest-xdist (>=2.0)", "flaky (>=3.0)", "responses (>=0.14.0)", "dropbox (>=9.0,<10.0)", "great-expectations (>=0.11.1)", "google-cloud-bigquery (>=1.6.0,<3.0)", "google-cloud-secret-manager (>=2.4.0)", "google-cloud-storage (>=1.13,<2.0)", "google-cloud-aiplatform (>=1.4.0,<2.0)", "google-auth (>=2.0,<3.0)", "dulwich (>=0.19.7)", "PyGithub (>=1.51,<2.0)", "python-gitlab (>=2.5.0,<3.0)", "gspread (>=3.6.0)", "jira (>=2.0.0)", "papermill (>=2.2.0)", "nbconvert (>=6.0.7)", "confluent-kafka (>=1.7.0)", "dask-kubernetes (>=0.8.0)", "kubernetes (>=9.0.0a1,<=13.0)", "pandas (>=1.0.1)", "psycopg2-binary (>=2.8.2)", "prometheus-client (>=0.9.0)", "pymysql (>=0.9.3)", "pyodbc (>=4.0.30)", "pushbullet.py (>=0.11.0)", "redis (>=3.2.1)", "feedparser (>=5.0.1,<6.0)", "snowflake-connector-python (>=1.8.2,<2.5)", "spacy (>=2.0.0,<3.0.0)", "hvac (>=0.10)", "graphviz (>=0.8.3)", "tweepy (>=3.5,<4.0)", "pyarrow (>=5.0.0)", "pyexasol (>=0.16.1)", "soda-sql (>=2.0.0b25)", "sendgrid (>=6.7.0)"]
all_orchestration_extras = ["boto3 (>=1.9,<2.0)", "azure-storage-blob (>=12.1.0,<13.0)", "atlassian-python-api (>=2.0.1)", "google-cloud-secret-manager (>=2.4.0)", "google-cloud-storage (>=1.13,<2.0)", "google-cloud-aiplatform (>=1.4.0,<2.0)", "google-auth (>=2.0,<3.0)", "dulwich (>=0.19.7)", "PyGithub (>=1.51,<2.0)", "python-gitlab (>=2.5.0,<3.0)", "kubernetes (>=9.0.0a1,<=13.0)"]
aws = ["boto3 (>=1.9,<2.0)"]
azure = ["azure-storage-blob (>=12.1.0,<13.0)", "azureml-sdk (>=1.0.65,<1.1)", "azure-cosmos (>=3.1.1,<3.2)"]
base_library_ci = ["boto3 (>=1.9,<2.0)", "azure-storage-blob (>=12.1.0,<13.0)", "atlassian-python-api (>=2.0.1)", "google-cloud-secret-manager (>=2.4.0)", "google-cloud-storage (>=1.13,<2.0)", "google-cloud-aiplatform (>=1.4.0,<2.0)", "google-auth (>=2.0,<3.0)", "dulwich (>=0.19.7)", "PyGithub (>=1.51,<2.0)", "python-gitlab (>=2.5.0,<3.0)", "kubernetes (>=9.0.0a1,<=13.0)", "black", "graphviz (>=0.8)", "jinja2 (>=2.0,<4.0)", "mypy (>=0.600,<0.813)", "Pygments (>=2.2,<3.0)", "pytest (>=6.0)", "testfixtures (>=6.10.3)", "pytest-env (>=0.6.0)", "pytest-xdist (>=2.0)", "flaky (>=3.0)", "responses (>=0.14.0)", "pandas (>=1.0.1)", "jira (>=2.0.0)"]
bitbucket = ["atlassian-python-api (>=2.0.1)"]
dask_cloudprovider = ["dask-cloudprovider[aws] (>=0.2.0)"]
dev = ["black", "graphviz (>=0.8)", "jinja2 (>=2.0,<4.0)", "mypy (>=0.600,<0.813)", "Pygments (>=2.2,<3.0)", "pytest (>=6.0)", "testfixtures (>=6.10.3)", "pytest-env (>=0.6.0)", "pytest-xdist (>=2.0)", "flaky (>=3.0)", "responses (>=0.14.0)"]
dremio = ["pyarrow (>=5.0.0)"]
dropbox = ["dropbox (>=9.0,<10.0)"]
exasol = ["pyexasol (>=0.16.1)"]
gcp = ["google-cloud-bigquery (>=1.6.0,<3.0)", "google-cloud-secret-manager (>=2.4.0)", "google-cloud-storage (>=1.13,<2.0)", "google-cloud-aiplatform (>=1.4.0,<2.0)", "google-auth (>=2.0,<3.0)"]
ge = ["great-expectations (>=0.11.1)"]
git = ["dulwich (>=0.19.7)"]
github = ["PyGithub (>=1.51,<2.0)"]
gitlab = ["python-gitlab (>=2.5.0,<3.0)"]
google = ["google-cloud-bigquery (>=1.6.0,<3.0)", "google-cloud-secret-manager (>=2.4.0)", "google-cloud-storage (>=1.13,<2.0)", "google-cloud-aiplatform (>=1.4.0,<2.0)", "google-auth (>=2.0,<3.0)"]
gsheets = ["gspread (>=3.6.0)"]
jira = ["jira (>=2.0.0)"]
jupyter = ["papermill (>=2.2.0)", "nbconvert (>=6.0.7)"]
kafka = ["confluent-kafka (>=1.7.0)"]
kubernetes = ["dask-kubernetes (>=0.8.0)", "kubernetes (>=9.0.0a1,<=13.0)"]
mysql = ["pymysql (>=0.9.3)"]
pandas = ["pandas (>=1.0.1)"]
postgres = ["psycopg2-binary (>=2.8.2)"]
prometheus = ["prometheus-client (>=0.9.0)"]
pushbullet = ["pushbullet.py (>=0.11.0)"]
redis = ["redis (>=3.2.1)"]
rss = ["feedparser (>=5.0.1,<6.0)"]
sendgrid = ["sendgrid (>=6.7.0)"]
snowflake = ["snowflake-connector-python (>=1.8.2,<2.5)"]
sodasql = ["soda-sql (>=2.0.0b25)"]
spacy = ["spacy (>=2.0.0,<3.0.0)"]
sql_server = ["pyodbc (>=4.0.30)"]
task_library_ci = ["airtable-python-wrapper (>=0.11,<0.12)", "boto3 (>=1.9,<2.0)", "azure-storage-blob (>=12.1.0,<13.0)", "azureml-sdk (>=1.0.65,<1.1)", "azure-cosmos (>=3.1.1,<3.2)", "atlassian-python-api (>=2.0.1)", "black", "graphviz (>=0.8)", "jinja2 (>=2.0,<4.0)", "mypy (>=0.600,<0.813)", "Pygments (>=2.2,<3.0)", "pytest (>=6.0)", "testfixtures (>=6.10.3)", "pytest-env (>=0.6.0)", "pytest-xdist (>=2.0)", "flaky (>=3.0)", "responses (>=0.14.0)", "dropbox (>=9.0,<10.0)", "great-expectations (>=0.11.1)", "google-cloud-bigquery (>=1.6.0,<3.0)", "google-cloud-secret-manager (>=2.4.0)", "google-cloud-storage (>=1.13,<2.0)", "google-cloud-aiplatform (>=1.4.0,<2.0)", "google-auth (>=2.0,<3.0)", "dulwich (>=0.19.7)", "PyGithub (>=1.51,<2.0)", "python-gitlab (>=2.5.0,<3.0)", "gspread (>=3.6.0)", "jira (>=2.0.0)", "papermill (>=2.2.0)", "nbconvert (>=6.0.7)", "confluent-kafka (>=1.7.0)", "dask-kubernetes (>=0.8.0)", "kubernetes (>=9.0.0a1,<=13.0)", "pandas (>=1.0.1)", "psycopg2-binary (>=2.8.2)", "prometheus-client (>=0.9.0)", "pymysql (>=0.9.3)", "pushbullet.py (>=0.11.0)", "redis (>=3.2.1)", "feedparser (>=5.0.1,<6.0)", "snowflake-connector-python (>=1.8.2,<2.5)", "spacy (>=2.0.0,<3.0.0)", "hvac (>=0.10)", "graphviz (>=0.8.3)", "tweepy (>=3.5,<4.0)", "pyarrow (>=5.0.0)", "pyexasol (>=0.16.1)", "soda-sql (>=2.0.0b25)", "sendgrid (>=6.7.0)"]
templates = ["jinja2 (>=2.0,<4.0)"]
test = ["pytest (>=6.0)", "testfixtures (>=6.10.3)", "pytest-env (>=0.6.0)", "pytest-xdist (>=2.0)", "flaky (>=3.0)", "responses (>=0.14.0)"]
twitter = ["tweepy (>=3.5,<4.0)"]
vault = ["hvac (>=0.10)"]
viz = ["graphviz (>=0.8.3)"]

[[package]]
name = "prometheus-client"
version = "0.14.1"
description = "Python client for the Prometheus monitoring system."
category = "main"
optional = false
python-versions = ">=3.6"

[package.extras]
twisted = ["twisted"]

[[package]]
name = "prompt-toolkit"
version = "3.0.29"
description = "Library for building powerful interactive command lines in Python"
category = "main"
optional = false
python-versions = ">=3.6.2"

[package.dependencies]
wcwidth = "*"

[[package]]
name = "proto-plus"
version = "1.20.3"
description = "Beautiful, Pythonic protocol buffers."
category = "main"
optional = false
python-versions = ">=3.6"

[package.dependencies]
protobuf = ">=3.19.0"

[package.extras]
testing = ["google-api-core[grpc] (>=1.22.2)"]

[[package]]
name = "protobuf"
version = "3.19.4"
description = "Protocol Buffers"
category = "main"
optional = false
python-versions = ">=3.5"

[[package]]
name = "psutil"
version = "5.9.0"
description = "Cross-platform lib for process and system monitoring in Python."
category = "main"
optional = false
python-versions = ">=2.6, !=3.0.*, !=3.1.*, !=3.2.*, !=3.3.*"

[package.extras]
test = ["ipaddress", "mock", "unittest2", "enum34", "pywin32", "wmi"]

[[package]]
name = "ptyprocess"
version = "0.7.0"
description = "Run a subprocess in a pseudo terminal"
category = "main"
optional = false
python-versions = "*"

[[package]]
name = "pure-eval"
version = "0.2.2"
description = "Safely evaluate AST nodes without side effects"
category = "main"
optional = false
python-versions = "*"

[package.extras]
tests = ["pytest"]

[[package]]
name = "py"
version = "1.11.0"
description = "library with cross-python path, ini-parsing, io, code, log facilities"
category = "main"
optional = false
python-versions = ">=2.7, !=3.0.*, !=3.1.*, !=3.2.*, !=3.3.*, !=3.4.*"

[[package]]
name = "pyaml"
version = "20.4.0"
description = "PyYAML-based module to produce pretty and readable YAML-serialized data"
category = "main"
optional = false
python-versions = "*"

[package.dependencies]
PyYAML = "*"

[[package]]
name = "pyarrow"
version = "6.0.0"
description = "Python library for Apache Arrow"
category = "main"
optional = false
python-versions = ">=3.6"

[package.dependencies]
numpy = ">=1.16.6"

[[package]]
name = "pyasn1"
version = "0.4.8"
description = "ASN.1 types and codecs"
category = "main"
optional = false
python-versions = "*"

[[package]]
name = "pyasn1-modules"
version = "0.2.8"
description = "A collection of ASN.1-based protocols modules."
category = "main"
optional = false
python-versions = "*"

[package.dependencies]
pyasn1 = ">=0.4.6,<0.5.0"

[[package]]
name = "pycodestyle"
version = "2.8.0"
description = "Python style guide checker"
category = "dev"
optional = false
python-versions = ">=2.7, !=3.0.*, !=3.1.*, !=3.2.*, !=3.3.*, !=3.4.*"

[[package]]
name = "pycparser"
version = "2.21"
description = "C parser in Python"
category = "main"
optional = false
python-versions = ">=2.7, !=3.0.*, !=3.1.*, !=3.2.*, !=3.3.*"

[[package]]
name = "pydata-google-auth"
version = "1.4.0"
description = "PyData helpers for authenticating to Google APIs"
category = "main"
optional = false
python-versions = "*"

[package.dependencies]
google-auth = {version = ">=1.25.0,<3.0dev", markers = "python_version >= \"3.6\""}
google-auth-oauthlib = {version = ">=0.4.0", markers = "python_version >= \"3.6\""}

[[package]]
name = "pyflakes"
version = "2.4.0"
description = "passive checker of Python programs"
category = "dev"
optional = false
python-versions = ">=2.7, !=3.0.*, !=3.1.*, !=3.2.*, !=3.3.*"

[[package]]
name = "pygments"
version = "2.11.2"
description = "Pygments is a syntax highlighting package written in Python."
category = "main"
optional = false
python-versions = ">=3.5"

[[package]]
name = "pylint"
version = "2.13.3"
description = "python code static checker"
category = "dev"
optional = false
python-versions = ">=3.6.2"

[package.dependencies]
astroid = ">=2.11.2,<=2.12.0-dev0"
colorama = {version = "*", markers = "sys_platform == \"win32\""}
dill = ">=0.2"
isort = ">=4.2.5,<6"
mccabe = ">=0.6,<0.8"
platformdirs = ">=2.2.0"
tomli = {version = ">=1.1.0", markers = "python_version < \"3.11\""}
typing-extensions = {version = ">=3.10.0", markers = "python_version < \"3.10\""}

[package.extras]
testutil = ["gitpython (>3)"]

[[package]]
name = "pymdown-extensions"
version = "9.3"
description = "Extension pack for Python Markdown."
category = "main"
optional = false
python-versions = ">=3.7"

[package.dependencies]
Markdown = ">=3.2"

[[package]]
name = "pymssql"
version = "2.2.4"
description = "DB-API interface to Microsoft SQL Server for Python. (new Cython-based version)"
category = "main"
optional = false
python-versions = "*"

[[package]]
name = "pymysql"
version = "1.0.2"
description = "Pure Python MySQL Driver"
category = "main"
optional = false
python-versions = ">=3.6"

[package.dependencies]
cryptography = {version = "*", optional = true, markers = "extra == \"rsa\""}

[package.extras]
ed25519 = ["PyNaCl (>=1.4.0)"]
rsa = ["cryptography"]

[[package]]
name = "pyparsing"
version = "3.0.7"
description = "Python parsing module"
category = "main"
optional = false
python-versions = ">=3.6"

[package.extras]
diagrams = ["jinja2", "railroad-diagrams"]

[[package]]
name = "pyproj"
version = "3.3.0"
description = "Python interface to PROJ (cartographic projections and coordinate transformations library)"
category = "main"
optional = false
python-versions = ">=3.8"

[package.dependencies]
certifi = "*"

[[package]]
name = "pyrsistent"
version = "0.18.1"
description = "Persistent/Functional/Immutable data structures"
category = "main"
optional = false
python-versions = ">=3.7"

[[package]]
name = "pytest"
version = "6.0.2"
description = "pytest: simple powerful testing with Python"
category = "main"
optional = false
python-versions = ">=3.5"

[package.dependencies]
atomicwrites = {version = ">=1.0", markers = "sys_platform == \"win32\""}
attrs = ">=17.4.0"
colorama = {version = "*", markers = "sys_platform == \"win32\""}
iniconfig = "*"
more-itertools = ">=4.0.0"
packaging = "*"
pluggy = ">=0.12,<1.0"
py = ">=1.8.2"
toml = "*"

[package.extras]
checkqa_mypy = ["mypy (==0.780)"]
testing = ["argcomplete", "hypothesis (>=3.56)", "mock", "nose", "requests", "xmlschema"]

[[package]]
name = "pytest-cov"
version = "3.0.0"
description = "Pytest plugin for measuring coverage."
category = "dev"
optional = false
python-versions = ">=3.6"

[package.dependencies]
coverage = {version = ">=5.2.1", extras = ["toml"]}
pytest = ">=4.6"

[package.extras]
testing = ["fields", "hunter", "process-tests", "six", "pytest-xdist", "virtualenv"]

[[package]]
name = "python-box"
version = "5.4.1"
description = "Advanced Python dictionaries with dot notation access"
category = "main"
optional = false
python-versions = ">=3.6"

[package.extras]
pyyaml = ["pyyaml"]
all = ["ruamel.yaml", "toml", "msgpack"]
msgpack = ["msgpack"]
"ruamel.yaml" = ["ruamel.yaml"]
toml = ["toml"]
yaml = ["ruamel.yaml"]

[[package]]
name = "python-dateutil"
version = "2.8.2"
description = "Extensions to the standard Python datetime module"
category = "main"
optional = false
python-versions = "!=3.0.*,!=3.1.*,!=3.2.*,>=2.7"

[package.dependencies]
six = ">=1.5"

[[package]]
name = "python-slugify"
version = "6.1.1"
description = "A Python slugify application that also handles Unicode"
category = "main"
optional = false
python-versions = ">=2.7, !=3.0.*, !=3.1.*, !=3.2.*, !=3.3.*, !=3.4.*, !=3.5.*"

[package.dependencies]
text-unidecode = ">=1.3"

[package.extras]
unidecode = ["Unidecode (>=1.1.1)"]

[[package]]
name = "python-string-utils"
version = "1.0.0"
description = "Utility functions for strings validation and manipulation."
category = "dev"
optional = false
python-versions = ">=3.5"
develop = false

[package.source]
type = "git"
url = "https://github.com/daveoncode/python-string-utils.git"
reference = "master"
resolved_reference = "78929d88d90b1f90cb4837528ed955166bf0f559"

[[package]]
name = "python-telegram-bot"
version = "13.11"
description = "We have made you a wrapper you can't refuse"
category = "main"
optional = false
python-versions = ">=3.6"

[package.dependencies]
APScheduler = "3.6.3"
cachetools = "4.2.2"
certifi = "*"
pytz = ">=2018.6"
tornado = ">=6.1"

[package.extras]
json = ["ujson"]
passport = ["cryptography (!=3.4,!=3.4.1,!=3.4.2,!=3.4.3)"]
socks = ["pysocks"]

[[package]]
name = "pytkdocs"
version = "0.16.1"
description = "Load Python objects documentation."
category = "main"
optional = false
python-versions = ">=3.7"

[package.dependencies]
astunparse = {version = ">=1.6", markers = "python_version < \"3.9\""}

[package.extras]
numpy-style = ["docstring_parser (>=0.7)"]

[[package]]
name = "pytz"
version = "2021.3"
description = "World timezone definitions, modern and historical"
category = "main"
optional = false
python-versions = "*"

[[package]]
name = "pytz-deprecation-shim"
version = "0.1.0.post0"
description = "Shims to make deprecation of pytz easier"
category = "main"
optional = false
python-versions = "!=3.0.*,!=3.1.*,!=3.2.*,!=3.3.*,!=3.4.*,!=3.5.*,>=2.7"

[package.dependencies]
"backports.zoneinfo" = {version = "*", markers = "python_version >= \"3.6\" and python_version < \"3.9\""}
tzdata = {version = "*", markers = "python_version >= \"3.6\""}

[[package]]
name = "pytzdata"
version = "2020.1"
description = "The Olson timezone database for Python."
category = "main"
optional = false
python-versions = ">=2.7, !=3.0.*, !=3.1.*, !=3.2.*, !=3.3.*"

[[package]]
name = "pywin32"
version = "227"
description = "Python for Window Extensions"
category = "main"
optional = false
python-versions = "*"

[[package]]
name = "pywinpty"
version = "2.0.5"
description = "Pseudo terminal support for Windows from Python."
category = "main"
optional = false
python-versions = ">=3.7"

[[package]]
name = "pyyaml"
version = "6.0"
description = "YAML parser and emitter for Python"
category = "main"
optional = false
python-versions = ">=3.6"

[[package]]
name = "pyyaml-env-tag"
version = "0.1"
description = "A custom YAML tag for referencing environment variables in YAML files. "
category = "main"
optional = false
python-versions = ">=3.6"

[package.dependencies]
pyyaml = "*"

[[package]]
name = "pyzmq"
version = "22.3.0"
description = "Python bindings for 0MQ"
category = "main"
optional = false
python-versions = ">=3.6"

[package.dependencies]
cffi = {version = "*", markers = "implementation_name == \"pypy\""}
py = {version = "*", markers = "implementation_name == \"pypy\""}

[[package]]
name = "qtconsole"
version = "5.3.0"
description = "Jupyter Qt console"
category = "main"
optional = false
python-versions = ">= 3.7"

[package.dependencies]
ipykernel = ">=4.1"
ipython-genutils = "*"
jupyter-client = ">=4.1"
jupyter-core = "*"
pygments = "*"
pyzmq = ">=17.1"
qtpy = ">=2.0.1"
traitlets = "*"

[package.extras]
doc = ["Sphinx (>=1.3)"]
test = ["flaky", "pytest", "pytest-qt"]

[[package]]
name = "qtpy"
version = "2.0.1"
description = "Provides an abstraction layer on top of the various Qt bindings (PyQt5/6 and PySide2/6)."
category = "main"
optional = false
python-versions = ">=3.6"

[package.dependencies]
packaging = "*"

[package.extras]
test = ["pytest (>=6.0.0)", "pytest-cov (>=3.0.0)", "pytest-qt"]

[[package]]
name = "rasterio"
version = "1.2.10"
description = "Fast and direct raster I/O for use with Numpy and SciPy"
category = "main"
optional = false
python-versions = ">=3.6"

[package.dependencies]
affine = "*"
attrs = "*"
certifi = "*"
click = ">=4.0"
click-plugins = "*"
cligj = ">=0.5"
numpy = "*"
snuggs = ">=1.4.1"

[package.extras]
all = ["numpydoc", "hypothesis", "matplotlib", "pytest-cov (>=2.2.0)", "sphinx", "ipython (>=2.0)", "boto3 (>=1.2.4)", "shapely", "pytest (>=2.8.2)", "packaging", "sphinx-rtd-theme", "ghp-import"]
docs = ["ghp-import", "numpydoc", "sphinx", "sphinx-rtd-theme"]
ipython = ["ipython (>=2.0)"]
plot = ["matplotlib"]
s3 = ["boto3 (>=1.2.4)"]
test = ["boto3 (>=1.2.4)", "hypothesis", "packaging", "pytest-cov (>=2.2.0)", "pytest (>=2.8.2)", "shapely"]

[[package]]
name = "regex"
version = "2022.4.24"
description = "Alternative regular expression module, to replace re."
category = "main"
optional = false
python-versions = ">=3.6"

[[package]]
name = "requests"
version = "2.26.0"
description = "Python HTTP for Humans."
category = "main"
optional = false
python-versions = ">=2.7, !=3.0.*, !=3.1.*, !=3.2.*, !=3.3.*, !=3.4.*, !=3.5.*"

[package.dependencies]
certifi = ">=2017.4.17"
charset-normalizer = {version = ">=2.0.0,<2.1.0", markers = "python_version >= \"3\""}
idna = {version = ">=2.5,<4", markers = "python_version >= \"3\""}
urllib3 = ">=1.21.1,<1.27"

[package.extras]
socks = ["PySocks (>=1.5.6,!=1.5.7)", "win-inet-pton"]
use_chardet_on_py3 = ["chardet (>=3.0.2,<5)"]

[[package]]
name = "requests-oauthlib"
version = "1.3.1"
description = "OAuthlib authentication support for Requests."
category = "main"
optional = false
python-versions = ">=2.7, !=3.0.*, !=3.1.*, !=3.2.*, !=3.3.*"

[package.dependencies]
oauthlib = ">=3.0.0"
requests = ">=2.0.0"

[package.extras]
rsa = ["oauthlib[signedtoken] (>=3.0.0)"]

[[package]]
name = "rioxarray"
version = "0.9.0"
description = "rasterio xarray extension."
category = "main"
optional = false
python-versions = ">=3.7"

[package.dependencies]
packaging = "*"
pyproj = ">=2.2"
rasterio = "*"
xarray = ">=0.17"

[package.extras]
all = ["scipy", "sphinx-click (==1.1.0)", "nbsphinx", "sphinx-rtd-theme", "pytest (>=3.6)", "pytest-cov", "pytest-timeout", "dask", "netcdf4", "sphinx-click (==1.1.0)", "nbsphinx", "sphinx-rtd-theme", "black", "flake8", "pylint", "isort", "pre-commit"]
dev = ["pytest (>=3.6)", "pytest-cov", "pytest-timeout", "dask", "netcdf4", "sphinx-click (==1.1.0)", "nbsphinx", "sphinx-rtd-theme", "black", "flake8", "pylint", "isort", "pre-commit"]
doc = ["sphinx-click (==1.1.0)", "nbsphinx", "sphinx-rtd-theme"]
interp = ["scipy"]

[[package]]
name = "rsa"
version = "4.8"
description = "Pure-Python RSA implementation"
category = "main"
optional = false
python-versions = ">=3.6,<4"

[package.dependencies]
pyasn1 = ">=0.1.3"

[[package]]
name = "ruamel.yaml"
version = "0.17.10"
description = "ruamel.yaml is a YAML parser/emitter that supports roundtrip preservation of comments, seq/map flow style, and map key order"
category = "main"
optional = false
python-versions = ">=3"

[package.dependencies]
"ruamel.yaml.clib" = {version = ">=0.1.2", markers = "platform_python_implementation == \"CPython\" and python_version < \"3.10\""}

[package.extras]
docs = ["ryd"]
jinja2 = ["ruamel.yaml.jinja2 (>=0.2)"]

[[package]]
name = "ruamel.yaml.clib"
version = "0.2.6"
description = "C version of reader, parser and emitter for ruamel.yaml derived from libyaml"
category = "main"
optional = false
python-versions = ">=3.5"

[[package]]
name = "s3fs"
version = "2022.2.0"
description = "Convenient Filesystem interface over S3"
category = "main"
optional = false
python-versions = ">= 3.7"

[package.dependencies]
aiobotocore = ">=2.1.0,<2.2.0"
aiohttp = "<=4"
fsspec = "2022.02.0"

[package.extras]
awscli = ["aiobotocore[awscli] (>=2.1.0,<2.2.0)"]
boto3 = ["aiobotocore[boto3] (>=2.1.0,<2.2.0)"]

[[package]]
name = "send2trash"
version = "1.8.0"
description = "Send file to trash natively under Mac OS X, Windows and Linux."
category = "main"
optional = false
python-versions = "*"

[package.extras]
nativelib = ["pyobjc-framework-cocoa", "pywin32"]
objc = ["pyobjc-framework-cocoa"]
win32 = ["pywin32"]

[[package]]
name = "setuptools-scm"
version = "6.4.2"
description = "the blessed package to manage your versions by scm tags"
category = "main"
optional = false
python-versions = ">=3.6"

[package.dependencies]
packaging = ">=20.0"
tomli = ">=1.0.0"

[package.extras]
test = ["pytest (>=6.2)", "virtualenv (>20)"]
toml = ["setuptools (>=42)"]

[[package]]
name = "shapely"
version = "1.8.1.post1"
description = "Geometric objects, predicates, and operations"
category = "main"
optional = false
python-versions = ">=3.6"

[package.extras]
all = ["pytest", "pytest-cov", "numpy"]
test = ["pytest", "pytest-cov"]
vectorized = ["numpy"]

[[package]]
name = "six"
version = "1.16.0"
description = "Python 2 and 3 compatibility utilities"
category = "main"
optional = false
python-versions = ">=2.7, !=3.0.*, !=3.1.*, !=3.2.*"

[[package]]
name = "snuggs"
version = "1.4.7"
description = "Snuggs are s-expressions for Numpy"
category = "main"
optional = false
python-versions = "*"

[package.dependencies]
numpy = "*"
pyparsing = ">=2.1.6"

[package.extras]
test = ["pytest", "hypothesis"]

[[package]]
name = "sortedcontainers"
version = "2.4.0"
description = "Sorted Containers -- Sorted List, Sorted Dict, Sorted Set"
category = "main"
optional = false
python-versions = "*"

[[package]]
name = "soupsieve"
version = "2.3.2.post1"
description = "A modern CSS selector implementation for Beautiful Soup."
category = "main"
optional = false
python-versions = ">=3.6"

[[package]]
name = "stack-data"
version = "0.2.0"
description = "Extract data from python stack frames and tracebacks for informative displays"
category = "main"
optional = false
python-versions = "*"

[package.dependencies]
asttokens = "*"
executing = "*"
pure-eval = "*"

[package.extras]
tests = ["pytest", "typeguard", "pygments", "littleutils", "cython"]

[[package]]
name = "tabulate"
version = "0.8.9"
description = "Pretty-print tabular data"
category = "main"
optional = false
python-versions = "*"

[package.extras]
widechars = ["wcwidth"]

[[package]]
name = "tblib"
version = "1.7.0"
description = "Traceback serialization library."
category = "main"
optional = false
python-versions = ">=2.7, !=3.0.*, !=3.1.*, !=3.2.*, !=3.3.*, !=3.4.*"

[[package]]
name = "terminado"
version = "0.13.3"
description = "Tornado websocket backend for the Xterm.js Javascript terminal emulator library."
category = "main"
optional = false
python-versions = ">=3.7"

[package.dependencies]
ptyprocess = {version = "*", markers = "os_name != \"nt\""}
pywinpty = {version = ">=1.1.0", markers = "os_name == \"nt\""}
tornado = ">=4"

[package.extras]
test = ["pytest"]

[[package]]
name = "text-unidecode"
version = "1.3"
description = "The most basic Text::Unidecode port"
category = "main"
optional = false
python-versions = "*"

[[package]]
name = "tinycss2"
version = "1.1.1"
description = "A tiny CSS parser"
category = "main"
optional = false
python-versions = ">=3.6"

[package.dependencies]
webencodings = ">=0.4"

[package.extras]
doc = ["sphinx", "sphinx-rtd-theme"]
test = ["pytest", "pytest-cov", "pytest-flake8", "pytest-isort", "coverage"]

[[package]]
name = "toml"
version = "0.10.2"
description = "Python Library for Tom's Obvious, Minimal Language"
category = "main"
optional = false
python-versions = ">=2.6, !=3.0.*, !=3.1.*, !=3.2.*"

[[package]]
name = "tomli"
version = "2.0.1"
description = "A lil' TOML parser"
category = "main"
optional = false
python-versions = ">=3.7"

[[package]]
name = "tomlkit"
version = "0.7.0"
description = "Style preserving TOML library"
category = "main"
optional = false
python-versions = ">=2.7, !=3.0.*, !=3.1.*, !=3.2.*, !=3.3.*, !=3.4.*"

[[package]]
name = "toolz"
version = "0.11.2"
description = "List processing tools and functional utilities"
category = "main"
optional = false
python-versions = ">=3.5"

[[package]]
name = "tornado"
version = "6.1"
description = "Tornado is a Python web framework and asynchronous networking library, originally developed at FriendFeed."
category = "main"
optional = false
python-versions = ">= 3.5"

[[package]]
name = "tqdm"
version = "4.50.2"
description = "Fast, Extensible Progress Meter"
category = "main"
optional = false
python-versions = ">=2.6, !=3.0.*, !=3.1.*"

[package.extras]
dev = ["py-make (>=0.1.0)", "twine", "argopt", "pydoc-markdown"]

[[package]]
name = "traitlets"
version = "5.1.1"
description = "Traitlets Python configuration system"
category = "main"
optional = false
python-versions = ">=3.7"

[package.extras]
test = ["pytest"]

[[package]]
name = "tweepy"
version = "4.4.0"
description = "Twitter library for Python"
category = "main"
optional = false
python-versions = ">=3.6"

[package.dependencies]
requests = ">=2.11.1,<3"
requests-oauthlib = ">=1.0.0,<2"

[package.extras]
async = ["aiohttp (>=3.7.3,<4)", "oauthlib (>=3.1.0,<4)"]
dev = ["coveralls (>=2.1.0)", "tox (>=3.14.0)"]
socks = ["requests[socks] (>=2.11.1,<3)"]
test = ["vcrpy (>=1.10.3)"]

[[package]]
name = "typed-ast"
version = "1.5.3"
description = "a fork of Python 2 and 3 ast modules with type comment support"
category = "main"
optional = false
python-versions = ">=3.6"

[[package]]
name = "typer"
version = "0.4.0"
description = "Typer, build great CLIs. Easy to code. Based on Python type hints."
category = "dev"
optional = false
python-versions = ">=3.6"

[package.dependencies]
click = ">=7.1.1,<9.0.0"

[package.extras]
all = ["colorama (>=0.4.3,<0.5.0)", "shellingham (>=1.3.0,<2.0.0)"]
dev = ["autoflake (>=1.3.1,<2.0.0)", "flake8 (>=3.8.3,<4.0.0)"]
doc = ["mkdocs (>=1.1.2,<2.0.0)", "mkdocs-material (>=5.4.0,<6.0.0)", "markdown-include (>=0.5.1,<0.6.0)"]
test = ["shellingham (>=1.3.0,<2.0.0)", "pytest (>=4.4.0,<5.4.0)", "pytest-cov (>=2.10.0,<3.0.0)", "coverage (>=5.2,<6.0)", "pytest-xdist (>=1.32.0,<2.0.0)", "pytest-sugar (>=0.9.4,<0.10.0)", "mypy (==0.910)", "black (>=19.10b0,<20.0b0)", "isort (>=5.0.6,<6.0.0)"]

[[package]]
name = "typing-extensions"
version = "4.1.1"
description = "Backported and Experimental Type Hints for Python 3.6+"
category = "main"
optional = false
python-versions = ">=3.6"

[[package]]
name = "tzdata"
version = "2022.1"
description = "Provider of IANA time zone data"
category = "main"
optional = false
python-versions = ">=2"

[[package]]
name = "tzlocal"
version = "4.1"
description = "tzinfo object for the local timezone"
category = "main"
optional = false
python-versions = ">=3.6"

[package.dependencies]
"backports.zoneinfo" = {version = "*", markers = "python_version < \"3.9\""}
pytz-deprecation-shim = "*"
tzdata = {version = "*", markers = "platform_system == \"Windows\""}

[package.extras]
devenv = ["black", "pyroma", "pytest-cov", "zest.releaser"]
test = ["pytest-mock (>=3.3)", "pytest (>=4.3)"]

[[package]]
name = "urllib3"
version = "1.26.9"
description = "HTTP library with thread-safe connection pooling, file post, and more."
category = "main"
optional = false
python-versions = ">=2.7, !=3.0.*, !=3.1.*, !=3.2.*, !=3.3.*, !=3.4.*, <4"

[package.extras]
brotli = ["brotlicffi (>=0.8.0)", "brotli (>=1.0.9)", "brotlipy (>=0.6.0)"]
secure = ["pyOpenSSL (>=0.14)", "cryptography (>=1.3.4)", "idna (>=2.0.0)", "certifi", "ipaddress"]
socks = ["PySocks (>=1.5.6,!=1.5.7,<2.0)"]

[[package]]
name = "virtualenv"
version = "20.14.0"
description = "Virtual Python Environment builder"
category = "dev"
optional = false
python-versions = "!=3.0.*,!=3.1.*,!=3.2.*,!=3.3.*,!=3.4.*,>=2.7"

[package.dependencies]
distlib = ">=0.3.1,<1"
filelock = ">=3.2,<4"
platformdirs = ">=2,<3"
six = ">=1.9.0,<2"

[package.extras]
docs = ["proselint (>=0.10.2)", "sphinx (>=3)", "sphinx-argparse (>=0.2.5)", "sphinx-rtd-theme (>=0.4.3)", "towncrier (>=21.3)"]
testing = ["coverage (>=4)", "coverage-enable-subprocess (>=1)", "flaky (>=3)", "pytest (>=4)", "pytest-env (>=0.6.2)", "pytest-freezegun (>=0.4.1)", "pytest-mock (>=2)", "pytest-randomly (>=1)", "pytest-timeout (>=1)", "packaging (>=20.0)"]

[[package]]
name = "watchdog"
version = "2.1.7"
description = "Filesystem events monitoring"
category = "main"
optional = false
python-versions = ">=3.6"

[package.extras]
watchmedo = ["PyYAML (>=3.10)"]

[[package]]
name = "wcwidth"
version = "0.2.5"
description = "Measures the displayed width of unicode strings in a terminal"
category = "main"
optional = false
python-versions = "*"

[[package]]
name = "webencodings"
version = "0.5.1"
description = "Character encoding aliases for legacy web content"
category = "main"
optional = false
python-versions = "*"

[[package]]
name = "websocket-client"
version = "1.3.2"
description = "WebSocket client for Python with low level API options"
category = "main"
optional = false
python-versions = ">=3.7"

[package.extras]
docs = ["Sphinx (>=3.4)", "sphinx-rtd-theme (>=0.5)"]
optional = ["python-socks", "wsaccel"]
test = ["websockets"]

[[package]]
name = "widgetsnbextension"
version = "3.6.0"
description = "IPython HTML widgets for Jupyter"
category = "main"
optional = false
python-versions = "*"

[package.dependencies]
notebook = ">=4.4.1"

[[package]]
name = "win32-setctime"
version = "1.1.0"
description = "A small Python utility to set file creation time on Windows"
category = "main"
optional = false
python-versions = ">=3.5"

[package.extras]
dev = ["pytest (>=4.6.2)", "black (>=19.3b0)"]

[[package]]
name = "wrapt"
version = "1.14.0"
description = "Module for decorators, wrappers and monkey patching."
category = "main"
optional = false
python-versions = "!=3.0.*,!=3.1.*,!=3.2.*,!=3.3.*,!=3.4.*,>=2.7"

[[package]]
name = "xarray"
version = "2022.3.0"
description = "N-D labeled arrays and datasets in Python"
category = "main"
optional = false
python-versions = ">=3.8"

[package.dependencies]
numpy = ">=1.18"
packaging = ">=20.0"
pandas = ">=1.1"

[package.extras]
accel = ["scipy", "bottleneck", "numbagg"]
complete = ["netcdf4", "h5netcdf", "scipy", "pydap", "zarr", "fsspec", "cftime", "rasterio", "cfgrib", "pooch", "bottleneck", "numbagg", "dask", "matplotlib", "seaborn", "nc-time-axis"]
docs = ["netcdf4", "h5netcdf", "scipy", "pydap", "zarr", "fsspec", "cftime", "rasterio", "cfgrib", "pooch", "bottleneck", "numbagg", "dask", "matplotlib", "seaborn", "nc-time-axis", "sphinx-autosummary-accessors", "sphinx-rtd-theme", "ipython", "ipykernel", "jupyter-client", "nbsphinx", "scanpydoc"]
io = ["netcdf4", "h5netcdf", "scipy", "pydap", "zarr", "fsspec", "cftime", "rasterio", "cfgrib", "pooch"]
parallel = ["dask"]
viz = ["matplotlib", "seaborn", "nc-time-axis"]

[[package]]
name = "xmltodict"
version = "0.12.0"
description = "Makes working with XML feel like you are working with JSON"
category = "main"
optional = false
python-versions = ">=2.7, !=3.0.*, !=3.1.*, !=3.2.*, !=3.3.*"

[[package]]
name = "yarl"
version = "1.7.2"
description = "Yet another URL library"
category = "main"
optional = false
python-versions = ">=3.6"

[package.dependencies]
idna = ">=2.0"
multidict = ">=4.0"

[[package]]
name = "zict"
version = "2.1.0"
description = "Mutable mapping tools"
category = "main"
optional = false
python-versions = "*"

[package.dependencies]
heapdict = "*"

[[package]]
<<<<<<< HEAD
name = "zipfile36"
version = "0.1.3"
description = "Read and write ZIP files - backport of the zipfile module from Python 3.6"
category = "main"
optional = false
python-versions = "*"
=======
name = "zipp"
version = "3.8.0"
description = "Backport of pathlib-compatible object wrapper for zip files"
category = "main"
optional = false
python-versions = ">=3.7"

[package.extras]
docs = ["sphinx", "jaraco.packaging (>=9)", "rst.linker (>=1.9)"]
testing = ["pytest (>=6)", "pytest-checkdocs (>=2.4)", "pytest-flake8", "pytest-cov", "pytest-enabler (>=1.0.1)", "jaraco.itertools", "func-timeout", "pytest-black (>=0.3.7)", "pytest-mypy (>=0.9.1)"]
>>>>>>> bb19ddde

[metadata]
lock-version = "1.1"
python-versions = ">=3.8,<3.11"
<<<<<<< HEAD
content-hash = "956e8f9348abdda9796bb72e46119732d69adb4528971869a6a7efdf15378f69"
=======
content-hash = "0b4ee45c9627444b26a742b57b6cbc42f5847c7230ee2876206a85b409a53fa7"
>>>>>>> bb19ddde

[metadata.files]
affine = [
    {file = "affine-2.3.1-py2.py3-none-any.whl", hash = "sha256:de17839ff05e965580870c3b15e14cefd7992fa05dba9202a0879bbed0c171e4"},
    {file = "affine-2.3.1.tar.gz", hash = "sha256:d676de66157ad6af99ffd94e0f54e89dfc35b0fb7252ead2ed0ad2dca431bdd0"},
]
aiobotocore = [
    {file = "aiobotocore-2.1.2.tar.gz", hash = "sha256:00fd7f43cc0484d8ed274fd0be492aa16a7fea679dbea96a602bb722ca4c2d22"},
]
aiohttp = [
    {file = "aiohttp-3.8.1-cp310-cp310-macosx_10_9_universal2.whl", hash = "sha256:1ed0b6477896559f17b9eaeb6d38e07f7f9ffe40b9f0f9627ae8b9926ae260a8"},
    {file = "aiohttp-3.8.1-cp310-cp310-macosx_10_9_x86_64.whl", hash = "sha256:7dadf3c307b31e0e61689cbf9e06be7a867c563d5a63ce9dca578f956609abf8"},
    {file = "aiohttp-3.8.1-cp310-cp310-macosx_11_0_arm64.whl", hash = "sha256:a79004bb58748f31ae1cbe9fa891054baaa46fb106c2dc7af9f8e3304dc30316"},
    {file = "aiohttp-3.8.1-cp310-cp310-manylinux_2_17_aarch64.manylinux2014_aarch64.whl", hash = "sha256:12de6add4038df8f72fac606dff775791a60f113a725c960f2bab01d8b8e6b15"},
    {file = "aiohttp-3.8.1-cp310-cp310-manylinux_2_17_ppc64le.manylinux2014_ppc64le.whl", hash = "sha256:6f0d5f33feb5f69ddd57a4a4bd3d56c719a141080b445cbf18f238973c5c9923"},
    {file = "aiohttp-3.8.1-cp310-cp310-manylinux_2_17_s390x.manylinux2014_s390x.whl", hash = "sha256:eaba923151d9deea315be1f3e2b31cc39a6d1d2f682f942905951f4e40200922"},
    {file = "aiohttp-3.8.1-cp310-cp310-manylinux_2_5_i686.manylinux1_i686.manylinux_2_12_i686.manylinux2010_i686.whl", hash = "sha256:099ebd2c37ac74cce10a3527d2b49af80243e2a4fa39e7bce41617fbc35fa3c1"},
    {file = "aiohttp-3.8.1-cp310-cp310-manylinux_2_5_x86_64.manylinux1_x86_64.manylinux_2_12_x86_64.manylinux2010_x86_64.whl", hash = "sha256:2e5d962cf7e1d426aa0e528a7e198658cdc8aa4fe87f781d039ad75dcd52c516"},
    {file = "aiohttp-3.8.1-cp310-cp310-musllinux_1_1_aarch64.whl", hash = "sha256:fa0ffcace9b3aa34d205d8130f7873fcfefcb6a4dd3dd705b0dab69af6712642"},
    {file = "aiohttp-3.8.1-cp310-cp310-musllinux_1_1_i686.whl", hash = "sha256:61bfc23df345d8c9716d03717c2ed5e27374e0fe6f659ea64edcd27b4b044cf7"},
    {file = "aiohttp-3.8.1-cp310-cp310-musllinux_1_1_ppc64le.whl", hash = "sha256:31560d268ff62143e92423ef183680b9829b1b482c011713ae941997921eebc8"},
    {file = "aiohttp-3.8.1-cp310-cp310-musllinux_1_1_s390x.whl", hash = "sha256:01d7bdb774a9acc838e6b8f1d114f45303841b89b95984cbb7d80ea41172a9e3"},
    {file = "aiohttp-3.8.1-cp310-cp310-musllinux_1_1_x86_64.whl", hash = "sha256:97ef77eb6b044134c0b3a96e16abcb05ecce892965a2124c566af0fd60f717e2"},
    {file = "aiohttp-3.8.1-cp310-cp310-win32.whl", hash = "sha256:c2aef4703f1f2ddc6df17519885dbfa3514929149d3ff900b73f45998f2532fa"},
    {file = "aiohttp-3.8.1-cp310-cp310-win_amd64.whl", hash = "sha256:713ac174a629d39b7c6a3aa757b337599798da4c1157114a314e4e391cd28e32"},
    {file = "aiohttp-3.8.1-cp36-cp36m-macosx_10_9_x86_64.whl", hash = "sha256:473d93d4450880fe278696549f2e7aed8cd23708c3c1997981464475f32137db"},
    {file = "aiohttp-3.8.1-cp36-cp36m-manylinux_2_17_aarch64.manylinux2014_aarch64.whl", hash = "sha256:99b5eeae8e019e7aad8af8bb314fb908dd2e028b3cdaad87ec05095394cce632"},
    {file = "aiohttp-3.8.1-cp36-cp36m-manylinux_2_17_ppc64le.manylinux2014_ppc64le.whl", hash = "sha256:3af642b43ce56c24d063325dd2cf20ee012d2b9ba4c3c008755a301aaea720ad"},
    {file = "aiohttp-3.8.1-cp36-cp36m-manylinux_2_17_s390x.manylinux2014_s390x.whl", hash = "sha256:c3630c3ef435c0a7c549ba170a0633a56e92629aeed0e707fec832dee313fb7a"},
    {file = "aiohttp-3.8.1-cp36-cp36m-manylinux_2_5_i686.manylinux1_i686.manylinux_2_12_i686.manylinux2010_i686.whl", hash = "sha256:4a4a4e30bf1edcad13fb0804300557aedd07a92cabc74382fdd0ba6ca2661091"},
    {file = "aiohttp-3.8.1-cp36-cp36m-manylinux_2_5_x86_64.manylinux1_x86_64.manylinux_2_12_x86_64.manylinux2010_x86_64.whl", hash = "sha256:6f8b01295e26c68b3a1b90efb7a89029110d3a4139270b24fda961893216c440"},
    {file = "aiohttp-3.8.1-cp36-cp36m-musllinux_1_1_aarch64.whl", hash = "sha256:a25fa703a527158aaf10dafd956f7d42ac6d30ec80e9a70846253dd13e2f067b"},
    {file = "aiohttp-3.8.1-cp36-cp36m-musllinux_1_1_i686.whl", hash = "sha256:5bfde62d1d2641a1f5173b8c8c2d96ceb4854f54a44c23102e2ccc7e02f003ec"},
    {file = "aiohttp-3.8.1-cp36-cp36m-musllinux_1_1_ppc64le.whl", hash = "sha256:51467000f3647d519272392f484126aa716f747859794ac9924a7aafa86cd411"},
    {file = "aiohttp-3.8.1-cp36-cp36m-musllinux_1_1_s390x.whl", hash = "sha256:03a6d5349c9ee8f79ab3ff3694d6ce1cfc3ced1c9d36200cb8f08ba06bd3b782"},
    {file = "aiohttp-3.8.1-cp36-cp36m-musllinux_1_1_x86_64.whl", hash = "sha256:102e487eeb82afac440581e5d7f8f44560b36cf0bdd11abc51a46c1cd88914d4"},
    {file = "aiohttp-3.8.1-cp36-cp36m-win32.whl", hash = "sha256:4aed991a28ea3ce320dc8ce655875e1e00a11bdd29fe9444dd4f88c30d558602"},
    {file = "aiohttp-3.8.1-cp36-cp36m-win_amd64.whl", hash = "sha256:b0e20cddbd676ab8a64c774fefa0ad787cc506afd844de95da56060348021e96"},
    {file = "aiohttp-3.8.1-cp37-cp37m-macosx_10_9_x86_64.whl", hash = "sha256:37951ad2f4a6df6506750a23f7cbabad24c73c65f23f72e95897bb2cecbae676"},
    {file = "aiohttp-3.8.1-cp37-cp37m-manylinux_2_17_aarch64.manylinux2014_aarch64.whl", hash = "sha256:5c23b1ad869653bc818e972b7a3a79852d0e494e9ab7e1a701a3decc49c20d51"},
    {file = "aiohttp-3.8.1-cp37-cp37m-manylinux_2_17_ppc64le.manylinux2014_ppc64le.whl", hash = "sha256:15b09b06dae900777833fe7fc4b4aa426556ce95847a3e8d7548e2d19e34edb8"},
    {file = "aiohttp-3.8.1-cp37-cp37m-manylinux_2_17_s390x.manylinux2014_s390x.whl", hash = "sha256:477c3ea0ba410b2b56b7efb072c36fa91b1e6fc331761798fa3f28bb224830dd"},
    {file = "aiohttp-3.8.1-cp37-cp37m-manylinux_2_5_i686.manylinux1_i686.manylinux_2_12_i686.manylinux2010_i686.whl", hash = "sha256:2f2f69dca064926e79997f45b2f34e202b320fd3782f17a91941f7eb85502ee2"},
    {file = "aiohttp-3.8.1-cp37-cp37m-manylinux_2_5_x86_64.manylinux1_x86_64.manylinux_2_12_x86_64.manylinux2010_x86_64.whl", hash = "sha256:ef9612483cb35171d51d9173647eed5d0069eaa2ee812793a75373447d487aa4"},
    {file = "aiohttp-3.8.1-cp37-cp37m-musllinux_1_1_aarch64.whl", hash = "sha256:6d69f36d445c45cda7b3b26afef2fc34ef5ac0cdc75584a87ef307ee3c8c6d00"},
    {file = "aiohttp-3.8.1-cp37-cp37m-musllinux_1_1_i686.whl", hash = "sha256:55c3d1072704d27401c92339144d199d9de7b52627f724a949fc7d5fc56d8b93"},
    {file = "aiohttp-3.8.1-cp37-cp37m-musllinux_1_1_ppc64le.whl", hash = "sha256:b9d00268fcb9f66fbcc7cd9fe423741d90c75ee029a1d15c09b22d23253c0a44"},
    {file = "aiohttp-3.8.1-cp37-cp37m-musllinux_1_1_s390x.whl", hash = "sha256:07b05cd3305e8a73112103c834e91cd27ce5b4bd07850c4b4dbd1877d3f45be7"},
    {file = "aiohttp-3.8.1-cp37-cp37m-musllinux_1_1_x86_64.whl", hash = "sha256:c34dc4958b232ef6188c4318cb7b2c2d80521c9a56c52449f8f93ab7bc2a8a1c"},
    {file = "aiohttp-3.8.1-cp37-cp37m-win32.whl", hash = "sha256:d2f9b69293c33aaa53d923032fe227feac867f81682f002ce33ffae978f0a9a9"},
    {file = "aiohttp-3.8.1-cp37-cp37m-win_amd64.whl", hash = "sha256:6ae828d3a003f03ae31915c31fa684b9890ea44c9c989056fea96e3d12a9fa17"},
    {file = "aiohttp-3.8.1-cp38-cp38-macosx_10_9_universal2.whl", hash = "sha256:0c7ebbbde809ff4e970824b2b6cb7e4222be6b95a296e46c03cf050878fc1785"},
    {file = "aiohttp-3.8.1-cp38-cp38-macosx_10_9_x86_64.whl", hash = "sha256:8b7ef7cbd4fec9a1e811a5de813311ed4f7ac7d93e0fda233c9b3e1428f7dd7b"},
    {file = "aiohttp-3.8.1-cp38-cp38-macosx_11_0_arm64.whl", hash = "sha256:c3d6a4d0619e09dcd61021debf7059955c2004fa29f48788a3dfaf9c9901a7cd"},
    {file = "aiohttp-3.8.1-cp38-cp38-manylinux_2_17_aarch64.manylinux2014_aarch64.whl", hash = "sha256:718626a174e7e467f0558954f94af117b7d4695d48eb980146016afa4b580b2e"},
    {file = "aiohttp-3.8.1-cp38-cp38-manylinux_2_17_ppc64le.manylinux2014_ppc64le.whl", hash = "sha256:589c72667a5febd36f1315aa6e5f56dd4aa4862df295cb51c769d16142ddd7cd"},
    {file = "aiohttp-3.8.1-cp38-cp38-manylinux_2_17_s390x.manylinux2014_s390x.whl", hash = "sha256:2ed076098b171573161eb146afcb9129b5ff63308960aeca4b676d9d3c35e700"},
    {file = "aiohttp-3.8.1-cp38-cp38-manylinux_2_5_i686.manylinux1_i686.manylinux_2_12_i686.manylinux2010_i686.whl", hash = "sha256:086f92daf51a032d062ec5f58af5ca6a44d082c35299c96376a41cbb33034675"},
    {file = "aiohttp-3.8.1-cp38-cp38-manylinux_2_5_x86_64.manylinux1_x86_64.manylinux_2_12_x86_64.manylinux2010_x86_64.whl", hash = "sha256:11691cf4dc5b94236ccc609b70fec991234e7ef8d4c02dd0c9668d1e486f5abf"},
    {file = "aiohttp-3.8.1-cp38-cp38-musllinux_1_1_aarch64.whl", hash = "sha256:31d1e1c0dbf19ebccbfd62eff461518dcb1e307b195e93bba60c965a4dcf1ba0"},
    {file = "aiohttp-3.8.1-cp38-cp38-musllinux_1_1_i686.whl", hash = "sha256:11a67c0d562e07067c4e86bffc1553f2cf5b664d6111c894671b2b8712f3aba5"},
    {file = "aiohttp-3.8.1-cp38-cp38-musllinux_1_1_ppc64le.whl", hash = "sha256:bb01ba6b0d3f6c68b89fce7305080145d4877ad3acaed424bae4d4ee75faa950"},
    {file = "aiohttp-3.8.1-cp38-cp38-musllinux_1_1_s390x.whl", hash = "sha256:44db35a9e15d6fe5c40d74952e803b1d96e964f683b5a78c3cc64eb177878155"},
    {file = "aiohttp-3.8.1-cp38-cp38-musllinux_1_1_x86_64.whl", hash = "sha256:844a9b460871ee0a0b0b68a64890dae9c415e513db0f4a7e3cab41a0f2fedf33"},
    {file = "aiohttp-3.8.1-cp38-cp38-win32.whl", hash = "sha256:7d08744e9bae2ca9c382581f7dce1273fe3c9bae94ff572c3626e8da5b193c6a"},
    {file = "aiohttp-3.8.1-cp38-cp38-win_amd64.whl", hash = "sha256:04d48b8ce6ab3cf2097b1855e1505181bdd05586ca275f2505514a6e274e8e75"},
    {file = "aiohttp-3.8.1-cp39-cp39-macosx_10_9_universal2.whl", hash = "sha256:f5315a2eb0239185af1bddb1abf472d877fede3cc8d143c6cddad37678293237"},
    {file = "aiohttp-3.8.1-cp39-cp39-macosx_10_9_x86_64.whl", hash = "sha256:a996d01ca39b8dfe77440f3cd600825d05841088fd6bc0144cc6c2ec14cc5f74"},
    {file = "aiohttp-3.8.1-cp39-cp39-macosx_11_0_arm64.whl", hash = "sha256:13487abd2f761d4be7c8ff9080de2671e53fff69711d46de703c310c4c9317ca"},
    {file = "aiohttp-3.8.1-cp39-cp39-manylinux_2_17_aarch64.manylinux2014_aarch64.whl", hash = "sha256:ea302f34477fda3f85560a06d9ebdc7fa41e82420e892fc50b577e35fc6a50b2"},
    {file = "aiohttp-3.8.1-cp39-cp39-manylinux_2_17_ppc64le.manylinux2014_ppc64le.whl", hash = "sha256:a2f635ce61a89c5732537a7896b6319a8fcfa23ba09bec36e1b1ac0ab31270d2"},
    {file = "aiohttp-3.8.1-cp39-cp39-manylinux_2_17_s390x.manylinux2014_s390x.whl", hash = "sha256:e999f2d0e12eea01caeecb17b653f3713d758f6dcc770417cf29ef08d3931421"},
    {file = "aiohttp-3.8.1-cp39-cp39-manylinux_2_5_i686.manylinux1_i686.manylinux_2_12_i686.manylinux2010_i686.whl", hash = "sha256:0770e2806a30e744b4e21c9d73b7bee18a1cfa3c47991ee2e5a65b887c49d5cf"},
    {file = "aiohttp-3.8.1-cp39-cp39-manylinux_2_5_x86_64.manylinux1_x86_64.manylinux_2_12_x86_64.manylinux2010_x86_64.whl", hash = "sha256:d15367ce87c8e9e09b0f989bfd72dc641bcd04ba091c68cd305312d00962addd"},
    {file = "aiohttp-3.8.1-cp39-cp39-musllinux_1_1_aarch64.whl", hash = "sha256:6c7cefb4b0640703eb1069835c02486669312bf2f12b48a748e0a7756d0de33d"},
    {file = "aiohttp-3.8.1-cp39-cp39-musllinux_1_1_i686.whl", hash = "sha256:71927042ed6365a09a98a6377501af5c9f0a4d38083652bcd2281a06a5976724"},
    {file = "aiohttp-3.8.1-cp39-cp39-musllinux_1_1_ppc64le.whl", hash = "sha256:28d490af82bc6b7ce53ff31337a18a10498303fe66f701ab65ef27e143c3b0ef"},
    {file = "aiohttp-3.8.1-cp39-cp39-musllinux_1_1_s390x.whl", hash = "sha256:b6613280ccedf24354406caf785db748bebbddcf31408b20c0b48cb86af76866"},
    {file = "aiohttp-3.8.1-cp39-cp39-musllinux_1_1_x86_64.whl", hash = "sha256:81e3d8c34c623ca4e36c46524a3530e99c0bc95ed068fd6e9b55cb721d408fb2"},
    {file = "aiohttp-3.8.1-cp39-cp39-win32.whl", hash = "sha256:7187a76598bdb895af0adbd2fb7474d7f6025d170bc0a1130242da817ce9e7d1"},
    {file = "aiohttp-3.8.1-cp39-cp39-win_amd64.whl", hash = "sha256:1c182cb873bc91b411e184dab7a2b664d4fea2743df0e4d57402f7f3fa644bac"},
    {file = "aiohttp-3.8.1.tar.gz", hash = "sha256:fc5471e1a54de15ef71c1bc6ebe80d4dc681ea600e68bfd1cbce40427f0b7578"},
]
aioitertools = [
    {file = "aioitertools-0.10.0-py3-none-any.whl", hash = "sha256:a2ea2a39ebf272a2fbb58bfdb73e1daeeb6686edbbc8082215dfc8b8ffffa6e8"},
    {file = "aioitertools-0.10.0.tar.gz", hash = "sha256:7d1d1d4a03d462c5a0840787d3df098f125847e0d38b833b30f8f8cbc45a1420"},
]
aiosignal = [
    {file = "aiosignal-1.2.0-py3-none-any.whl", hash = "sha256:26e62109036cd181df6e6ad646f91f0dcfd05fe16d0cb924138ff2ab75d64e3a"},
    {file = "aiosignal-1.2.0.tar.gz", hash = "sha256:78ed67db6c7b7ced4f98e495e572106d5c432a93e1ddd1bf475e1dc05f5b7df2"},
]
appdirs = [
    {file = "appdirs-1.4.4-py2.py3-none-any.whl", hash = "sha256:a841dacd6b99318a741b166adb07e19ee71a274450e68237b4650ca1055ab128"},
    {file = "appdirs-1.4.4.tar.gz", hash = "sha256:7d5d0167b2b1ba821647616af46a749d1c653740dd0d2415100fe26e27afdf41"},
]
appnope = [
    {file = "appnope-0.1.3-py2.py3-none-any.whl", hash = "sha256:265a455292d0bd8a72453494fa24df5a11eb18373a60c7c0430889f22548605e"},
    {file = "appnope-0.1.3.tar.gz", hash = "sha256:02bd91c4de869fbb1e1c50aafc4098827a7a54ab2f39d9dcba6c9547ed920e24"},
]
apscheduler = [
    {file = "APScheduler-3.6.3-py2.py3-none-any.whl", hash = "sha256:e8b1ecdb4c7cb2818913f766d5898183c7cb8936680710a4d3a966e02262e526"},
    {file = "APScheduler-3.6.3.tar.gz", hash = "sha256:3bb5229eed6fbbdafc13ce962712ae66e175aa214c69bed35a06bffcf0c5e244"},
]
argon2-cffi = [
    {file = "argon2-cffi-21.3.0.tar.gz", hash = "sha256:d384164d944190a7dd7ef22c6aa3ff197da12962bd04b17f64d4e93d934dba5b"},
    {file = "argon2_cffi-21.3.0-py3-none-any.whl", hash = "sha256:8c976986f2c5c0e5000919e6de187906cfd81fb1c72bf9d88c01177e77da7f80"},
]
argon2-cffi-bindings = [
    {file = "argon2-cffi-bindings-21.2.0.tar.gz", hash = "sha256:bb89ceffa6c791807d1305ceb77dbfacc5aa499891d2c55661c6459651fc39e3"},
    {file = "argon2_cffi_bindings-21.2.0-cp36-abi3-macosx_10_9_x86_64.whl", hash = "sha256:ccb949252cb2ab3a08c02024acb77cfb179492d5701c7cbdbfd776124d4d2367"},
    {file = "argon2_cffi_bindings-21.2.0-cp36-abi3-manylinux_2_17_aarch64.manylinux2014_aarch64.whl", hash = "sha256:9524464572e12979364b7d600abf96181d3541da11e23ddf565a32e70bd4dc0d"},
    {file = "argon2_cffi_bindings-21.2.0-cp36-abi3-manylinux_2_17_x86_64.manylinux2014_x86_64.whl", hash = "sha256:b746dba803a79238e925d9046a63aa26bf86ab2a2fe74ce6b009a1c3f5c8f2ae"},
    {file = "argon2_cffi_bindings-21.2.0-cp36-abi3-manylinux_2_5_i686.manylinux1_i686.manylinux_2_17_i686.manylinux2014_i686.whl", hash = "sha256:58ed19212051f49a523abb1dbe954337dc82d947fb6e5a0da60f7c8471a8476c"},
    {file = "argon2_cffi_bindings-21.2.0-cp36-abi3-musllinux_1_1_aarch64.whl", hash = "sha256:bd46088725ef7f58b5a1ef7ca06647ebaf0eb4baff7d1d0d177c6cc8744abd86"},
    {file = "argon2_cffi_bindings-21.2.0-cp36-abi3-musllinux_1_1_i686.whl", hash = "sha256:8cd69c07dd875537a824deec19f978e0f2078fdda07fd5c42ac29668dda5f40f"},
    {file = "argon2_cffi_bindings-21.2.0-cp36-abi3-musllinux_1_1_x86_64.whl", hash = "sha256:f1152ac548bd5b8bcecfb0b0371f082037e47128653df2e8ba6e914d384f3c3e"},
    {file = "argon2_cffi_bindings-21.2.0-cp36-abi3-win32.whl", hash = "sha256:603ca0aba86b1349b147cab91ae970c63118a0f30444d4bc80355937c950c082"},
    {file = "argon2_cffi_bindings-21.2.0-cp36-abi3-win_amd64.whl", hash = "sha256:b2ef1c30440dbbcba7a5dc3e319408b59676e2e039e2ae11a8775ecf482b192f"},
    {file = "argon2_cffi_bindings-21.2.0-cp38-abi3-macosx_10_9_universal2.whl", hash = "sha256:e415e3f62c8d124ee16018e491a009937f8cf7ebf5eb430ffc5de21b900dad93"},
    {file = "argon2_cffi_bindings-21.2.0-pp37-pypy37_pp73-macosx_10_9_x86_64.whl", hash = "sha256:3e385d1c39c520c08b53d63300c3ecc28622f076f4c2b0e6d7e796e9f6502194"},
    {file = "argon2_cffi_bindings-21.2.0-pp37-pypy37_pp73-manylinux_2_17_aarch64.manylinux2014_aarch64.whl", hash = "sha256:2c3e3cc67fdb7d82c4718f19b4e7a87123caf8a93fde7e23cf66ac0337d3cb3f"},
    {file = "argon2_cffi_bindings-21.2.0-pp37-pypy37_pp73-manylinux_2_17_x86_64.manylinux2014_x86_64.whl", hash = "sha256:6a22ad9800121b71099d0fb0a65323810a15f2e292f2ba450810a7316e128ee5"},
    {file = "argon2_cffi_bindings-21.2.0-pp37-pypy37_pp73-manylinux_2_5_i686.manylinux1_i686.manylinux_2_17_i686.manylinux2014_i686.whl", hash = "sha256:f9f8b450ed0547e3d473fdc8612083fd08dd2120d6ac8f73828df9b7d45bb351"},
    {file = "argon2_cffi_bindings-21.2.0-pp37-pypy37_pp73-win_amd64.whl", hash = "sha256:93f9bf70084f97245ba10ee36575f0c3f1e7d7724d67d8e5b08e61787c320ed7"},
    {file = "argon2_cffi_bindings-21.2.0-pp38-pypy38_pp73-macosx_10_9_x86_64.whl", hash = "sha256:3b9ef65804859d335dc6b31582cad2c5166f0c3e7975f324d9ffaa34ee7e6583"},
    {file = "argon2_cffi_bindings-21.2.0-pp38-pypy38_pp73-manylinux_2_17_aarch64.manylinux2014_aarch64.whl", hash = "sha256:d4966ef5848d820776f5f562a7d45fdd70c2f330c961d0d745b784034bd9f48d"},
    {file = "argon2_cffi_bindings-21.2.0-pp38-pypy38_pp73-manylinux_2_17_x86_64.manylinux2014_x86_64.whl", hash = "sha256:20ef543a89dee4db46a1a6e206cd015360e5a75822f76df533845c3cbaf72670"},
    {file = "argon2_cffi_bindings-21.2.0-pp38-pypy38_pp73-manylinux_2_5_i686.manylinux1_i686.manylinux_2_17_i686.manylinux2014_i686.whl", hash = "sha256:ed2937d286e2ad0cc79a7087d3c272832865f779430e0cc2b4f3718d3159b0cb"},
    {file = "argon2_cffi_bindings-21.2.0-pp38-pypy38_pp73-win_amd64.whl", hash = "sha256:5e00316dabdaea0b2dd82d141cc66889ced0cdcbfa599e8b471cf22c620c329a"},
]
arrow = [
    {file = "arrow-1.2.2-py3-none-any.whl", hash = "sha256:d622c46ca681b5b3e3574fcb60a04e5cc81b9625112d5fb2b44220c36c892177"},
    {file = "arrow-1.2.2.tar.gz", hash = "sha256:05caf1fd3d9a11a1135b2b6f09887421153b94558e5ef4d090b567b47173ac2b"},
]
astroid = [
    {file = "astroid-2.11.2-py3-none-any.whl", hash = "sha256:cc8cc0d2d916c42d0a7c476c57550a4557a083081976bf42a73414322a6411d9"},
    {file = "astroid-2.11.2.tar.gz", hash = "sha256:8d0a30fe6481ce919f56690076eafbb2fb649142a89dc874f1ec0e7a011492d0"},
]
asttokens = [
    {file = "asttokens-2.0.5-py2.py3-none-any.whl", hash = "sha256:0844691e88552595a6f4a4281a9f7f79b8dd45ca4ccea82e5e05b4bbdb76705c"},
    {file = "asttokens-2.0.5.tar.gz", hash = "sha256:9a54c114f02c7a9480d56550932546a3f1fe71d8a02f1bc7ccd0ee3ee35cf4d5"},
]
astunparse = [
    {file = "astunparse-1.6.3-py2.py3-none-any.whl", hash = "sha256:c2652417f2c8b5bb325c885ae329bdf3f86424075c4fd1a128674bc6fba4b8e8"},
    {file = "astunparse-1.6.3.tar.gz", hash = "sha256:5ad93a8456f0d084c3456d059fd9a92cce667963232cbf763eac3bc5b7940872"},
]
async-timeout = [
    {file = "async-timeout-4.0.2.tar.gz", hash = "sha256:2163e1640ddb52b7a8c80d0a67a08587e5d245cc9c553a74a847056bc2976b15"},
    {file = "async_timeout-4.0.2-py3-none-any.whl", hash = "sha256:8ca1e4fcf50d07413d66d1a5e416e42cfdf5851c981d679a09851a6853383b3c"},
]
atomicwrites = [
    {file = "atomicwrites-1.4.0-py2.py3-none-any.whl", hash = "sha256:6d1784dea7c0c8d4a5172b6c620f40b6e4cbfdf96d783691f2e1302a7b88e197"},
    {file = "atomicwrites-1.4.0.tar.gz", hash = "sha256:ae70396ad1a434f9c7046fd2dd196fc04b12f9e91ffb859164193be8b6168a7a"},
]
attrs = [
    {file = "attrs-21.4.0-py2.py3-none-any.whl", hash = "sha256:2d27e3784d7a565d36ab851fe94887c5eccd6a463168875832a1be79c82828b4"},
    {file = "attrs-21.4.0.tar.gz", hash = "sha256:626ba8234211db98e869df76230a137c4c40a12d72445c45d5f5b716f076e2fd"},
]
backcall = [
    {file = "backcall-0.2.0-py2.py3-none-any.whl", hash = "sha256:fbbce6a29f263178a1f7915c1940bde0ec2b2a967566fe1c65c1dfb7422bd255"},
    {file = "backcall-0.2.0.tar.gz", hash = "sha256:5cbdbf27be5e7cfadb448baf0aa95508f91f2bbc6c6437cd9cd06e2a4c215e1e"},
]
"backports.zoneinfo" = [
    {file = "backports.zoneinfo-0.2.1-cp36-cp36m-macosx_10_14_x86_64.whl", hash = "sha256:da6013fd84a690242c310d77ddb8441a559e9cb3d3d59ebac9aca1a57b2e18bc"},
    {file = "backports.zoneinfo-0.2.1-cp36-cp36m-manylinux1_i686.whl", hash = "sha256:89a48c0d158a3cc3f654da4c2de1ceba85263fafb861b98b59040a5086259722"},
    {file = "backports.zoneinfo-0.2.1-cp36-cp36m-manylinux1_x86_64.whl", hash = "sha256:1c5742112073a563c81f786e77514969acb58649bcdf6cdf0b4ed31a348d4546"},
    {file = "backports.zoneinfo-0.2.1-cp36-cp36m-win32.whl", hash = "sha256:e8236383a20872c0cdf5a62b554b27538db7fa1bbec52429d8d106effbaeca08"},
    {file = "backports.zoneinfo-0.2.1-cp36-cp36m-win_amd64.whl", hash = "sha256:8439c030a11780786a2002261569bdf362264f605dfa4d65090b64b05c9f79a7"},
    {file = "backports.zoneinfo-0.2.1-cp37-cp37m-macosx_10_14_x86_64.whl", hash = "sha256:f04e857b59d9d1ccc39ce2da1021d196e47234873820cbeaad210724b1ee28ac"},
    {file = "backports.zoneinfo-0.2.1-cp37-cp37m-manylinux1_i686.whl", hash = "sha256:17746bd546106fa389c51dbea67c8b7c8f0d14b5526a579ca6ccf5ed72c526cf"},
    {file = "backports.zoneinfo-0.2.1-cp37-cp37m-manylinux1_x86_64.whl", hash = "sha256:5c144945a7752ca544b4b78c8c41544cdfaf9786f25fe5ffb10e838e19a27570"},
    {file = "backports.zoneinfo-0.2.1-cp37-cp37m-win32.whl", hash = "sha256:e55b384612d93be96506932a786bbcde5a2db7a9e6a4bb4bffe8b733f5b9036b"},
    {file = "backports.zoneinfo-0.2.1-cp37-cp37m-win_amd64.whl", hash = "sha256:a76b38c52400b762e48131494ba26be363491ac4f9a04c1b7e92483d169f6582"},
    {file = "backports.zoneinfo-0.2.1-cp38-cp38-macosx_10_14_x86_64.whl", hash = "sha256:8961c0f32cd0336fb8e8ead11a1f8cd99ec07145ec2931122faaac1c8f7fd987"},
    {file = "backports.zoneinfo-0.2.1-cp38-cp38-manylinux1_i686.whl", hash = "sha256:e81b76cace8eda1fca50e345242ba977f9be6ae3945af8d46326d776b4cf78d1"},
    {file = "backports.zoneinfo-0.2.1-cp38-cp38-manylinux1_x86_64.whl", hash = "sha256:7b0a64cda4145548fed9efc10322770f929b944ce5cee6c0dfe0c87bf4c0c8c9"},
    {file = "backports.zoneinfo-0.2.1-cp38-cp38-win32.whl", hash = "sha256:1b13e654a55cd45672cb54ed12148cd33628f672548f373963b0bff67b217328"},
    {file = "backports.zoneinfo-0.2.1-cp38-cp38-win_amd64.whl", hash = "sha256:4a0f800587060bf8880f954dbef70de6c11bbe59c673c3d818921f042f9954a6"},
    {file = "backports.zoneinfo-0.2.1.tar.gz", hash = "sha256:fadbfe37f74051d024037f223b8e001611eac868b5c5b06144ef4d8b799862f2"},
]
basedosdados = [
    {file = "basedosdados-1.6.4b2-py3-none-any.whl", hash = "sha256:07ea73738d0549a5a3026f3df3623abc4191237379df92bfccf08c3650e06670"},
    {file = "basedosdados-1.6.4b2.tar.gz", hash = "sha256:42bc94be7a47a9d3c215895e490d8de2bbae60e49dc54933a487d7666ccc7862"},
]
beautifulsoup4 = [
    {file = "beautifulsoup4-4.11.1-py3-none-any.whl", hash = "sha256:58d5c3d29f5a36ffeb94f02f0d786cd53014cf9b3b3951d42e0080d8a9498d30"},
    {file = "beautifulsoup4-4.11.1.tar.gz", hash = "sha256:ad9aa55b65ef2808eb405f46cf74df7fcb7044d5cbc26487f96eb2ef2e436693"},
]
binaryornot = [
    {file = "binaryornot-0.4.4-py2.py3-none-any.whl", hash = "sha256:b8b71173c917bddcd2c16070412e369c3ed7f0528926f70cac18a6c97fd563e4"},
    {file = "binaryornot-0.4.4.tar.gz", hash = "sha256:359501dfc9d40632edc9fac890e19542db1a287bbcfa58175b66658392018061"},
]
black = [
    {file = "black-20.8b1.tar.gz", hash = "sha256:1c02557aa099101b9d21496f8a914e9ed2222ef70336404eeeac8edba836fbea"},
]
bleach = [
    {file = "bleach-5.0.0-py3-none-any.whl", hash = "sha256:08a1fe86d253b5c88c92cc3d810fd8048a16d15762e1e5b74d502256e5926aa1"},
    {file = "bleach-5.0.0.tar.gz", hash = "sha256:c6d6cc054bdc9c83b48b8083e236e5f00f238428666d2ce2e083eaa5fd568565"},
]
botocore = [
    {file = "botocore-1.23.24-py3-none-any.whl", hash = "sha256:e78d48c50c8c013fb9b362c6202fece2fe868edfd89b51968080180bdff41617"},
    {file = "botocore-1.23.24.tar.gz", hash = "sha256:43006b4f52d7bb655319d3da0f615cdbee7762853acc1ebcb1d49f962e6b4806"},
]
cachetools = [
    {file = "cachetools-4.2.2-py3-none-any.whl", hash = "sha256:2cc0b89715337ab6dbba85b5b50effe2b0c74e035d83ee8ed637cf52f12ae001"},
    {file = "cachetools-4.2.2.tar.gz", hash = "sha256:61b5ed1e22a0924aed1d23b478f37e8d52549ff8a961de2909c69bf950020cff"},
]
certifi = [
    {file = "certifi-2021.10.8-py2.py3-none-any.whl", hash = "sha256:d62a0163eb4c2344ac042ab2bdf75399a71a2d8c7d47eac2e2ee91b9d6339569"},
    {file = "certifi-2021.10.8.tar.gz", hash = "sha256:78884e7c1d4b00ce3cea67b44566851c4343c120abd683433ce934a68ea58872"},
]
cffi = [
    {file = "cffi-1.15.0-cp27-cp27m-macosx_10_9_x86_64.whl", hash = "sha256:c2502a1a03b6312837279c8c1bd3ebedf6c12c4228ddbad40912d671ccc8a962"},
    {file = "cffi-1.15.0-cp27-cp27m-manylinux1_i686.whl", hash = "sha256:23cfe892bd5dd8941608f93348c0737e369e51c100d03718f108bf1add7bd6d0"},
    {file = "cffi-1.15.0-cp27-cp27m-manylinux1_x86_64.whl", hash = "sha256:41d45de54cd277a7878919867c0f08b0cf817605e4eb94093e7516505d3c8d14"},
    {file = "cffi-1.15.0-cp27-cp27m-win32.whl", hash = "sha256:4a306fa632e8f0928956a41fa8e1d6243c71e7eb59ffbd165fc0b41e316b2474"},
    {file = "cffi-1.15.0-cp27-cp27m-win_amd64.whl", hash = "sha256:e7022a66d9b55e93e1a845d8c9eba2a1bebd4966cd8bfc25d9cd07d515b33fa6"},
    {file = "cffi-1.15.0-cp27-cp27mu-manylinux1_i686.whl", hash = "sha256:14cd121ea63ecdae71efa69c15c5543a4b5fbcd0bbe2aad864baca0063cecf27"},
    {file = "cffi-1.15.0-cp27-cp27mu-manylinux1_x86_64.whl", hash = "sha256:d4d692a89c5cf08a8557fdeb329b82e7bf609aadfaed6c0d79f5a449a3c7c023"},
    {file = "cffi-1.15.0-cp310-cp310-macosx_10_9_x86_64.whl", hash = "sha256:0104fb5ae2391d46a4cb082abdd5c69ea4eab79d8d44eaaf79f1b1fd806ee4c2"},
    {file = "cffi-1.15.0-cp310-cp310-macosx_11_0_arm64.whl", hash = "sha256:91ec59c33514b7c7559a6acda53bbfe1b283949c34fe7440bcf917f96ac0723e"},
    {file = "cffi-1.15.0-cp310-cp310-manylinux_2_12_i686.manylinux2010_i686.whl", hash = "sha256:f5c7150ad32ba43a07c4479f40241756145a1f03b43480e058cfd862bf5041c7"},
    {file = "cffi-1.15.0-cp310-cp310-manylinux_2_12_x86_64.manylinux2010_x86_64.whl", hash = "sha256:00c878c90cb53ccfaae6b8bc18ad05d2036553e6d9d1d9dbcf323bbe83854ca3"},
    {file = "cffi-1.15.0-cp310-cp310-manylinux_2_17_aarch64.manylinux2014_aarch64.whl", hash = "sha256:abb9a20a72ac4e0fdb50dae135ba5e77880518e742077ced47eb1499e29a443c"},
    {file = "cffi-1.15.0-cp310-cp310-manylinux_2_17_ppc64le.manylinux2014_ppc64le.whl", hash = "sha256:a5263e363c27b653a90078143adb3d076c1a748ec9ecc78ea2fb916f9b861962"},
    {file = "cffi-1.15.0-cp310-cp310-manylinux_2_17_s390x.manylinux2014_s390x.whl", hash = "sha256:f54a64f8b0c8ff0b64d18aa76675262e1700f3995182267998c31ae974fbc382"},
    {file = "cffi-1.15.0-cp310-cp310-win32.whl", hash = "sha256:c21c9e3896c23007803a875460fb786118f0cdd4434359577ea25eb556e34c55"},
    {file = "cffi-1.15.0-cp310-cp310-win_amd64.whl", hash = "sha256:5e069f72d497312b24fcc02073d70cb989045d1c91cbd53979366077959933e0"},
    {file = "cffi-1.15.0-cp36-cp36m-macosx_10_9_x86_64.whl", hash = "sha256:64d4ec9f448dfe041705426000cc13e34e6e5bb13736e9fd62e34a0b0c41566e"},
    {file = "cffi-1.15.0-cp36-cp36m-manylinux_2_17_aarch64.manylinux2014_aarch64.whl", hash = "sha256:2756c88cbb94231c7a147402476be2c4df2f6078099a6f4a480d239a8817ae39"},
    {file = "cffi-1.15.0-cp36-cp36m-manylinux_2_17_ppc64le.manylinux2014_ppc64le.whl", hash = "sha256:3b96a311ac60a3f6be21d2572e46ce67f09abcf4d09344c49274eb9e0bf345fc"},
    {file = "cffi-1.15.0-cp36-cp36m-manylinux_2_17_s390x.manylinux2014_s390x.whl", hash = "sha256:75e4024375654472cc27e91cbe9eaa08567f7fbdf822638be2814ce059f58032"},
    {file = "cffi-1.15.0-cp36-cp36m-manylinux_2_5_i686.manylinux1_i686.whl", hash = "sha256:59888172256cac5629e60e72e86598027aca6bf01fa2465bdb676d37636573e8"},
    {file = "cffi-1.15.0-cp36-cp36m-manylinux_2_5_x86_64.manylinux1_x86_64.whl", hash = "sha256:27c219baf94952ae9d50ec19651a687b826792055353d07648a5695413e0c605"},
    {file = "cffi-1.15.0-cp36-cp36m-win32.whl", hash = "sha256:4958391dbd6249d7ad855b9ca88fae690783a6be9e86df65865058ed81fc860e"},
    {file = "cffi-1.15.0-cp36-cp36m-win_amd64.whl", hash = "sha256:f6f824dc3bce0edab5f427efcfb1d63ee75b6fcb7282900ccaf925be84efb0fc"},
    {file = "cffi-1.15.0-cp37-cp37m-macosx_10_9_x86_64.whl", hash = "sha256:06c48159c1abed75c2e721b1715c379fa3200c7784271b3c46df01383b593636"},
    {file = "cffi-1.15.0-cp37-cp37m-manylinux_2_12_i686.manylinux2010_i686.whl", hash = "sha256:c2051981a968d7de9dd2d7b87bcb9c939c74a34626a6e2f8181455dd49ed69e4"},
    {file = "cffi-1.15.0-cp37-cp37m-manylinux_2_12_x86_64.manylinux2010_x86_64.whl", hash = "sha256:fd8a250edc26254fe5b33be00402e6d287f562b6a5b2152dec302fa15bb3e997"},
    {file = "cffi-1.15.0-cp37-cp37m-manylinux_2_17_aarch64.manylinux2014_aarch64.whl", hash = "sha256:91d77d2a782be4274da750752bb1650a97bfd8f291022b379bb8e01c66b4e96b"},
    {file = "cffi-1.15.0-cp37-cp37m-manylinux_2_17_ppc64le.manylinux2014_ppc64le.whl", hash = "sha256:45db3a33139e9c8f7c09234b5784a5e33d31fd6907800b316decad50af323ff2"},
    {file = "cffi-1.15.0-cp37-cp37m-manylinux_2_17_s390x.manylinux2014_s390x.whl", hash = "sha256:263cc3d821c4ab2213cbe8cd8b355a7f72a8324577dc865ef98487c1aeee2bc7"},
    {file = "cffi-1.15.0-cp37-cp37m-win32.whl", hash = "sha256:17771976e82e9f94976180f76468546834d22a7cc404b17c22df2a2c81db0c66"},
    {file = "cffi-1.15.0-cp37-cp37m-win_amd64.whl", hash = "sha256:3415c89f9204ee60cd09b235810be700e993e343a408693e80ce7f6a40108029"},
    {file = "cffi-1.15.0-cp38-cp38-macosx_10_9_x86_64.whl", hash = "sha256:4238e6dab5d6a8ba812de994bbb0a79bddbdf80994e4ce802b6f6f3142fcc880"},
    {file = "cffi-1.15.0-cp38-cp38-manylinux_2_12_i686.manylinux2010_i686.whl", hash = "sha256:0808014eb713677ec1292301ea4c81ad277b6cdf2fdd90fd540af98c0b101d20"},
    {file = "cffi-1.15.0-cp38-cp38-manylinux_2_12_x86_64.manylinux2010_x86_64.whl", hash = "sha256:57e9ac9ccc3101fac9d6014fba037473e4358ef4e89f8e181f8951a2c0162024"},
    {file = "cffi-1.15.0-cp38-cp38-manylinux_2_17_aarch64.manylinux2014_aarch64.whl", hash = "sha256:8b6c2ea03845c9f501ed1313e78de148cd3f6cad741a75d43a29b43da27f2e1e"},
    {file = "cffi-1.15.0-cp38-cp38-manylinux_2_17_ppc64le.manylinux2014_ppc64le.whl", hash = "sha256:10dffb601ccfb65262a27233ac273d552ddc4d8ae1bf93b21c94b8511bffe728"},
    {file = "cffi-1.15.0-cp38-cp38-manylinux_2_17_s390x.manylinux2014_s390x.whl", hash = "sha256:786902fb9ba7433aae840e0ed609f45c7bcd4e225ebb9c753aa39725bb3e6ad6"},
    {file = "cffi-1.15.0-cp38-cp38-win32.whl", hash = "sha256:da5db4e883f1ce37f55c667e5c0de439df76ac4cb55964655906306918e7363c"},
    {file = "cffi-1.15.0-cp38-cp38-win_amd64.whl", hash = "sha256:181dee03b1170ff1969489acf1c26533710231c58f95534e3edac87fff06c443"},
    {file = "cffi-1.15.0-cp39-cp39-macosx_10_9_x86_64.whl", hash = "sha256:45e8636704eacc432a206ac7345a5d3d2c62d95a507ec70d62f23cd91770482a"},
    {file = "cffi-1.15.0-cp39-cp39-macosx_11_0_arm64.whl", hash = "sha256:31fb708d9d7c3f49a60f04cf5b119aeefe5644daba1cd2a0fe389b674fd1de37"},
    {file = "cffi-1.15.0-cp39-cp39-manylinux_2_12_i686.manylinux2010_i686.whl", hash = "sha256:6dc2737a3674b3e344847c8686cf29e500584ccad76204efea14f451d4cc669a"},
    {file = "cffi-1.15.0-cp39-cp39-manylinux_2_12_x86_64.manylinux2010_x86_64.whl", hash = "sha256:74fdfdbfdc48d3f47148976f49fab3251e550a8720bebc99bf1483f5bfb5db3e"},
    {file = "cffi-1.15.0-cp39-cp39-manylinux_2_17_aarch64.manylinux2014_aarch64.whl", hash = "sha256:ffaa5c925128e29efbde7301d8ecaf35c8c60ffbcd6a1ffd3a552177c8e5e796"},
    {file = "cffi-1.15.0-cp39-cp39-manylinux_2_17_ppc64le.manylinux2014_ppc64le.whl", hash = "sha256:3f7d084648d77af029acb79a0ff49a0ad7e9d09057a9bf46596dac9514dc07df"},
    {file = "cffi-1.15.0-cp39-cp39-manylinux_2_17_s390x.manylinux2014_s390x.whl", hash = "sha256:ef1f279350da2c586a69d32fc8733092fd32cc8ac95139a00377841f59a3f8d8"},
    {file = "cffi-1.15.0-cp39-cp39-win32.whl", hash = "sha256:2a23af14f408d53d5e6cd4e3d9a24ff9e05906ad574822a10563efcef137979a"},
    {file = "cffi-1.15.0-cp39-cp39-win_amd64.whl", hash = "sha256:3773c4d81e6e818df2efbc7dd77325ca0dcb688116050fb2b3011218eda36139"},
    {file = "cffi-1.15.0.tar.gz", hash = "sha256:920f0d66a896c2d99f0adbb391f990a84091179542c205fa53ce5787aff87954"},
]
cfgv = [
    {file = "cfgv-3.3.1-py2.py3-none-any.whl", hash = "sha256:c6a0883f3917a037485059700b9e75da2464e6c27051014ad85ba6aaa5884426"},
    {file = "cfgv-3.3.1.tar.gz", hash = "sha256:f5a830efb9ce7a445376bb66ec94c638a9787422f96264c98edc6bdeed8ab736"},
]
cftime = [
    {file = "cftime-1.6.0-cp310-cp310-macosx_10_9_universal2.whl", hash = "sha256:bb0d680149f128d181ef1c6561eaebbf99b572329dee090c83b6735d7284a703"},
    {file = "cftime-1.6.0-cp310-cp310-macosx_10_9_x86_64.whl", hash = "sha256:517c50e29b3c141919d83bf3782892e4a4144034b63722e7a266db25488b3bb5"},
    {file = "cftime-1.6.0-cp310-cp310-macosx_11_0_arm64.whl", hash = "sha256:64bcb6ca9ef922b2332e9ed91cd6f6f2fe28de392fb10e752f2ac83ffdc50854"},
    {file = "cftime-1.6.0-cp310-cp310-manylinux_2_17_x86_64.manylinux2014_x86_64.whl", hash = "sha256:1c56556900b9ae3a5b4c9705699d78f865994e5c3c92cd230d54c89d669b88f0"},
    {file = "cftime-1.6.0-cp310-cp310-manylinux_2_5_i686.manylinux1_i686.manylinux_2_17_i686.manylinux2014_i686.whl", hash = "sha256:13e92118fa3606b2a1d95bbe1a18a0a260ba85704d9ff061e9599b0e745bb4a9"},
    {file = "cftime-1.6.0-cp310-none-win_amd64.whl", hash = "sha256:bfb03c766250d86d6abf546d4c1fbe0db7401eaedeab5bbbd0e599fde7c7a7d3"},
    {file = "cftime-1.6.0-cp36-cp36m-macosx_10_9_x86_64.whl", hash = "sha256:7900daf0efa495f263c3c5b0c96502cc909fb07ef56844791e3c8cdbb08a741c"},
    {file = "cftime-1.6.0-cp36-cp36m-manylinux_2_17_aarch64.manylinux2014_aarch64.whl", hash = "sha256:1f43f1c839f5579bf045f13b0d2deb15048d314d209039664003ae1bf2544898"},
    {file = "cftime-1.6.0-cp36-cp36m-manylinux_2_17_x86_64.manylinux2014_x86_64.whl", hash = "sha256:e020db7391b2112e4c1ec9db75ff82031f979666264903697ab5ad0bfb20d490"},
    {file = "cftime-1.6.0-cp36-cp36m-manylinux_2_5_i686.manylinux1_i686.manylinux_2_17_i686.manylinux2014_i686.whl", hash = "sha256:4d39b666284c78726eb7ea8b4ad29aacd387e912177721b3eb9bdc508e2b86fa"},
    {file = "cftime-1.6.0-cp36-none-win_amd64.whl", hash = "sha256:1888f0c0ab37d6ee23d07e74e51dcaae136da48784ceaa5d078115aa2e2b8b92"},
    {file = "cftime-1.6.0-cp37-cp37m-macosx_10_9_x86_64.whl", hash = "sha256:ee740b8dd77cb1773ae1560b890cee3aa5b82a4a7ca056223f08f4b37ebb6466"},
    {file = "cftime-1.6.0-cp37-cp37m-manylinux_2_17_aarch64.manylinux2014_aarch64.whl", hash = "sha256:e195ed19638f324c40bb0094d13385d58e798607670b91cc8f42717a0a832263"},
    {file = "cftime-1.6.0-cp37-cp37m-manylinux_2_17_x86_64.manylinux2014_x86_64.whl", hash = "sha256:b420e3811da55db538008229b3ca34055734d6ade12316889d1979d770d7dfaf"},
    {file = "cftime-1.6.0-cp37-cp37m-manylinux_2_5_i686.manylinux1_i686.manylinux_2_17_i686.manylinux2014_i686.whl", hash = "sha256:eca80007816b9dd1cc154a393b8da2ada22baad1ac7b2b2a9cc01451796e3e93"},
    {file = "cftime-1.6.0-cp37-none-win_amd64.whl", hash = "sha256:9b31455449d2e347d033a6440f94305ce7eb48d32d863dfe0f53671c78e2561d"},
    {file = "cftime-1.6.0-cp38-cp38-macosx_10_9_universal2.whl", hash = "sha256:a8a56edad64912b11d8f80245b5ce7e61057eee22b6af0718e9d086b381a17d9"},
    {file = "cftime-1.6.0-cp38-cp38-macosx_10_9_x86_64.whl", hash = "sha256:a49b023ca5cab9c43d33b3a43edc5a112f5d452f75fc1a85f8ca136f4fa9d440"},
    {file = "cftime-1.6.0-cp38-cp38-macosx_11_0_arm64.whl", hash = "sha256:cab3fee686c58e2ce2f61e1bf138711eefde6c0235b0cfc736c8ea96381d8346"},
    {file = "cftime-1.6.0-cp38-cp38-manylinux_2_17_aarch64.manylinux2014_aarch64.whl", hash = "sha256:f63c14e98022c3a67ff7c5c12edf17912a7353ddd95bbfde6db1e4bc05ea5bdc"},
    {file = "cftime-1.6.0-cp38-cp38-manylinux_2_17_x86_64.manylinux2014_x86_64.whl", hash = "sha256:519d1c391ed7be3bb4d84990a51a76cbb1cc894bd776637c0227dfe1f6274f39"},
    {file = "cftime-1.6.0-cp38-cp38-manylinux_2_5_i686.manylinux1_i686.manylinux_2_17_i686.manylinux2014_i686.whl", hash = "sha256:09970124c0a8c84a66e34e8655c42f0254e1c29d73a766e71c9a871ce57f125b"},
    {file = "cftime-1.6.0-cp38-none-win_amd64.whl", hash = "sha256:1187fa1107974fe374f90936e39d2e09ac7cb4ffcd3b31314898684a2cebba87"},
    {file = "cftime-1.6.0-cp39-cp39-macosx_10_9_universal2.whl", hash = "sha256:a6c1e59299250299f23ab526d1ad640dcc3b9eb311468a8f9112f9d53d6106c6"},
    {file = "cftime-1.6.0-cp39-cp39-macosx_10_9_x86_64.whl", hash = "sha256:80390ddb68a7e27b52bf83efc040c8e3ec2e3b0bb0e66084a75498fb39f63a63"},
    {file = "cftime-1.6.0-cp39-cp39-macosx_11_0_arm64.whl", hash = "sha256:f7007e7cd837cb37716149d7c735b90b947b3370b7a5652d58675ea940541542"},
    {file = "cftime-1.6.0-cp39-cp39-manylinux_2_17_aarch64.manylinux2014_aarch64.whl", hash = "sha256:2da21d8626a7f549eaaae7d314110133914fa24726e4e7caab2775627cb7361a"},
    {file = "cftime-1.6.0-cp39-cp39-manylinux_2_17_x86_64.manylinux2014_x86_64.whl", hash = "sha256:4c608937082980e0905657ec2475b3ff2a2fc89255e185f44076da482102f617"},
    {file = "cftime-1.6.0-cp39-cp39-manylinux_2_5_i686.manylinux1_i686.manylinux_2_17_i686.manylinux2014_i686.whl", hash = "sha256:003abc800933a39d6f4ecec113f401aef9961642a4769aa1099ed34e0c1c3d46"},
    {file = "cftime-1.6.0-cp39-none-win_amd64.whl", hash = "sha256:c0b3aff3c955d18342c2097ad1102c78d0999dba5de178d0ce68a317caf6f87e"},
    {file = "cftime-1.6.0.tar.gz", hash = "sha256:13103e6650beea6552316bd5825d6aa3b7e98f5b8115026df4826798dff9f741"},
]
chardet = [
    {file = "chardet-4.0.0-py2.py3-none-any.whl", hash = "sha256:f864054d66fd9118f2e67044ac8981a54775ec5b67aed0441892edb553d21da5"},
    {file = "chardet-4.0.0.tar.gz", hash = "sha256:0d6f53a15db4120f2b08c94f11e7d93d2c911ee118b6b30a04ec3ee8310179fa"},
]
charset-normalizer = [
    {file = "charset-normalizer-2.0.12.tar.gz", hash = "sha256:2857e29ff0d34db842cd7ca3230549d1a697f96ee6d3fb071cfa6c7393832597"},
    {file = "charset_normalizer-2.0.12-py3-none-any.whl", hash = "sha256:6881edbebdb17b39b4eaaa821b438bf6eddffb4468cf344f09f89def34a8b1df"},
]
ckanapi = [
    {file = "ckanapi-4.6.tar.gz", hash = "sha256:35361965bfb38c8e146d7229f2d7c3aaf1c0f2ef547de4239b4d38931bf081d2"},
]
click = [
    {file = "click-8.0.3-py3-none-any.whl", hash = "sha256:353f466495adaeb40b6b5f592f9f91cb22372351c84caeb068132442a4518ef3"},
    {file = "click-8.0.3.tar.gz", hash = "sha256:410e932b050f5eed773c4cda94de75971c89cdb3155a72a0831139a79e5ecb5b"},
]
click-plugins = [
    {file = "click-plugins-1.1.1.tar.gz", hash = "sha256:46ab999744a9d831159c3411bb0c79346d94a444df9a3a3742e9ed63645f264b"},
    {file = "click_plugins-1.1.1-py2.py3-none-any.whl", hash = "sha256:5d262006d3222f5057fd81e1623d4443e41dcda5dc815c06b442aa3c02889fc8"},
]
cligj = [
    {file = "cligj-0.7.2-py3-none-any.whl", hash = "sha256:c1ca117dbce1fe20a5809dc96f01e1c2840f6dcc939b3ddbb1111bf330ba82df"},
    {file = "cligj-0.7.2.tar.gz", hash = "sha256:a4bc13d623356b373c2c27c53dbd9c68cae5d526270bfa71f6c6fa69669c6b27"},
]
cloudpickle = [
    {file = "cloudpickle-2.0.0-py3-none-any.whl", hash = "sha256:6b2df9741d06f43839a3275c4e6632f7df6487a1f181f5f46a052d3c917c3d11"},
    {file = "cloudpickle-2.0.0.tar.gz", hash = "sha256:5cd02f3b417a783ba84a4ec3e290ff7929009fe51f6405423cfccfadd43ba4a4"},
]
colorama = [
    {file = "colorama-0.4.4-py2.py3-none-any.whl", hash = "sha256:9f47eda37229f68eee03b24b9748937c7dc3868f906e8ba69fbcbdd3bc5dc3e2"},
    {file = "colorama-0.4.4.tar.gz", hash = "sha256:5941b2b48a20143d2267e95b1c2a7603ce057ee39fd88e7329b0c292aa16869b"},
]
cookiecutter = [
    {file = "cookiecutter-1.7.3-py2.py3-none-any.whl", hash = "sha256:f8671531fa96ab14339d0c59b4f662a4f12a2ecacd94a0f70a3500843da588e2"},
    {file = "cookiecutter-1.7.3.tar.gz", hash = "sha256:6b9a4d72882e243be077a7397d0f1f76fe66cf3df91f3115dbb5330e214fa457"},
]
coverage = [
    {file = "coverage-6.3.2-cp310-cp310-macosx_10_9_x86_64.whl", hash = "sha256:9b27d894748475fa858f9597c0ee1d4829f44683f3813633aaf94b19cb5453cf"},
    {file = "coverage-6.3.2-cp310-cp310-macosx_11_0_arm64.whl", hash = "sha256:37d1141ad6b2466a7b53a22e08fe76994c2d35a5b6b469590424a9953155afac"},
    {file = "coverage-6.3.2-cp310-cp310-manylinux_2_17_aarch64.manylinux2014_aarch64.whl", hash = "sha256:f9987b0354b06d4df0f4d3e0ec1ae76d7ce7cbca9a2f98c25041eb79eec766f1"},
    {file = "coverage-6.3.2-cp310-cp310-manylinux_2_5_i686.manylinux1_i686.manylinux_2_17_i686.manylinux2014_i686.whl", hash = "sha256:26e2deacd414fc2f97dd9f7676ee3eaecd299ca751412d89f40bc01557a6b1b4"},
    {file = "coverage-6.3.2-cp310-cp310-manylinux_2_5_x86_64.manylinux1_x86_64.manylinux_2_17_x86_64.manylinux2014_x86_64.whl", hash = "sha256:4dd8bafa458b5c7d061540f1ee9f18025a68e2d8471b3e858a9dad47c8d41903"},
    {file = "coverage-6.3.2-cp310-cp310-musllinux_1_1_aarch64.whl", hash = "sha256:46191097ebc381fbf89bdce207a6c107ac4ec0890d8d20f3360345ff5976155c"},
    {file = "coverage-6.3.2-cp310-cp310-musllinux_1_1_i686.whl", hash = "sha256:6f89d05e028d274ce4fa1a86887b071ae1755082ef94a6740238cd7a8178804f"},
    {file = "coverage-6.3.2-cp310-cp310-musllinux_1_1_x86_64.whl", hash = "sha256:58303469e9a272b4abdb9e302a780072c0633cdcc0165db7eec0f9e32f901e05"},
    {file = "coverage-6.3.2-cp310-cp310-win32.whl", hash = "sha256:2fea046bfb455510e05be95e879f0e768d45c10c11509e20e06d8fcaa31d9e39"},
    {file = "coverage-6.3.2-cp310-cp310-win_amd64.whl", hash = "sha256:a2a8b8bcc399edb4347a5ca8b9b87e7524c0967b335fbb08a83c8421489ddee1"},
    {file = "coverage-6.3.2-cp37-cp37m-macosx_10_9_x86_64.whl", hash = "sha256:f1555ea6d6da108e1999b2463ea1003fe03f29213e459145e70edbaf3e004aaa"},
    {file = "coverage-6.3.2-cp37-cp37m-manylinux_2_17_aarch64.manylinux2014_aarch64.whl", hash = "sha256:e5f4e1edcf57ce94e5475fe09e5afa3e3145081318e5fd1a43a6b4539a97e518"},
    {file = "coverage-6.3.2-cp37-cp37m-manylinux_2_5_i686.manylinux1_i686.manylinux_2_17_i686.manylinux2014_i686.whl", hash = "sha256:7a15dc0a14008f1da3d1ebd44bdda3e357dbabdf5a0b5034d38fcde0b5c234b7"},
    {file = "coverage-6.3.2-cp37-cp37m-manylinux_2_5_x86_64.manylinux1_x86_64.manylinux_2_17_x86_64.manylinux2014_x86_64.whl", hash = "sha256:21b7745788866028adeb1e0eca3bf1101109e2dc58456cb49d2d9b99a8c516e6"},
    {file = "coverage-6.3.2-cp37-cp37m-musllinux_1_1_aarch64.whl", hash = "sha256:8ce257cac556cb03be4a248d92ed36904a59a4a5ff55a994e92214cde15c5bad"},
    {file = "coverage-6.3.2-cp37-cp37m-musllinux_1_1_i686.whl", hash = "sha256:b0be84e5a6209858a1d3e8d1806c46214e867ce1b0fd32e4ea03f4bd8b2e3359"},
    {file = "coverage-6.3.2-cp37-cp37m-musllinux_1_1_x86_64.whl", hash = "sha256:acf53bc2cf7282ab9b8ba346746afe703474004d9e566ad164c91a7a59f188a4"},
    {file = "coverage-6.3.2-cp37-cp37m-win32.whl", hash = "sha256:8bdde1177f2311ee552f47ae6e5aa7750c0e3291ca6b75f71f7ffe1f1dab3dca"},
    {file = "coverage-6.3.2-cp37-cp37m-win_amd64.whl", hash = "sha256:b31651d018b23ec463e95cf10070d0b2c548aa950a03d0b559eaa11c7e5a6fa3"},
    {file = "coverage-6.3.2-cp38-cp38-macosx_10_9_x86_64.whl", hash = "sha256:07e6db90cd9686c767dcc593dff16c8c09f9814f5e9c51034066cad3373b914d"},
    {file = "coverage-6.3.2-cp38-cp38-macosx_11_0_arm64.whl", hash = "sha256:2c6dbb42f3ad25760010c45191e9757e7dce981cbfb90e42feef301d71540059"},
    {file = "coverage-6.3.2-cp38-cp38-manylinux_2_17_aarch64.manylinux2014_aarch64.whl", hash = "sha256:c76aeef1b95aff3905fb2ae2d96e319caca5b76fa41d3470b19d4e4a3a313512"},
    {file = "coverage-6.3.2-cp38-cp38-manylinux_2_5_i686.manylinux1_i686.manylinux_2_17_i686.manylinux2014_i686.whl", hash = "sha256:8cf5cfcb1521dc3255d845d9dca3ff204b3229401994ef8d1984b32746bb45ca"},
    {file = "coverage-6.3.2-cp38-cp38-manylinux_2_5_x86_64.manylinux1_x86_64.manylinux_2_17_x86_64.manylinux2014_x86_64.whl", hash = "sha256:8fbbdc8d55990eac1b0919ca69eb5a988a802b854488c34b8f37f3e2025fa90d"},
    {file = "coverage-6.3.2-cp38-cp38-musllinux_1_1_aarch64.whl", hash = "sha256:ec6bc7fe73a938933d4178c9b23c4e0568e43e220aef9472c4f6044bfc6dd0f0"},
    {file = "coverage-6.3.2-cp38-cp38-musllinux_1_1_i686.whl", hash = "sha256:9baff2a45ae1f17c8078452e9e5962e518eab705e50a0aa8083733ea7d45f3a6"},
    {file = "coverage-6.3.2-cp38-cp38-musllinux_1_1_x86_64.whl", hash = "sha256:fd9e830e9d8d89b20ab1e5af09b32d33e1a08ef4c4e14411e559556fd788e6b2"},
    {file = "coverage-6.3.2-cp38-cp38-win32.whl", hash = "sha256:f7331dbf301b7289013175087636bbaf5b2405e57259dd2c42fdcc9fcc47325e"},
    {file = "coverage-6.3.2-cp38-cp38-win_amd64.whl", hash = "sha256:68353fe7cdf91f109fc7d474461b46e7f1f14e533e911a2a2cbb8b0fc8613cf1"},
    {file = "coverage-6.3.2-cp39-cp39-macosx_10_9_x86_64.whl", hash = "sha256:b78e5afb39941572209f71866aa0b206c12f0109835aa0d601e41552f9b3e620"},
    {file = "coverage-6.3.2-cp39-cp39-macosx_11_0_arm64.whl", hash = "sha256:4e21876082ed887baed0146fe222f861b5815455ada3b33b890f4105d806128d"},
    {file = "coverage-6.3.2-cp39-cp39-manylinux_2_17_aarch64.manylinux2014_aarch64.whl", hash = "sha256:34626a7eee2a3da12af0507780bb51eb52dca0e1751fd1471d0810539cefb536"},
    {file = "coverage-6.3.2-cp39-cp39-manylinux_2_5_i686.manylinux1_i686.manylinux_2_17_i686.manylinux2014_i686.whl", hash = "sha256:1ebf730d2381158ecf3dfd4453fbca0613e16eaa547b4170e2450c9707665ce7"},
    {file = "coverage-6.3.2-cp39-cp39-manylinux_2_5_x86_64.manylinux1_x86_64.manylinux_2_17_x86_64.manylinux2014_x86_64.whl", hash = "sha256:dd6fe30bd519694b356cbfcaca9bd5c1737cddd20778c6a581ae20dc8c04def2"},
    {file = "coverage-6.3.2-cp39-cp39-musllinux_1_1_aarch64.whl", hash = "sha256:96f8a1cb43ca1422f36492bebe63312d396491a9165ed3b9231e778d43a7fca4"},
    {file = "coverage-6.3.2-cp39-cp39-musllinux_1_1_i686.whl", hash = "sha256:dd035edafefee4d573140a76fdc785dc38829fe5a455c4bb12bac8c20cfc3d69"},
    {file = "coverage-6.3.2-cp39-cp39-musllinux_1_1_x86_64.whl", hash = "sha256:5ca5aeb4344b30d0bec47481536b8ba1181d50dbe783b0e4ad03c95dc1296684"},
    {file = "coverage-6.3.2-cp39-cp39-win32.whl", hash = "sha256:f5fa5803f47e095d7ad8443d28b01d48c0359484fec1b9d8606d0e3282084bc4"},
    {file = "coverage-6.3.2-cp39-cp39-win_amd64.whl", hash = "sha256:9548f10d8be799551eb3a9c74bbf2b4934ddb330e08a73320123c07f95cc2d92"},
    {file = "coverage-6.3.2-pp36.pp37.pp38-none-any.whl", hash = "sha256:18d520c6860515a771708937d2f78f63cc47ab3b80cb78e86573b0a760161faf"},
    {file = "coverage-6.3.2.tar.gz", hash = "sha256:03e2a7826086b91ef345ff18742ee9fc47a6839ccd517061ef8fa1976e652ce9"},
]
croniter = [
    {file = "croniter-1.3.4-py2.py3-none-any.whl", hash = "sha256:1ac5fee61aa3467c9d998b8a889cd3acbf391ad3f473addb0212dc7733b7b5cd"},
    {file = "croniter-1.3.4.tar.gz", hash = "sha256:3169365916834be654c2cac57ea14d710e742f8eb8a5fce804f6ce548da80bf2"},
]
cryptography = [
    {file = "cryptography-36.0.2-cp36-abi3-macosx_10_10_universal2.whl", hash = "sha256:4e2dddd38a5ba733be6a025a1475a9f45e4e41139d1321f412c6b360b19070b6"},
    {file = "cryptography-36.0.2-cp36-abi3-macosx_10_10_x86_64.whl", hash = "sha256:4881d09298cd0b669bb15b9cfe6166f16fc1277b4ed0d04a22f3d6430cb30f1d"},
    {file = "cryptography-36.0.2-cp36-abi3-manylinux_2_12_x86_64.manylinux2010_x86_64.whl", hash = "sha256:ea634401ca02367c1567f012317502ef3437522e2fc44a3ea1844de028fa4b84"},
    {file = "cryptography-36.0.2-cp36-abi3-manylinux_2_17_aarch64.manylinux2014_aarch64.manylinux_2_24_aarch64.whl", hash = "sha256:7be666cc4599b415f320839e36367b273db8501127b38316f3b9f22f17a0b815"},
    {file = "cryptography-36.0.2-cp36-abi3-manylinux_2_17_aarch64.manylinux2014_aarch64.whl", hash = "sha256:8241cac0aae90b82d6b5c443b853723bcc66963970c67e56e71a2609dc4b5eaf"},
    {file = "cryptography-36.0.2-cp36-abi3-manylinux_2_17_x86_64.manylinux2014_x86_64.whl", hash = "sha256:7b2d54e787a884ffc6e187262823b6feb06c338084bbe80d45166a1cb1c6c5bf"},
    {file = "cryptography-36.0.2-cp36-abi3-manylinux_2_24_x86_64.whl", hash = "sha256:c2c5250ff0d36fd58550252f54915776940e4e866f38f3a7866d92b32a654b86"},
    {file = "cryptography-36.0.2-cp36-abi3-musllinux_1_1_aarch64.whl", hash = "sha256:ec6597aa85ce03f3e507566b8bcdf9da2227ec86c4266bd5e6ab4d9e0cc8dab2"},
    {file = "cryptography-36.0.2-cp36-abi3-musllinux_1_1_x86_64.whl", hash = "sha256:ca9f686517ec2c4a4ce930207f75c00bf03d94e5063cbc00a1dc42531511b7eb"},
    {file = "cryptography-36.0.2-cp36-abi3-win32.whl", hash = "sha256:f64b232348ee82f13aac22856515ce0195837f6968aeaa94a3d0353ea2ec06a6"},
    {file = "cryptography-36.0.2-cp36-abi3-win_amd64.whl", hash = "sha256:53e0285b49fd0ab6e604f4c5d9c5ddd98de77018542e88366923f152dbeb3c29"},
    {file = "cryptography-36.0.2-pp37-pypy37_pp73-manylinux_2_12_x86_64.manylinux2010_x86_64.whl", hash = "sha256:32db5cc49c73f39aac27574522cecd0a4bb7384e71198bc65a0d23f901e89bb7"},
    {file = "cryptography-36.0.2-pp37-pypy37_pp73-manylinux_2_17_x86_64.manylinux2014_x86_64.whl", hash = "sha256:d2b3d199647468d410994dbeb8cec5816fb74feb9368aedf300af709ef507e3e"},
    {file = "cryptography-36.0.2-pp37-pypy37_pp73-manylinux_2_24_x86_64.whl", hash = "sha256:da73d095f8590ad437cd5e9faf6628a218aa7c387e1fdf67b888b47ba56a17f0"},
    {file = "cryptography-36.0.2-pp38-pypy38_pp73-macosx_10_10_x86_64.whl", hash = "sha256:0a3bf09bb0b7a2c93ce7b98cb107e9170a90c51a0162a20af1c61c765b90e60b"},
    {file = "cryptography-36.0.2-pp38-pypy38_pp73-manylinux_2_12_x86_64.manylinux2010_x86_64.whl", hash = "sha256:8897b7b7ec077c819187a123174b645eb680c13df68354ed99f9b40a50898f77"},
    {file = "cryptography-36.0.2-pp38-pypy38_pp73-manylinux_2_17_x86_64.manylinux2014_x86_64.whl", hash = "sha256:82740818f2f240a5da8dfb8943b360e4f24022b093207160c77cadade47d7c85"},
    {file = "cryptography-36.0.2-pp38-pypy38_pp73-manylinux_2_24_x86_64.whl", hash = "sha256:1f64a62b3b75e4005df19d3b5235abd43fa6358d5516cfc43d87aeba8d08dd51"},
    {file = "cryptography-36.0.2-pp38-pypy38_pp73-win_amd64.whl", hash = "sha256:e167b6b710c7f7bc54e67ef593f8731e1f45aa35f8a8a7b72d6e42ec76afd4b3"},
    {file = "cryptography-36.0.2.tar.gz", hash = "sha256:70f8f4f7bb2ac9f340655cbac89d68c527af5bb4387522a8413e841e3e6628c9"},
]
cx-oracle = [
    {file = "cx_Oracle-8.3.0-cp310-cp310-manylinux_2_5_x86_64.manylinux1_x86_64.manylinux_2_12_x86_64.manylinux2010_x86_64.whl", hash = "sha256:b6a23da225f03f50a81980c61dbd6a358c3575f212ca7f4c22bb65a9faf94f7f"},
    {file = "cx_Oracle-8.3.0-cp310-cp310-win32.whl", hash = "sha256:715a8bbda5982af484ded14d184304cc552c1096c82471dd2948298470e88a04"},
    {file = "cx_Oracle-8.3.0-cp310-cp310-win_amd64.whl", hash = "sha256:07f01608dfb6603a8f2a868fc7c7bdc951480f187df8dbc50f4d48c884874e6a"},
    {file = "cx_Oracle-8.3.0-cp36-cp36m-manylinux_2_5_x86_64.manylinux1_x86_64.manylinux_2_12_x86_64.manylinux2010_x86_64.whl", hash = "sha256:4b3afe7a911cebaceda908228d36839f6441cbd38e5df491ec25960562bb01a0"},
    {file = "cx_Oracle-8.3.0-cp36-cp36m-win32.whl", hash = "sha256:076ffb71279d6b2dcbf7df028f62a01e18ce5bb73d8b01eab582bf14a62f4a61"},
    {file = "cx_Oracle-8.3.0-cp36-cp36m-win_amd64.whl", hash = "sha256:b82e4b165ffd807a2bd256259a6b81b0a2452883d39f987509e2292d494ea163"},
    {file = "cx_Oracle-8.3.0-cp37-cp37m-manylinux_2_5_x86_64.manylinux1_x86_64.manylinux_2_12_x86_64.manylinux2010_x86_64.whl", hash = "sha256:b902db61dcdcbbf8dd981f5a46d72fef40c5150c7fc0eb0f0698b462d6eb834e"},
    {file = "cx_Oracle-8.3.0-cp37-cp37m-win32.whl", hash = "sha256:4c82ca74442c298ceec56d207450c192e06ecf8ad52eb4aaad0812e147ceabf7"},
    {file = "cx_Oracle-8.3.0-cp37-cp37m-win_amd64.whl", hash = "sha256:54164974d526b76fdefb0b66a42b68e1fca5df78713d0eeb8c1d0047b83f6bcf"},
    {file = "cx_Oracle-8.3.0-cp38-cp38-manylinux_2_5_x86_64.manylinux1_x86_64.manylinux_2_12_x86_64.manylinux2010_x86_64.whl", hash = "sha256:410747d542e5f94727f5f0e42e9706c772cf9094fb348ce965ab88b3a9e4d2d8"},
    {file = "cx_Oracle-8.3.0-cp38-cp38-win32.whl", hash = "sha256:3baa878597c5fadb2c72f359f548431c7be001e722ce4a4ebdf3d2293a1bb70b"},
    {file = "cx_Oracle-8.3.0-cp38-cp38-win_amd64.whl", hash = "sha256:de42bdc882abdc5cea54597da27a05593b44143728e5b629ad5d35decb1a2036"},
    {file = "cx_Oracle-8.3.0-cp39-cp39-manylinux_2_5_x86_64.manylinux1_x86_64.manylinux_2_12_x86_64.manylinux2010_x86_64.whl", hash = "sha256:df412238a9948340591beee9ec64fa62a2efacc0d91107034a7023e2991fba97"},
    {file = "cx_Oracle-8.3.0-cp39-cp39-win32.whl", hash = "sha256:70d3cf030aefd71f99b45beba77237b2af448adf5e26be0db3d0d3dee6ea4230"},
    {file = "cx_Oracle-8.3.0-cp39-cp39-win_amd64.whl", hash = "sha256:bf01ce87edb4ef663b2e5bd604e1e0154d2cc2f12b60301f788b569d9db8a900"},
    {file = "cx_Oracle-8.3.0.tar.gz", hash = "sha256:3b2d215af4441463c97ea469b9cc307460739f89fdfa8ea222ea3518f1a424d9"},
]
cycler = [
    {file = "cycler-0.11.0-py3-none-any.whl", hash = "sha256:3a27e95f763a428a739d2add979fa7494c912a32c17c4c38c4d5f082cad165a3"},
    {file = "cycler-0.11.0.tar.gz", hash = "sha256:9c87405839a19696e837b3b818fed3f5f69f16f1eec1a1ad77e043dcea9c772f"},
]
dask = [
    {file = "dask-2022.3.0-py3-none-any.whl", hash = "sha256:52e9f8a4b798439f01a02a07fa7e66004d024c3f9fb6f1f5d3ecc11642298597"},
    {file = "dask-2022.3.0.tar.gz", hash = "sha256:9e0188dd4397099f148e80e04902703c465e577c747591f0e9b801998ad3abf0"},
]
dbt-client = [
    {file = "dbt-client-0.1.3.tar.gz", hash = "sha256:192fff51a51d6d002d4048dd494e601592599e004c0f31f1ea5156aa6d516cf5"},
    {file = "dbt_client-0.1.3-py3-none-any.whl", hash = "sha256:31a0db4844c1559c95c643a6f57d1e39d4e9c3b4d9a8c867f7b3e6ed75cedca0"},
]
decorator = [
    {file = "decorator-5.1.1-py3-none-any.whl", hash = "sha256:b8c3f85900b9dc423225913c5aace94729fe1fa9763b38939a95226f02d37186"},
    {file = "decorator-5.1.1.tar.gz", hash = "sha256:637996211036b6385ef91435e4fae22989472f9d571faba8927ba8253acbc330"},
]
defusedxml = [
    {file = "defusedxml-0.7.1-py2.py3-none-any.whl", hash = "sha256:a352e7e428770286cc899e2542b6cdaedb2b4953ff269a210103ec58f6198a61"},
    {file = "defusedxml-0.7.1.tar.gz", hash = "sha256:1bb3032db185915b62d7c6209c5a8792be6a32ab2fedacc84e01b52c51aa3e69"},
]
dill = [
    {file = "dill-0.3.4-py2.py3-none-any.whl", hash = "sha256:7e40e4a70304fd9ceab3535d36e58791d9c4a776b38ec7f7ec9afc8d3dca4d4f"},
    {file = "dill-0.3.4.zip", hash = "sha256:9f9734205146b2b353ab3fec9af0070237b6ddae78452af83d2fca84d739e675"},
]
distlib = [
    {file = "distlib-0.3.4-py2.py3-none-any.whl", hash = "sha256:6564fe0a8f51e734df6333d08b8b94d4ea8ee6b99b5ed50613f731fd4089f34b"},
    {file = "distlib-0.3.4.zip", hash = "sha256:e4b58818180336dc9c529bfb9a0b58728ffc09ad92027a3f30b7cd91e3458579"},
]
distributed = [
    {file = "distributed-2022.3.0-py3-none-any.whl", hash = "sha256:458be00cec9710047b1650cde4ebd783ab5d041b5c9c46db6a37c86ae184b315"},
    {file = "distributed-2022.3.0.tar.gz", hash = "sha256:e3d8053720cd58a3a254e8862900fec1e0940e9e34b044482142d836cd1ed892"},
]
docker = [
    {file = "docker-5.0.3-py2.py3-none-any.whl", hash = "sha256:7a79bb439e3df59d0a72621775d600bc8bc8b422d285824cb37103eab91d1ce0"},
    {file = "docker-5.0.3.tar.gz", hash = "sha256:d916a26b62970e7c2f554110ed6af04c7ccff8e9f81ad17d0d40c75637e227fb"},
]
docopt = [
    {file = "docopt-0.6.2.tar.gz", hash = "sha256:49b3a825280bd66b3aa83585ef59c4a8c82f2c8a522dbe754a8bc8d08c85c491"},
]
entrypoints = [
    {file = "entrypoints-0.4-py3-none-any.whl", hash = "sha256:f174b5ff827504fd3cd97cc3f8649f3693f51538c7e4bdf3ef002c8429d42f9f"},
    {file = "entrypoints-0.4.tar.gz", hash = "sha256:b706eddaa9218a19ebcd67b56818f05bb27589b1ca9e8d797b74affad4ccacd4"},
]
executing = [
    {file = "executing-0.8.3-py2.py3-none-any.whl", hash = "sha256:d1eef132db1b83649a3905ca6dd8897f71ac6f8cac79a7e58a1a09cf137546c9"},
    {file = "executing-0.8.3.tar.gz", hash = "sha256:c6554e21c6b060590a6d3be4b82fb78f8f0194d809de5ea7df1c093763311501"},
]
fastavro = [
    {file = "fastavro-1.4.10-cp310-cp310-macosx_10_14_x86_64.whl", hash = "sha256:f225c81e869b3cefef6f2b478cd452693181ed7e645be3cea4d82024354ecaa0"},
    {file = "fastavro-1.4.10-cp310-cp310-manylinux_2_17_x86_64.manylinux2014_x86_64.whl", hash = "sha256:b7669302c9124b7cd6c1bdff80c77116b2290c984814077fb7d01d7389586054"},
    {file = "fastavro-1.4.10-cp310-cp310-win_amd64.whl", hash = "sha256:995525bdfbdfef205ea148b5bc6a9fe5ccf921931123c39d9aad75a2b661681e"},
    {file = "fastavro-1.4.10-cp37-cp37m-macosx_10_14_x86_64.whl", hash = "sha256:64244c53f1e4853184c2f7383d0332e1dcb34c38c05e6613530ade0378e8acfc"},
    {file = "fastavro-1.4.10-cp37-cp37m-manylinux_2_17_aarch64.manylinux2014_aarch64.whl", hash = "sha256:c60965da6dc7a91e00ccd84d84797fad746555f44e8a816c4cc460fb231c44fe"},
    {file = "fastavro-1.4.10-cp37-cp37m-manylinux_2_17_x86_64.manylinux2014_x86_64.whl", hash = "sha256:10eb25378f37dc00c10e83c4c0442c1a6d1b871f74a6dfdfc12b6447962bbdd0"},
    {file = "fastavro-1.4.10-cp37-cp37m-win_amd64.whl", hash = "sha256:d5719adf6045fc743de5fa738d561a81e58dc782c94f1b16cb21b5dd6253e7fd"},
    {file = "fastavro-1.4.10-cp38-cp38-macosx_10_14_x86_64.whl", hash = "sha256:24c4a1a8cc92e135ecfcd9cbd1f6cfa088cbc74d78c18e02a609cb11fa33778d"},
    {file = "fastavro-1.4.10-cp38-cp38-manylinux_2_17_aarch64.manylinux2014_aarch64.whl", hash = "sha256:0934490b0c3bcfd6bcbacbcb5144c6b5e4298cda209fbb17c856adf5405127dd"},
    {file = "fastavro-1.4.10-cp38-cp38-manylinux_2_17_x86_64.manylinux2014_x86_64.whl", hash = "sha256:a23763d73412c077aee401a0368c64cbc23859e26711dbae78a3cf0227f65165"},
    {file = "fastavro-1.4.10-cp38-cp38-win_amd64.whl", hash = "sha256:09f1dfdd8192ae09e0f477d1f024d8054fccdb099ad495d2a796bcee3cadebd1"},
    {file = "fastavro-1.4.10-cp39-cp39-macosx_10_15_x86_64.whl", hash = "sha256:0c6695753fa3035bbd0fa5cb21bf1b5dad39483c669b32ca0bb55fb07c1ccc87"},
    {file = "fastavro-1.4.10-cp39-cp39-manylinux_2_17_aarch64.manylinux2014_aarch64.whl", hash = "sha256:35f960dbba04647d8d6d5616f879622d2a1e8a84eb2d2e02a883a22e0803463a"},
    {file = "fastavro-1.4.10-cp39-cp39-manylinux_2_17_x86_64.manylinux2014_x86_64.whl", hash = "sha256:9660878ca01e3dbbee12385c5902a2b6b12ecbb5af4733d1026175a14b1ef67f"},
    {file = "fastavro-1.4.10-cp39-cp39-win_amd64.whl", hash = "sha256:64cbd386e408b3bcb2de53b1f847163073eb0d0d0338db65f76051c6ba9a9bc1"},
    {file = "fastavro-1.4.10.tar.gz", hash = "sha256:a24f9dd803c44bfb599476b000f9bd0088f7ac2401e6c20818f38d8af12785a0"},
]
fastjsonschema = [
    {file = "fastjsonschema-2.15.3-py3-none-any.whl", hash = "sha256:ddb0b1d8243e6e3abb822bd14e447a89f4ab7439342912d590444831fa00b6a0"},
    {file = "fastjsonschema-2.15.3.tar.gz", hash = "sha256:0a572f0836962d844c1fc435e200b2e4f4677e4e6611a2e3bdd01ba697c275ec"},
]
filelock = [
    {file = "filelock-3.6.0-py3-none-any.whl", hash = "sha256:f8314284bfffbdcfa0ff3d7992b023d4c628ced6feb957351d4c48d059f56bc0"},
    {file = "filelock-3.6.0.tar.gz", hash = "sha256:9cd540a9352e432c7246a48fe4e8712b10acb1df2ad1f30e8c070b82ae1fed85"},
]
fiona = [
    {file = "Fiona-1.8.21-cp310-cp310-macosx_10_10_x86_64.whl", hash = "sha256:39c656421e25b4d0d73d0b6acdcbf9848e71f3d9b74f44c27d2d516d463409ae"},
    {file = "Fiona-1.8.21-cp310-cp310-manylinux_2_17_x86_64.manylinux2014_x86_64.whl", hash = "sha256:43b1d2e45506e56cf3a9f59ba5d6f7981f3f75f4725d1e6cb9a33ba856371ebd"},
    {file = "Fiona-1.8.21-cp36-cp36m-macosx_10_10_x86_64.whl", hash = "sha256:315e186cb880a8128e110312eb92f5956bbc54d7152af999d3483b463758d6f9"},
    {file = "Fiona-1.8.21-cp36-cp36m-manylinux_2_17_x86_64.manylinux2014_x86_64.whl", hash = "sha256:9fb2407623c4f44732a33b3f056f8c58c54152b51f0324bf8f10945e711eb549"},
    {file = "Fiona-1.8.21-cp37-cp37m-macosx_10_10_x86_64.whl", hash = "sha256:b69054ed810eb7339d7effa88589afca48003206d7627d0b0b149715fc3fde41"},
    {file = "Fiona-1.8.21-cp37-cp37m-manylinux2014_x86_64.whl", hash = "sha256:11532ccfda1073d3f5f558e4bb78d45b268e8680fd6e14993a394c564ddbd069"},
    {file = "Fiona-1.8.21-cp38-cp38-macosx_10_10_x86_64.whl", hash = "sha256:3789523c811809a6e2e170cf9c437631f959f4c7a868f024081612d30afab468"},
    {file = "Fiona-1.8.21-cp38-cp38-manylinux_2_17_x86_64.manylinux2014_x86_64.whl", hash = "sha256:085f18d943097ac3396f3f9664ac1ae04ad0ff272f54829f03442187f01b6116"},
    {file = "Fiona-1.8.21-cp39-cp39-macosx_10_10_x86_64.whl", hash = "sha256:388acc9fa07ba7858d508dfe826d4b04d813818bced16c4049de19cc7ca322ef"},
    {file = "Fiona-1.8.21-cp39-cp39-manylinux_2_17_x86_64.manylinux2014_x86_64.whl", hash = "sha256:40b4eaf5b88407421d6c9e707520abd2ff16d7cd43efb59cd398aa41d2de332c"},
    {file = "Fiona-1.8.21.tar.gz", hash = "sha256:3a0edca2a7a070db405d71187214a43d2333a57b4097544a3fcc282066a58bfc"},
]
flake8 = [
    {file = "flake8-4.0.1-py2.py3-none-any.whl", hash = "sha256:479b1304f72536a55948cb40a32dce8bb0ffe3501e26eaf292c7e60eb5e0428d"},
    {file = "flake8-4.0.1.tar.gz", hash = "sha256:806e034dda44114815e23c16ef92f95c91e4c71100ff52813adf7132a6ad870d"},
]
fonttools = [
    {file = "fonttools-4.31.2-py3-none-any.whl", hash = "sha256:2df636a3f402ef14593c6811dac0609563b8c374bd7850e76919eb51ea205426"},
    {file = "fonttools-4.31.2.zip", hash = "sha256:236b29aee6b113e8f7bee28779c1230a86ad2aac9a74a31b0aedf57e7dfb62a4"},
]
frozenlist = [
    {file = "frozenlist-1.3.0-cp310-cp310-macosx_10_9_universal2.whl", hash = "sha256:d2257aaba9660f78c7b1d8fea963b68f3feffb1a9d5d05a18401ca9eb3e8d0a3"},
    {file = "frozenlist-1.3.0-cp310-cp310-macosx_10_9_x86_64.whl", hash = "sha256:4a44ebbf601d7bac77976d429e9bdb5a4614f9f4027777f9e54fd765196e9d3b"},
    {file = "frozenlist-1.3.0-cp310-cp310-macosx_11_0_arm64.whl", hash = "sha256:45334234ec30fc4ea677f43171b18a27505bfb2dba9aca4398a62692c0ea8868"},
    {file = "frozenlist-1.3.0-cp310-cp310-manylinux_2_17_aarch64.manylinux2014_aarch64.whl", hash = "sha256:47be22dc27ed933d55ee55845d34a3e4e9f6fee93039e7f8ebadb0c2f60d403f"},
    {file = "frozenlist-1.3.0-cp310-cp310-manylinux_2_17_ppc64le.manylinux2014_ppc64le.whl", hash = "sha256:03a7dd1bfce30216a3f51a84e6dd0e4a573d23ca50f0346634916ff105ba6e6b"},
    {file = "frozenlist-1.3.0-cp310-cp310-manylinux_2_17_s390x.manylinux2014_s390x.whl", hash = "sha256:691ddf6dc50480ce49f68441f1d16a4c3325887453837036e0fb94736eae1e58"},
    {file = "frozenlist-1.3.0-cp310-cp310-manylinux_2_5_i686.manylinux1_i686.manylinux_2_17_i686.manylinux2014_i686.whl", hash = "sha256:bde99812f237f79eaf3f04ebffd74f6718bbd216101b35ac7955c2d47c17da02"},
    {file = "frozenlist-1.3.0-cp310-cp310-manylinux_2_5_x86_64.manylinux1_x86_64.manylinux_2_17_x86_64.manylinux2014_x86_64.whl", hash = "sha256:6a202458d1298ced3768f5a7d44301e7c86defac162ace0ab7434c2e961166e8"},
    {file = "frozenlist-1.3.0-cp310-cp310-musllinux_1_1_aarch64.whl", hash = "sha256:b9e3e9e365991f8cc5f5edc1fd65b58b41d0514a6a7ad95ef5c7f34eb49b3d3e"},
    {file = "frozenlist-1.3.0-cp310-cp310-musllinux_1_1_i686.whl", hash = "sha256:04cb491c4b1c051734d41ea2552fde292f5f3a9c911363f74f39c23659c4af78"},
    {file = "frozenlist-1.3.0-cp310-cp310-musllinux_1_1_ppc64le.whl", hash = "sha256:436496321dad302b8b27ca955364a439ed1f0999311c393dccb243e451ff66aa"},
    {file = "frozenlist-1.3.0-cp310-cp310-musllinux_1_1_s390x.whl", hash = "sha256:754728d65f1acc61e0f4df784456106e35afb7bf39cfe37227ab00436fb38676"},
    {file = "frozenlist-1.3.0-cp310-cp310-musllinux_1_1_x86_64.whl", hash = "sha256:6eb275c6385dd72594758cbe96c07cdb9bd6becf84235f4a594bdf21e3596c9d"},
    {file = "frozenlist-1.3.0-cp310-cp310-win32.whl", hash = "sha256:e30b2f9683812eb30cf3f0a8e9f79f8d590a7999f731cf39f9105a7c4a39489d"},
    {file = "frozenlist-1.3.0-cp310-cp310-win_amd64.whl", hash = "sha256:f7353ba3367473d1d616ee727945f439e027f0bb16ac1a750219a8344d1d5d3c"},
    {file = "frozenlist-1.3.0-cp37-cp37m-macosx_10_9_x86_64.whl", hash = "sha256:88aafd445a233dbbf8a65a62bc3249a0acd0d81ab18f6feb461cc5a938610d24"},
    {file = "frozenlist-1.3.0-cp37-cp37m-manylinux_2_17_aarch64.manylinux2014_aarch64.whl", hash = "sha256:4406cfabef8f07b3b3af0f50f70938ec06d9f0fc26cbdeaab431cbc3ca3caeaa"},
    {file = "frozenlist-1.3.0-cp37-cp37m-manylinux_2_17_ppc64le.manylinux2014_ppc64le.whl", hash = "sha256:8cf829bd2e2956066dd4de43fd8ec881d87842a06708c035b37ef632930505a2"},
    {file = "frozenlist-1.3.0-cp37-cp37m-manylinux_2_17_s390x.manylinux2014_s390x.whl", hash = "sha256:603b9091bd70fae7be28bdb8aa5c9990f4241aa33abb673390a7f7329296695f"},
    {file = "frozenlist-1.3.0-cp37-cp37m-manylinux_2_5_i686.manylinux1_i686.manylinux_2_17_i686.manylinux2014_i686.whl", hash = "sha256:25af28b560e0c76fa41f550eacb389905633e7ac02d6eb3c09017fa1c8cdfde1"},
    {file = "frozenlist-1.3.0-cp37-cp37m-manylinux_2_5_x86_64.manylinux1_x86_64.manylinux_2_17_x86_64.manylinux2014_x86_64.whl", hash = "sha256:94c7a8a9fc9383b52c410a2ec952521906d355d18fccc927fca52ab575ee8b93"},
    {file = "frozenlist-1.3.0-cp37-cp37m-musllinux_1_1_aarch64.whl", hash = "sha256:65bc6e2fece04e2145ab6e3c47428d1bbc05aede61ae365b2c1bddd94906e478"},
    {file = "frozenlist-1.3.0-cp37-cp37m-musllinux_1_1_i686.whl", hash = "sha256:3f7c935c7b58b0d78c0beea0c7358e165f95f1fd8a7e98baa40d22a05b4a8141"},
    {file = "frozenlist-1.3.0-cp37-cp37m-musllinux_1_1_ppc64le.whl", hash = "sha256:bd89acd1b8bb4f31b47072615d72e7f53a948d302b7c1d1455e42622de180eae"},
    {file = "frozenlist-1.3.0-cp37-cp37m-musllinux_1_1_s390x.whl", hash = "sha256:6983a31698490825171be44ffbafeaa930ddf590d3f051e397143a5045513b01"},
    {file = "frozenlist-1.3.0-cp37-cp37m-musllinux_1_1_x86_64.whl", hash = "sha256:adac9700675cf99e3615eb6a0eb5e9f5a4143c7d42c05cea2e7f71c27a3d0846"},
    {file = "frozenlist-1.3.0-cp37-cp37m-win32.whl", hash = "sha256:0c36e78b9509e97042ef869c0e1e6ef6429e55817c12d78245eb915e1cca7468"},
    {file = "frozenlist-1.3.0-cp37-cp37m-win_amd64.whl", hash = "sha256:57f4d3f03a18facacb2a6bcd21bccd011e3b75d463dc49f838fd699d074fabd1"},
    {file = "frozenlist-1.3.0-cp38-cp38-macosx_10_9_universal2.whl", hash = "sha256:8c905a5186d77111f02144fab5b849ab524f1e876a1e75205cd1386a9be4b00a"},
    {file = "frozenlist-1.3.0-cp38-cp38-macosx_10_9_x86_64.whl", hash = "sha256:b5009062d78a8c6890d50b4e53b0ddda31841b3935c1937e2ed8c1bda1c7fb9d"},
    {file = "frozenlist-1.3.0-cp38-cp38-macosx_11_0_arm64.whl", hash = "sha256:2fdc3cd845e5a1f71a0c3518528bfdbfe2efaf9886d6f49eacc5ee4fd9a10953"},
    {file = "frozenlist-1.3.0-cp38-cp38-manylinux_2_17_aarch64.manylinux2014_aarch64.whl", hash = "sha256:92e650bd09b5dda929523b9f8e7f99b24deac61240ecc1a32aeba487afcd970f"},
    {file = "frozenlist-1.3.0-cp38-cp38-manylinux_2_17_ppc64le.manylinux2014_ppc64le.whl", hash = "sha256:40dff8962b8eba91fd3848d857203f0bd704b5f1fa2b3fc9af64901a190bba08"},
    {file = "frozenlist-1.3.0-cp38-cp38-manylinux_2_17_s390x.manylinux2014_s390x.whl", hash = "sha256:768efd082074bb203c934e83a61654ed4931ef02412c2fbdecea0cff7ecd0274"},
    {file = "frozenlist-1.3.0-cp38-cp38-manylinux_2_5_i686.manylinux1_i686.manylinux_2_17_i686.manylinux2014_i686.whl", hash = "sha256:006d3595e7d4108a12025ddf415ae0f6c9e736e726a5db0183326fd191b14c5e"},
    {file = "frozenlist-1.3.0-cp38-cp38-manylinux_2_5_x86_64.manylinux1_x86_64.manylinux_2_17_x86_64.manylinux2014_x86_64.whl", hash = "sha256:871d42623ae15eb0b0e9df65baeee6976b2e161d0ba93155411d58ff27483ad8"},
    {file = "frozenlist-1.3.0-cp38-cp38-musllinux_1_1_aarch64.whl", hash = "sha256:aff388be97ef2677ae185e72dc500d19ecaf31b698986800d3fc4f399a5e30a5"},
    {file = "frozenlist-1.3.0-cp38-cp38-musllinux_1_1_i686.whl", hash = "sha256:9f892d6a94ec5c7b785e548e42722e6f3a52f5f32a8461e82ac3e67a3bd073f1"},
    {file = "frozenlist-1.3.0-cp38-cp38-musllinux_1_1_ppc64le.whl", hash = "sha256:e982878792c971cbd60ee510c4ee5bf089a8246226dea1f2138aa0bb67aff148"},
    {file = "frozenlist-1.3.0-cp38-cp38-musllinux_1_1_s390x.whl", hash = "sha256:c6c321dd013e8fc20735b92cb4892c115f5cdb82c817b1e5b07f6b95d952b2f0"},
    {file = "frozenlist-1.3.0-cp38-cp38-musllinux_1_1_x86_64.whl", hash = "sha256:30530930410855c451bea83f7b272fb1c495ed9d5cc72895ac29e91279401db3"},
    {file = "frozenlist-1.3.0-cp38-cp38-win32.whl", hash = "sha256:40ec383bc194accba825fbb7d0ef3dda5736ceab2375462f1d8672d9f6b68d07"},
    {file = "frozenlist-1.3.0-cp38-cp38-win_amd64.whl", hash = "sha256:f20baa05eaa2bcd5404c445ec51aed1c268d62600362dc6cfe04fae34a424bd9"},
    {file = "frozenlist-1.3.0-cp39-cp39-macosx_10_9_universal2.whl", hash = "sha256:0437fe763fb5d4adad1756050cbf855bbb2bf0d9385c7bb13d7a10b0dd550486"},
    {file = "frozenlist-1.3.0-cp39-cp39-macosx_10_9_x86_64.whl", hash = "sha256:b684c68077b84522b5c7eafc1dc735bfa5b341fb011d5552ebe0968e22ed641c"},
    {file = "frozenlist-1.3.0-cp39-cp39-macosx_11_0_arm64.whl", hash = "sha256:93641a51f89473837333b2f8100f3f89795295b858cd4c7d4a1f18e299dc0a4f"},
    {file = "frozenlist-1.3.0-cp39-cp39-manylinux_2_17_aarch64.manylinux2014_aarch64.whl", hash = "sha256:d6d32ff213aef0fd0bcf803bffe15cfa2d4fde237d1d4838e62aec242a8362fa"},
    {file = "frozenlist-1.3.0-cp39-cp39-manylinux_2_17_ppc64le.manylinux2014_ppc64le.whl", hash = "sha256:31977f84828b5bb856ca1eb07bf7e3a34f33a5cddce981d880240ba06639b94d"},
    {file = "frozenlist-1.3.0-cp39-cp39-manylinux_2_17_s390x.manylinux2014_s390x.whl", hash = "sha256:3c62964192a1c0c30b49f403495911298810bada64e4f03249ca35a33ca0417a"},
    {file = "frozenlist-1.3.0-cp39-cp39-manylinux_2_5_i686.manylinux1_i686.manylinux_2_17_i686.manylinux2014_i686.whl", hash = "sha256:4eda49bea3602812518765810af732229b4291d2695ed24a0a20e098c45a707b"},
    {file = "frozenlist-1.3.0-cp39-cp39-manylinux_2_5_x86_64.manylinux1_x86_64.manylinux_2_17_x86_64.manylinux2014_x86_64.whl", hash = "sha256:acb267b09a509c1df5a4ca04140da96016f40d2ed183cdc356d237286c971b51"},
    {file = "frozenlist-1.3.0-cp39-cp39-musllinux_1_1_aarch64.whl", hash = "sha256:e1e26ac0a253a2907d654a37e390904426d5ae5483150ce3adedb35c8c06614a"},
    {file = "frozenlist-1.3.0-cp39-cp39-musllinux_1_1_i686.whl", hash = "sha256:f96293d6f982c58ebebb428c50163d010c2f05de0cde99fd681bfdc18d4b2dc2"},
    {file = "frozenlist-1.3.0-cp39-cp39-musllinux_1_1_ppc64le.whl", hash = "sha256:e84cb61b0ac40a0c3e0e8b79c575161c5300d1d89e13c0e02f76193982f066ed"},
    {file = "frozenlist-1.3.0-cp39-cp39-musllinux_1_1_s390x.whl", hash = "sha256:ff9310f05b9d9c5c4dd472983dc956901ee6cb2c3ec1ab116ecdde25f3ce4951"},
    {file = "frozenlist-1.3.0-cp39-cp39-musllinux_1_1_x86_64.whl", hash = "sha256:d26b650b71fdc88065b7a21f8ace70175bcf3b5bdba5ea22df4bfd893e795a3b"},
    {file = "frozenlist-1.3.0-cp39-cp39-win32.whl", hash = "sha256:01a73627448b1f2145bddb6e6c2259988bb8aee0fb361776ff8604b99616cd08"},
    {file = "frozenlist-1.3.0-cp39-cp39-win_amd64.whl", hash = "sha256:772965f773757a6026dea111a15e6e2678fbd6216180f82a48a40b27de1ee2ab"},
    {file = "frozenlist-1.3.0.tar.gz", hash = "sha256:ce6f2ba0edb7b0c1d8976565298ad2deba6f8064d2bebb6ffce2ca896eb35b0b"},
]
fsspec = [
    {file = "fsspec-2022.2.0-py3-none-any.whl", hash = "sha256:eb9c9d9aee49d23028deefffe53e87c55d3515512c63f57e893710301001449a"},
    {file = "fsspec-2022.2.0.tar.gz", hash = "sha256:20322c659538501f52f6caa73b08b2ff570b7e8ea30a86559721d090e473ad5c"},
]
geopandas = [
    {file = "geopandas-0.10.2-py2.py3-none-any.whl", hash = "sha256:1722853464441b603d9be3d35baf8bde43831424a891e82a8545eb8997b65d6c"},
    {file = "geopandas-0.10.2.tar.gz", hash = "sha256:efbf47e70732e25c3727222019c92b39b2e0a66ebe4fe379fbe1aa43a2a871db"},
]
ghp-import = [
    {file = "ghp-import-2.0.2.tar.gz", hash = "sha256:947b3771f11be850c852c64b561c600fdddf794bab363060854c1ee7ad05e071"},
    {file = "ghp_import-2.0.2-py3-none-any.whl", hash = "sha256:5f8962b30b20652cdffa9c5a9812f7de6bcb56ec475acac579807719bf242c46"},
]
google-api-core = [
    {file = "google-api-core-1.31.5.tar.gz", hash = "sha256:85d2074f2c8f9c07e614d7f978767d71ceb7d40647814ef4236d3a0ef671ee75"},
    {file = "google_api_core-1.31.5-py2.py3-none-any.whl", hash = "sha256:6815207a8b422e9da42c200681603f304b25f98c98b675a9db9fdc3717e44280"},
]
google-auth = [
    {file = "google-auth-1.35.0.tar.gz", hash = "sha256:b7033be9028c188ee30200b204ea00ed82ea1162e8ac1df4aa6ded19a191d88e"},
    {file = "google_auth-1.35.0-py2.py3-none-any.whl", hash = "sha256:997516b42ecb5b63e8d80f5632c1a61dddf41d2a4c2748057837e06e00014258"},
]
google-auth-oauthlib = [
    {file = "google-auth-oauthlib-0.5.1.tar.gz", hash = "sha256:30596b824fc6808fdaca2f048e4998cc40fb4b3599eaea66d28dc7085b36c5b8"},
    {file = "google_auth_oauthlib-0.5.1-py2.py3-none-any.whl", hash = "sha256:24f67735513c4c7134dbde2f1dee5a1deb6acc8dfcb577d7bff30d213a28e7b0"},
]
google-cloud-bigquery = [
    {file = "google-cloud-bigquery-2.30.1.tar.gz", hash = "sha256:4e3b5e3dcc475d5a601d84872ac0b63e059540be2251b1c4165c51106d572855"},
    {file = "google_cloud_bigquery-2.30.1-py2.py3-none-any.whl", hash = "sha256:c62d601aa0f62388e1909d11de40db7597b02fb8602ccb7f21a3ac2a0997495b"},
]
google-cloud-bigquery-storage = [
    {file = "google-cloud-bigquery-storage-1.1.0.tar.gz", hash = "sha256:c92533cedbb672f1a35555c112d4d5cccb9f8f6d0e98a604fbf98223773adad3"},
    {file = "google_cloud_bigquery_storage-1.1.0-py2.py3-none-any.whl", hash = "sha256:fc543e9d2343d34c043ad48984333ba84de10be31b7af8435548aaf8555507c4"},
]
google-cloud-core = [
    {file = "google-cloud-core-2.2.3.tar.gz", hash = "sha256:89d2f7189bc6dc74de128d423ea52cc8719f0a5dbccd9ca80433f6504a20255c"},
    {file = "google_cloud_core-2.2.3-py2.py3-none-any.whl", hash = "sha256:a423852f4c36622376c8f0be509b67533690e061062368b763b92694c4ee06a7"},
]
google-cloud-storage = [
    {file = "google-cloud-storage-1.42.3.tar.gz", hash = "sha256:7754d4dcaa45975514b404ece0da2bb4292acbc67ca559a69e12a19d54fcdb06"},
    {file = "google_cloud_storage-1.42.3-py2.py3-none-any.whl", hash = "sha256:71ee3a0dcf2c139f034a054181cd7658f1ec8f12837d2769c450a8a00fcd4c6d"},
]
google-crc32c = [
    {file = "google-crc32c-1.3.0.tar.gz", hash = "sha256:276de6273eb074a35bc598f8efbc00c7869c5cf2e29c90748fccc8c898c244df"},
    {file = "google_crc32c-1.3.0-cp310-cp310-macosx_10_9_universal2.whl", hash = "sha256:cb6994fff247987c66a8a4e550ef374671c2b82e3c0d2115e689d21e511a652d"},
    {file = "google_crc32c-1.3.0-cp310-cp310-macosx_10_9_x86_64.whl", hash = "sha256:c9da0a39b53d2fab3e5467329ed50e951eb91386e9d0d5b12daf593973c3b168"},
    {file = "google_crc32c-1.3.0-cp310-cp310-manylinux_2_12_i686.manylinux2010_i686.whl", hash = "sha256:eb0b14523758e37802f27b7f8cd973f5f3d33be7613952c0df904b68c4842f0e"},
    {file = "google_crc32c-1.3.0-cp310-cp310-manylinux_2_12_x86_64.manylinux2010_x86_64.whl", hash = "sha256:95c68a4b9b7828ba0428f8f7e3109c5d476ca44996ed9a5f8aac6269296e2d59"},
    {file = "google_crc32c-1.3.0-cp310-cp310-manylinux_2_17_aarch64.manylinux2014_aarch64.whl", hash = "sha256:9c3cf890c3c0ecfe1510a452a165431b5831e24160c5fcf2071f0f85ca5a47cd"},
    {file = "google_crc32c-1.3.0-cp310-cp310-win32.whl", hash = "sha256:3bbce1be3687bbfebe29abdb7631b83e6b25da3f4e1856a1611eb21854b689ea"},
    {file = "google_crc32c-1.3.0-cp310-cp310-win_amd64.whl", hash = "sha256:c124b8c8779bf2d35d9b721e52d4adb41c9bfbde45e6a3f25f0820caa9aba73f"},
    {file = "google_crc32c-1.3.0-cp36-cp36m-macosx_10_9_x86_64.whl", hash = "sha256:42ae4781333e331a1743445931b08ebdad73e188fd554259e772556fc4937c48"},
    {file = "google_crc32c-1.3.0-cp36-cp36m-manylinux_2_12_i686.manylinux2010_i686.whl", hash = "sha256:ff71073ebf0e42258a42a0b34f2c09ec384977e7f6808999102eedd5b49920e3"},
    {file = "google_crc32c-1.3.0-cp36-cp36m-manylinux_2_12_x86_64.manylinux2010_x86_64.whl", hash = "sha256:fe31de3002e7b08eb20823b3735b97c86c5926dd0581c7710a680b418a8709d4"},
    {file = "google_crc32c-1.3.0-cp36-cp36m-manylinux_2_17_aarch64.manylinux2014_aarch64.whl", hash = "sha256:dd7760a88a8d3d705ff562aa93f8445ead54f58fd482e4f9e2bafb7e177375d4"},
    {file = "google_crc32c-1.3.0-cp36-cp36m-manylinux_2_5_x86_64.manylinux1_x86_64.whl", hash = "sha256:a0b9e622c3b2b8d0ce32f77eba617ab0d6768b82836391e4f8f9e2074582bf02"},
    {file = "google_crc32c-1.3.0-cp36-cp36m-win32.whl", hash = "sha256:779cbf1ce375b96111db98fca913c1f5ec11b1d870e529b1dc7354b2681a8c3a"},
    {file = "google_crc32c-1.3.0-cp36-cp36m-win_amd64.whl", hash = "sha256:04e7c220798a72fd0f08242bc8d7a05986b2a08a0573396187fd32c1dcdd58b3"},
    {file = "google_crc32c-1.3.0-cp37-cp37m-macosx_10_9_x86_64.whl", hash = "sha256:e7a539b9be7b9c00f11ef16b55486141bc2cdb0c54762f84e3c6fc091917436d"},
    {file = "google_crc32c-1.3.0-cp37-cp37m-manylinux_2_12_i686.manylinux2010_i686.whl", hash = "sha256:ca60076c388728d3b6ac3846842474f4250c91efbfe5afa872d3ffd69dd4b318"},
    {file = "google_crc32c-1.3.0-cp37-cp37m-manylinux_2_12_x86_64.manylinux2010_x86_64.whl", hash = "sha256:05340b60bf05b574159e9bd940152a47d38af3fb43803ffe71f11d704b7696a6"},
    {file = "google_crc32c-1.3.0-cp37-cp37m-manylinux_2_17_aarch64.manylinux2014_aarch64.whl", hash = "sha256:318f73f5484b5671f0c7f5f63741ab020a599504ed81d209b5c7129ee4667407"},
    {file = "google_crc32c-1.3.0-cp37-cp37m-manylinux_2_5_x86_64.manylinux1_x86_64.whl", hash = "sha256:9f58099ad7affc0754ae42e6d87443299f15d739b0ce03c76f515153a5cda06c"},
    {file = "google_crc32c-1.3.0-cp37-cp37m-win32.whl", hash = "sha256:f52a4ad2568314ee713715b1e2d79ab55fab11e8b304fd1462ff5cccf4264b3e"},
    {file = "google_crc32c-1.3.0-cp37-cp37m-win_amd64.whl", hash = "sha256:bab4aebd525218bab4ee615786c4581952eadc16b1ff031813a2fd51f0cc7b08"},
    {file = "google_crc32c-1.3.0-cp38-cp38-macosx_10_9_universal2.whl", hash = "sha256:dda4d8a3bb0b50f540f6ff4b6033f3a74e8bf0bd5320b70fab2c03e512a62812"},
    {file = "google_crc32c-1.3.0-cp38-cp38-macosx_10_9_x86_64.whl", hash = "sha256:fec221a051150eeddfdfcff162e6db92c65ecf46cb0f7bb1bf812a1520ec026b"},
    {file = "google_crc32c-1.3.0-cp38-cp38-manylinux_2_12_i686.manylinux2010_i686.whl", hash = "sha256:226f2f9b8e128a6ca6a9af9b9e8384f7b53a801907425c9a292553a3a7218ce0"},
    {file = "google_crc32c-1.3.0-cp38-cp38-manylinux_2_12_x86_64.manylinux2010_x86_64.whl", hash = "sha256:a7f9cbea4245ee36190f85fe1814e2d7b1e5f2186381b082f5d59f99b7f11328"},
    {file = "google_crc32c-1.3.0-cp38-cp38-manylinux_2_17_aarch64.manylinux2014_aarch64.whl", hash = "sha256:6a4db36f9721fdf391646685ecffa404eb986cbe007a3289499020daf72e88a2"},
    {file = "google_crc32c-1.3.0-cp38-cp38-manylinux_2_5_x86_64.manylinux1_x86_64.whl", hash = "sha256:12674a4c3b56b706153a358eaa1018c4137a5a04635b92b4652440d3d7386206"},
    {file = "google_crc32c-1.3.0-cp38-cp38-win32.whl", hash = "sha256:650e2917660e696041ab3dcd7abac160b4121cd9a484c08406f24c5964099829"},
    {file = "google_crc32c-1.3.0-cp38-cp38-win_amd64.whl", hash = "sha256:58be56ae0529c664cc04a9c76e68bb92b091e0194d6e3c50bea7e0f266f73713"},
    {file = "google_crc32c-1.3.0-cp39-cp39-macosx_10_9_universal2.whl", hash = "sha256:96a8918a78d5d64e07c8ea4ed2bc44354e3f93f46a4866a40e8db934e4c0d74b"},
    {file = "google_crc32c-1.3.0-cp39-cp39-macosx_10_9_x86_64.whl", hash = "sha256:13af315c3a0eec8bb8b8d80b8b128cb3fcd17d7e4edafc39647846345a3f003a"},
    {file = "google_crc32c-1.3.0-cp39-cp39-manylinux_2_12_i686.manylinux2010_i686.whl", hash = "sha256:6311853aa2bba4064d0c28ca54e7b50c4d48e3de04f6770f6c60ebda1e975267"},
    {file = "google_crc32c-1.3.0-cp39-cp39-manylinux_2_12_x86_64.manylinux2010_x86_64.whl", hash = "sha256:ed447680ff21c14aaceb6a9f99a5f639f583ccfe4ce1a5e1d48eb41c3d6b3217"},
    {file = "google_crc32c-1.3.0-cp39-cp39-manylinux_2_17_aarch64.manylinux2014_aarch64.whl", hash = "sha256:d1c1d6236feab51200272d79b3d3e0f12cf2cbb12b208c835b175a21efdb0a73"},
    {file = "google_crc32c-1.3.0-cp39-cp39-manylinux_2_5_x86_64.manylinux1_x86_64.whl", hash = "sha256:e0f1ff55dde0ebcfbef027edc21f71c205845585fffe30d4ec4979416613e9b3"},
    {file = "google_crc32c-1.3.0-cp39-cp39-win32.whl", hash = "sha256:fbd60c6aaa07c31d7754edbc2334aef50601b7f1ada67a96eb1eb57c7c72378f"},
    {file = "google_crc32c-1.3.0-cp39-cp39-win_amd64.whl", hash = "sha256:127f9cc3ac41b6a859bd9dc4321097b1a4f6aa7fdf71b4f9227b9e3ebffb4422"},
    {file = "google_crc32c-1.3.0-pp37-pypy37_pp73-macosx_10_9_x86_64.whl", hash = "sha256:fc28e0db232c62ca0c3600884933178f0825c99be4474cdd645e378a10588125"},
    {file = "google_crc32c-1.3.0-pp37-pypy37_pp73-manylinux_2_12_i686.manylinux2010_i686.whl", hash = "sha256:1926fd8de0acb9d15ee757175ce7242e235482a783cd4ec711cc999fc103c24e"},
    {file = "google_crc32c-1.3.0-pp37-pypy37_pp73-manylinux_2_12_x86_64.manylinux2010_x86_64.whl", hash = "sha256:5da2c81575cc3ccf05d9830f9e8d3c70954819ca9a63828210498c0774fda1a3"},
    {file = "google_crc32c-1.3.0-pp37-pypy37_pp73-manylinux_2_17_aarch64.manylinux2014_aarch64.whl", hash = "sha256:891f712ce54e0d631370e1f4997b3f182f3368179198efc30d477c75d1f44942"},
    {file = "google_crc32c-1.3.0-pp37-pypy37_pp73-win_amd64.whl", hash = "sha256:7f6fe42536d9dcd3e2ffb9d3053f5d05221ae3bbcefbe472bdf2c71c793e3183"},
]
google-resumable-media = [
    {file = "google-resumable-media-2.3.2.tar.gz", hash = "sha256:06924e8b1e79f158f0202e7dd151ad75b0ea9d59b997c850f56bdd4a5a361513"},
    {file = "google_resumable_media-2.3.2-py2.py3-none-any.whl", hash = "sha256:3c13f84813861ac8f5b6371254bdd437076bf1f3bac527a9f3fd123a70166f52"},
]
googleapis-common-protos = [
    {file = "googleapis-common-protos-1.56.0.tar.gz", hash = "sha256:4007500795bcfc269d279f0f7d253ae18d6dc1ff5d5a73613ffe452038b1ec5f"},
    {file = "googleapis_common_protos-1.56.0-py2.py3-none-any.whl", hash = "sha256:60220c89b8bd5272159bed4929ecdc1243ae1f73437883a499a44a1cbc084086"},
]
grpcio = [
    {file = "grpcio-1.45.0-cp310-cp310-linux_armv7l.whl", hash = "sha256:0d74a159df9401747e57960f0772f4371486e3281919004efa9df8a82985abee"},
    {file = "grpcio-1.45.0-cp310-cp310-macosx_10_10_universal2.whl", hash = "sha256:4e6d15bfdfa28e5f6d524dd3b29c7dc129cfc578505b067aa97574490c5b70fe"},
    {file = "grpcio-1.45.0-cp310-cp310-manylinux_2_17_aarch64.whl", hash = "sha256:44615be86e5540a18f5e4ca5a0f428d4b1efb800d255cfd9f902a11daca8fd74"},
    {file = "grpcio-1.45.0-cp310-cp310-manylinux_2_17_i686.manylinux2014_i686.whl", hash = "sha256:8b452f715e2cae9e75cb309f59a37f82e5b25f51f0bfc3cd1462de86265cef05"},
    {file = "grpcio-1.45.0-cp310-cp310-manylinux_2_17_x86_64.manylinux2014_x86_64.whl", hash = "sha256:db1c45daa35c64f17498af1ba6eb1d0a8d88a8a0b6b322f960ab461e7ef0419e"},
    {file = "grpcio-1.45.0-cp310-cp310-musllinux_1_1_i686.whl", hash = "sha256:678a673fe811dad3ed5bd2e2352b79851236e4d718aeaeffc10f372a55954d8d"},
    {file = "grpcio-1.45.0-cp310-cp310-musllinux_1_1_x86_64.whl", hash = "sha256:a5c8a08aff0af770c977dcede62fbed53ae7b99adbc184d5299d148bb04652f1"},
    {file = "grpcio-1.45.0-cp310-cp310-win32.whl", hash = "sha256:1d764c8a190719301ec6f3b6ddeb48a234604e337d0fbb3184a4ddcda2aca9da"},
    {file = "grpcio-1.45.0-cp310-cp310-win_amd64.whl", hash = "sha256:797f5b750be6ff2905b9d0529a00c1f873d8035a5d01a9801910ace5f0d52a18"},
    {file = "grpcio-1.45.0-cp36-cp36m-linux_armv7l.whl", hash = "sha256:b46772b7eb58c6cb0b468b56d59618694d2c2f2cee2e5b4e83ae9729a46b8af0"},
    {file = "grpcio-1.45.0-cp36-cp36m-macosx_10_10_x86_64.whl", hash = "sha256:2f135e5c8e9acd14f3090fd86dccb9d7c26aea7bfbd4528e8a86ff621d39e610"},
    {file = "grpcio-1.45.0-cp36-cp36m-manylinux_2_12_i686.manylinux2010_i686.whl", hash = "sha256:16603b9544a4af135ce4d594a7396602fbe62d1ccaa484b05cb1814c17a3e559"},
    {file = "grpcio-1.45.0-cp36-cp36m-manylinux_2_12_x86_64.manylinux2010_x86_64.whl", hash = "sha256:ccba925045c00acc9ce2cc645b6fa9d19767dbb16c9c49921013da412b1d3415"},
    {file = "grpcio-1.45.0-cp36-cp36m-manylinux_2_17_aarch64.whl", hash = "sha256:7262b9d96db79e29049c7eb2b75b03f2b9485fd838209b5ff8e3cca73b2a706c"},
    {file = "grpcio-1.45.0-cp36-cp36m-manylinux_2_17_i686.manylinux2014_i686.whl", hash = "sha256:a1c1098f35c33b985c312cacea39e2aa66f7ac1462579eed1d3aed2e51fff00d"},
    {file = "grpcio-1.45.0-cp36-cp36m-manylinux_2_17_x86_64.manylinux2014_x86_64.whl", hash = "sha256:0b18c86a9cfbedd0c4e083690fecc82027b3f938100ed0af8db77d52a171eb1e"},
    {file = "grpcio-1.45.0-cp36-cp36m-musllinux_1_1_i686.whl", hash = "sha256:638364d3603df9e4a1dbc2151b5fe1b491ceecda4e1672be86724e1dfa79c44d"},
    {file = "grpcio-1.45.0-cp36-cp36m-musllinux_1_1_x86_64.whl", hash = "sha256:8de79eac582431cb6d05ff5652e68089c40aa0e604ec1630fa52ac926bc44f1b"},
    {file = "grpcio-1.45.0-cp36-cp36m-win32.whl", hash = "sha256:6cf5f1827c182ef9b503d7d01e503c1067f4499d45af792d95ccd1d8b0bea30d"},
    {file = "grpcio-1.45.0-cp36-cp36m-win_amd64.whl", hash = "sha256:4f1a22744f93b38d393b7a83cb607029ac5e2de680cab39957ffdd116590a178"},
    {file = "grpcio-1.45.0-cp37-cp37m-linux_armv7l.whl", hash = "sha256:321f84dbc788481f7a3cd12636a133ba5f4d17e57f1c906de5a22fd709c971b5"},
    {file = "grpcio-1.45.0-cp37-cp37m-macosx_10_10_x86_64.whl", hash = "sha256:a33ed7d3e52ddc839e2f020592a4371d805c2ae820fb63b12525058e1810fe46"},
    {file = "grpcio-1.45.0-cp37-cp37m-manylinux_2_12_i686.manylinux2010_i686.whl", hash = "sha256:f9f28d8c5343602e1510d4839e38568bcd0ca6353bd98ad9941787584a371a1d"},
    {file = "grpcio-1.45.0-cp37-cp37m-manylinux_2_12_x86_64.manylinux2010_x86_64.whl", hash = "sha256:3a40dbb8aac60cf6a86583e2ba74fc2c286f1abc7a3404b25dcd12a49b9f7d8b"},
    {file = "grpcio-1.45.0-cp37-cp37m-manylinux_2_17_aarch64.whl", hash = "sha256:b00ce58323dde47d2ea240d10ee745471b9966429c97d9e6567c8d56e02b0372"},
    {file = "grpcio-1.45.0-cp37-cp37m-manylinux_2_17_i686.manylinux2014_i686.whl", hash = "sha256:bd4944f35f1e5ab54804c3e37d24921ecc01908ef871cdce6bd52995ea4f985c"},
    {file = "grpcio-1.45.0-cp37-cp37m-manylinux_2_17_x86_64.manylinux2014_x86_64.whl", hash = "sha256:cc135b77f384a84bac67a37947886986be136356446338d64160a30c85f20c6d"},
    {file = "grpcio-1.45.0-cp37-cp37m-musllinux_1_1_i686.whl", hash = "sha256:35ae55460514ed404ceaa95533b9a79989691b562faf012fc8fb143d8fd16e47"},
    {file = "grpcio-1.45.0-cp37-cp37m-musllinux_1_1_x86_64.whl", hash = "sha256:779db3d00c8da1d3efa942387cb0fea9ac6d50124d656024f82f9faefdd016e3"},
    {file = "grpcio-1.45.0-cp37-cp37m-win32.whl", hash = "sha256:aea67bd3cbf93db552c725bc0b4db0acdc6a284d036d1cc32d638305e0f01fd9"},
    {file = "grpcio-1.45.0-cp37-cp37m-win_amd64.whl", hash = "sha256:7fe3ac700cc5ecba9dc9072c0e6cfd2f964ea9f273ce1111eaa27d13aa20ec32"},
    {file = "grpcio-1.45.0-cp38-cp38-linux_armv7l.whl", hash = "sha256:259c126821fefcda298c020a0d83c4a4edac3cf10b1af12a62d250f8192ea1d1"},
    {file = "grpcio-1.45.0-cp38-cp38-macosx_10_10_x86_64.whl", hash = "sha256:5d05cd1b2b0975bb000ba97ca465565158dc211616c9bbbef5d1b77871974687"},
    {file = "grpcio-1.45.0-cp38-cp38-manylinux_2_12_i686.manylinux2010_i686.whl", hash = "sha256:6f2e044a715507fd13c70c928cd90daf8d0295c936a81fd9065a24e58ba7cc7d"},
    {file = "grpcio-1.45.0-cp38-cp38-manylinux_2_12_x86_64.manylinux2010_x86_64.whl", hash = "sha256:4d37c526b86c46d229f6117df5dca2510de597ab73c5956bc379ca41f8a1db84"},
    {file = "grpcio-1.45.0-cp38-cp38-manylinux_2_17_aarch64.whl", hash = "sha256:6df338b8d2c328ba91a25e28786d10059dea3bc9115fa1ddad30ba5d459e714a"},
    {file = "grpcio-1.45.0-cp38-cp38-manylinux_2_17_i686.manylinux2014_i686.whl", hash = "sha256:042921a824e90bf2974dbef7d89937096181298294799fb53e5576d9958884c7"},
    {file = "grpcio-1.45.0-cp38-cp38-manylinux_2_17_x86_64.manylinux2014_x86_64.whl", hash = "sha256:fb23ed6ed84ae312df03e96c7a7cd3aa5f7e3a1ad7066fdb6cd47f1bd334196c"},
    {file = "grpcio-1.45.0-cp38-cp38-musllinux_1_1_i686.whl", hash = "sha256:79582ec821ef10162348170a6e912d93ea257c749320a162dfc3a132ef25ac1b"},
    {file = "grpcio-1.45.0-cp38-cp38-musllinux_1_1_x86_64.whl", hash = "sha256:d14d372ea5a51d5ab991aa6d499a26e5a1e3b3f3af93f41826ea610f8a276c9e"},
    {file = "grpcio-1.45.0-cp38-cp38-win32.whl", hash = "sha256:b54444cf4212935a7b98cd26a30ad3a036389e4fd2ff3e461b176af876c7e20b"},
    {file = "grpcio-1.45.0-cp38-cp38-win_amd64.whl", hash = "sha256:da395720d6e9599c754f862f3f75bc0e8ff29fa55259e082e442a9cc916ffbc3"},
    {file = "grpcio-1.45.0-cp39-cp39-linux_armv7l.whl", hash = "sha256:add03308fa2d434628aeaa445e0c75cdb9535f39128eb949b1483ae83fafade6"},
    {file = "grpcio-1.45.0-cp39-cp39-macosx_10_10_x86_64.whl", hash = "sha256:250d8f18332f3dbd4db00efa91d33d336e58362e9c80e6946d45ecf5e82d95ec"},
    {file = "grpcio-1.45.0-cp39-cp39-manylinux_2_12_i686.manylinux2010_i686.whl", hash = "sha256:dfca4dfd307b449d0a1e92bc7fbb5224ccf16db384aab412ba6766fc56bdffb6"},
    {file = "grpcio-1.45.0-cp39-cp39-manylinux_2_12_x86_64.manylinux2010_x86_64.whl", hash = "sha256:b7f2dc8831045eb0c892bb947e1cba2b1ed639e79a54abff7c4ad90bdd329f78"},
    {file = "grpcio-1.45.0-cp39-cp39-manylinux_2_17_aarch64.whl", hash = "sha256:2355493a9e71f15d9004b2ab87892cb532e9e98db6882fced2912115eb5631af"},
    {file = "grpcio-1.45.0-cp39-cp39-manylinux_2_17_i686.manylinux2014_i686.whl", hash = "sha256:2798e42d62a0296982276d0bab96fc7d6772cd148357154348355304d6216763"},
    {file = "grpcio-1.45.0-cp39-cp39-manylinux_2_17_x86_64.manylinux2014_x86_64.whl", hash = "sha256:0fe6acb1439127e0bee773f8a9a3ece290cb4cac4fe8d46b10bc8dda250a990c"},
    {file = "grpcio-1.45.0-cp39-cp39-musllinux_1_1_i686.whl", hash = "sha256:6774272a59b9ee16fb0d4f53e23716953a22bbb3efe12fdf9a4ee3eec2c4f81f"},
    {file = "grpcio-1.45.0-cp39-cp39-musllinux_1_1_x86_64.whl", hash = "sha256:52f61fcb17d92b87ba47d54b3c9deae09d4f0216a3ea277b7df4b6c1794e6556"},
    {file = "grpcio-1.45.0-cp39-cp39-win32.whl", hash = "sha256:3992c690228126e5652c7a1f61863c1ebfd71369cf2adb0fce86fee1d82d2d27"},
    {file = "grpcio-1.45.0-cp39-cp39-win_amd64.whl", hash = "sha256:220867a53e53b2e201e98c55061e3053e31c0ce613625087242be684d3e8612a"},
    {file = "grpcio-1.45.0.tar.gz", hash = "sha256:ff2c8b965b0fc25cf281961aa46619c10900543effe3f806ef818231c40aaff3"},
]
heapdict = [
    {file = "HeapDict-1.0.1-py3-none-any.whl", hash = "sha256:6065f90933ab1bb7e50db403b90cab653c853690c5992e69294c2de2b253fc92"},
    {file = "HeapDict-1.0.1.tar.gz", hash = "sha256:8495f57b3e03d8e46d5f1b2cc62ca881aca392fd5cc048dc0aa2e1a6d23ecdb6"},
]
hvac = [
    {file = "hvac-0.11.2-py2.py3-none-any.whl", hash = "sha256:3e8a34804b1e20954a2b4991cc13ed9c09b32e50dadd9d3438224481150f6568"},
    {file = "hvac-0.11.2.tar.gz", hash = "sha256:f905c59d32d88d3f67571fe5a8a78de4659e04798ad809de439f667247d13626"},
]
identify = [
    {file = "identify-2.4.12-py2.py3-none-any.whl", hash = "sha256:5f06b14366bd1facb88b00540a1de05b69b310cbc2654db3c7e07fa3a4339323"},
    {file = "identify-2.4.12.tar.gz", hash = "sha256:3f3244a559290e7d3deb9e9adc7b33594c1bc85a9dd82e0f1be519bf12a1ec17"},
]
idna = [
    {file = "idna-3.3-py3-none-any.whl", hash = "sha256:84d9dd047ffa80596e0f246e2eab0b391788b0503584e8945f2368256d2735ff"},
    {file = "idna-3.3.tar.gz", hash = "sha256:9d643ff0a55b762d5cdb124b8eaa99c66322e2157b69160bc32796e824360e6d"},
]
importlib-metadata = [
    {file = "importlib_metadata-4.11.3-py3-none-any.whl", hash = "sha256:1208431ca90a8cca1a6b8af391bb53c1a2db74e5d1cef6ddced95d4b2062edc6"},
    {file = "importlib_metadata-4.11.3.tar.gz", hash = "sha256:ea4c597ebf37142f827b8f39299579e31685c31d3a438b59f469406afd0f2539"},
]
importlib-resources = [
    {file = "importlib_resources-5.7.1-py3-none-any.whl", hash = "sha256:e447dc01619b1e951286f3929be820029d48c75eb25d265c28b92a16548212b8"},
    {file = "importlib_resources-5.7.1.tar.gz", hash = "sha256:b6062987dfc51f0fcb809187cffbd60f35df7acb4589091f154214af6d0d49d3"},
]
iniconfig = [
    {file = "iniconfig-1.1.1-py2.py3-none-any.whl", hash = "sha256:011e24c64b7f47f6ebd835bb12a743f2fbe9a26d4cecaa7f53bc4f35ee9da8b3"},
    {file = "iniconfig-1.1.1.tar.gz", hash = "sha256:bc3af051d7d14b2ee5ef9969666def0cd1a000e121eaea580d4a313df4b37f32"},
]
ipykernel = [
    {file = "ipykernel-5.3.4-py3-none-any.whl", hash = "sha256:d6fbba26dba3cebd411382bc484f7bc2caa98427ae0ddb4ab37fe8bfeb5c7dd3"},
    {file = "ipykernel-5.3.4.tar.gz", hash = "sha256:9b2652af1607986a1b231c62302d070bc0534f564c393a5d9d130db9abbbe89d"},
]
ipython = [
    {file = "ipython-8.2.0-py3-none-any.whl", hash = "sha256:1b672bfd7a48d87ab203d9af8727a3b0174a4566b4091e9447c22fb63ea32857"},
    {file = "ipython-8.2.0.tar.gz", hash = "sha256:70e5eb132cac594a34b5f799bd252589009905f05104728aea6a403ec2519dc1"},
]
ipython-genutils = [
    {file = "ipython_genutils-0.2.0-py2.py3-none-any.whl", hash = "sha256:72dd37233799e619666c9f639a9da83c34013a73e8bbc79a7a6348d93c61fab8"},
    {file = "ipython_genutils-0.2.0.tar.gz", hash = "sha256:eb2e116e75ecef9d4d228fdc66af54269afa26ab4463042e33785b887c628ba8"},
]
ipywidgets = [
    {file = "ipywidgets-7.7.0-py2.py3-none-any.whl", hash = "sha256:e58ff58bc94d481e91ecb6e13a5cb96a87b6b8ade135e055603d0ca24593df38"},
    {file = "ipywidgets-7.7.0.tar.gz", hash = "sha256:ab4a5596855a88b83761921c768707d65e5847068139bc1729ddfe834703542a"},
]
isort = [
    {file = "isort-5.10.1-py3-none-any.whl", hash = "sha256:6f62d78e2f89b4500b080fe3a81690850cd254227f27f75c3a0c491a1f351ba7"},
    {file = "isort-5.10.1.tar.gz", hash = "sha256:e8443a5e7a020e9d7f97f1d7d9cd17c88bcb3bc7e218bf9cf5095fe550be2951"},
]
jedi = [
    {file = "jedi-0.18.1-py2.py3-none-any.whl", hash = "sha256:637c9635fcf47945ceb91cd7f320234a7be540ded6f3e99a50cb6febdfd1ba8d"},
    {file = "jedi-0.18.1.tar.gz", hash = "sha256:74137626a64a99c8eb6ae5832d99b3bdd7d29a3850fe2aa80a4126b2a7d949ab"},
]
jinja2 = [
    {file = "Jinja2-3.0.3-py3-none-any.whl", hash = "sha256:077ce6014f7b40d03b47d1f1ca4b0fc8328a692bd284016f806ed0eaca390ad8"},
    {file = "Jinja2-3.0.3.tar.gz", hash = "sha256:611bb273cd68f3b993fabdc4064fc858c5b47a973cb5aa7999ec1ba405c87cd7"},
]
jinja2-time = [
    {file = "jinja2-time-0.2.0.tar.gz", hash = "sha256:d14eaa4d315e7688daa4969f616f226614350c48730bfa1692d2caebd8c90d40"},
    {file = "jinja2_time-0.2.0-py2.py3-none-any.whl", hash = "sha256:d3eab6605e3ec8b7a0863df09cc1d23714908fa61aa6986a845c20ba488b4efa"},
]
jmespath = [
    {file = "jmespath-0.10.0-py2.py3-none-any.whl", hash = "sha256:cdf6525904cc597730141d61b36f2e4b8ecc257c420fa2f4549bac2c2d0cb72f"},
    {file = "jmespath-0.10.0.tar.gz", hash = "sha256:b85d0567b8666149a93172712e68920734333c0ce7e89b78b3e987f71e5ed4f9"},
]
jsonschema = [
    {file = "jsonschema-4.4.0-py3-none-any.whl", hash = "sha256:77281a1f71684953ee8b3d488371b162419767973789272434bbc3f29d9c8823"},
    {file = "jsonschema-4.4.0.tar.gz", hash = "sha256:636694eb41b3535ed608fe04129f26542b59ed99808b4f688aa32dcf55317a83"},
]
jupyter = [
    {file = "jupyter-1.0.0-py2.py3-none-any.whl", hash = "sha256:5b290f93b98ffbc21c0c7e749f054b3267782166d72fa5e3ed1ed4eaf34a2b78"},
    {file = "jupyter-1.0.0.tar.gz", hash = "sha256:d9dc4b3318f310e34c82951ea5d6683f67bed7def4b259fafbfe4f1beb1d8e5f"},
    {file = "jupyter-1.0.0.zip", hash = "sha256:3e1f86076bbb7c8c207829390305a2b1fe836d471ed54be66a3b8c41e7f46cc7"},
]
jupyter-client = [
    {file = "jupyter_client-7.3.0-py3-none-any.whl", hash = "sha256:671dd2d90d03f41716b09627a4eb06bb37875f92bf6563cc2ce4fe71c61c5cda"},
    {file = "jupyter_client-7.3.0.tar.gz", hash = "sha256:3bcc8e08a294d0fa9406e48cfe17e11ef0efdb7c504fe8cc335128e3ef8f3dac"},
]
jupyter-console = [
    {file = "jupyter_console-6.4.3-py3-none-any.whl", hash = "sha256:e630bcb682c0088dda45688ad7c2424d4a825c8acf494cb036ced03ed0424841"},
    {file = "jupyter_console-6.4.3.tar.gz", hash = "sha256:55f32626b0be647a85e3217ddcdb22db69efc79e8b403b9771eb9ecc696019b5"},
]
jupyter-core = [
    {file = "jupyter_core-4.10.0-py3-none-any.whl", hash = "sha256:e7f5212177af7ab34179690140f188aa9bf3d322d8155ed972cbded19f55b6f3"},
    {file = "jupyter_core-4.10.0.tar.gz", hash = "sha256:a6de44b16b7b31d7271130c71a6792c4040f077011961138afed5e5e73181aec"},
]
jupyterlab-pygments = [
    {file = "jupyterlab_pygments-0.2.2-py2.py3-none-any.whl", hash = "sha256:2405800db07c9f770863bcf8049a529c3dd4d3e28536638bd7c1c01d2748309f"},
    {file = "jupyterlab_pygments-0.2.2.tar.gz", hash = "sha256:7405d7fde60819d905a9fa8ce89e4cd830e318cdad22a0030f7a901da705585d"},
]
jupyterlab-widgets = [
    {file = "jupyterlab_widgets-1.1.0-py3-none-any.whl", hash = "sha256:c2a9bd3789f120f64d73268c066ed3b000c56bc1dda217be5cdc43e7b4ebad3f"},
    {file = "jupyterlab_widgets-1.1.0.tar.gz", hash = "sha256:d5f41bc1713795385f718d44dcba47e1e1473c6289f28a95aa6b2c0782ee372a"},
]
kiwisolver = [
    {file = "kiwisolver-1.4.2-cp310-cp310-macosx_10_9_universal2.whl", hash = "sha256:6e395ece147f0692ca7cdb05a028d31b83b72c369f7b4a2c1798f4b96af1e3d8"},
    {file = "kiwisolver-1.4.2-cp310-cp310-macosx_10_9_x86_64.whl", hash = "sha256:0b7f50a1a25361da3440f07c58cd1d79957c2244209e4f166990e770256b6b0b"},
    {file = "kiwisolver-1.4.2-cp310-cp310-macosx_11_0_arm64.whl", hash = "sha256:3c032c41ae4c3a321b43a3650e6ecc7406b99ff3e5279f24c9b310f41bc98479"},
    {file = "kiwisolver-1.4.2-cp310-cp310-manylinux_2_12_i686.manylinux2010_i686.whl", hash = "sha256:1dcade8f6fe12a2bb4efe2cbe22116556e3b6899728d3b2a0d3b367db323eacc"},
    {file = "kiwisolver-1.4.2-cp310-cp310-manylinux_2_12_x86_64.manylinux2010_x86_64.whl", hash = "sha256:0e45e780a74416ef2f173189ef4387e44b5494f45e290bcb1f03735faa6779bf"},
    {file = "kiwisolver-1.4.2-cp310-cp310-manylinux_2_17_aarch64.manylinux2014_aarch64.whl", hash = "sha256:9d2bb56309fb75a811d81ed55fbe2208aa77a3a09ff5f546ca95e7bb5fac6eff"},
    {file = "kiwisolver-1.4.2-cp310-cp310-manylinux_2_17_ppc64le.manylinux2014_ppc64le.whl", hash = "sha256:69b2d6c12f2ad5f55104a36a356192cfb680c049fe5e7c1f6620fc37f119cdc2"},
    {file = "kiwisolver-1.4.2-cp310-cp310-manylinux_2_17_s390x.manylinux2014_s390x.whl", hash = "sha256:262c248c60f22c2b547683ad521e8a3db5909c71f679b93876921549107a0c24"},
    {file = "kiwisolver-1.4.2-cp310-cp310-win32.whl", hash = "sha256:1008346a7741620ab9cc6c96e8ad9b46f7a74ce839dbb8805ddf6b119d5fc6c2"},
    {file = "kiwisolver-1.4.2-cp310-cp310-win_amd64.whl", hash = "sha256:6ece2e12e4b57bc5646b354f436416cd2a6f090c1dadcd92b0ca4542190d7190"},
    {file = "kiwisolver-1.4.2-cp37-cp37m-macosx_10_9_x86_64.whl", hash = "sha256:b978afdb913ca953cf128d57181da2e8798e8b6153be866ae2a9c446c6162f40"},
    {file = "kiwisolver-1.4.2-cp37-cp37m-manylinux_2_17_aarch64.manylinux2014_aarch64.whl", hash = "sha256:7f88c4b8e449908eeddb3bbd4242bd4dc2c7a15a7aa44bb33df893203f02dc2d"},
    {file = "kiwisolver-1.4.2-cp37-cp37m-manylinux_2_17_ppc64le.manylinux2014_ppc64le.whl", hash = "sha256:e348f1904a4fab4153407f7ccc27e43b2a139752e8acf12e6640ba683093dd96"},
    {file = "kiwisolver-1.4.2-cp37-cp37m-manylinux_2_17_s390x.manylinux2014_s390x.whl", hash = "sha256:c839bf28e45d7ddad4ae8f986928dbf5a6d42ff79760d54ec8ada8fb263e097c"},
    {file = "kiwisolver-1.4.2-cp37-cp37m-manylinux_2_5_i686.manylinux1_i686.whl", hash = "sha256:8ae5a071185f1a93777c79a9a1e67ac46544d4607f18d07131eece08d415083a"},
    {file = "kiwisolver-1.4.2-cp37-cp37m-manylinux_2_5_x86_64.manylinux1_x86_64.whl", hash = "sha256:c222f91a45da9e01a9bc4f760727ae49050f8e8345c4ff6525495f7a164c8973"},
    {file = "kiwisolver-1.4.2-cp37-cp37m-win32.whl", hash = "sha256:a4e8f072db1d6fb7a7cc05a6dbef8442c93001f4bb604f1081d8c2db3ca97159"},
    {file = "kiwisolver-1.4.2-cp37-cp37m-win_amd64.whl", hash = "sha256:be9a650890fb60393e60aacb65878c4a38bb334720aa5ecb1c13d0dac54dd73b"},
    {file = "kiwisolver-1.4.2-cp38-cp38-macosx_10_9_universal2.whl", hash = "sha256:8ec2e55bf31b43aabe32089125dca3b46fdfe9f50afbf0756ae11e14c97b80ca"},
    {file = "kiwisolver-1.4.2-cp38-cp38-macosx_10_9_x86_64.whl", hash = "sha256:1d1078ba770d6165abed3d9a1be1f9e79b61515de1dd00d942fa53bba79f01ae"},
    {file = "kiwisolver-1.4.2-cp38-cp38-macosx_11_0_arm64.whl", hash = "sha256:cbb5eb4a2ea1ffec26268d49766cafa8f957fe5c1b41ad00733763fae77f9436"},
    {file = "kiwisolver-1.4.2-cp38-cp38-manylinux_2_17_aarch64.manylinux2014_aarch64.whl", hash = "sha256:2e6cda72db409eefad6b021e8a4f964965a629f577812afc7860c69df7bdb84a"},
    {file = "kiwisolver-1.4.2-cp38-cp38-manylinux_2_17_ppc64le.manylinux2014_ppc64le.whl", hash = "sha256:b1605c7c38cc6a85212dfd6a641f3905a33412e49f7c003f35f9ac6d71f67720"},
    {file = "kiwisolver-1.4.2-cp38-cp38-manylinux_2_17_s390x.manylinux2014_s390x.whl", hash = "sha256:81237957b15469ea9151ec8ca08ce05656090ffabc476a752ef5ad7e2644c526"},
    {file = "kiwisolver-1.4.2-cp38-cp38-manylinux_2_5_i686.manylinux1_i686.whl", hash = "sha256:240009fdf4fa87844f805e23f48995537a8cb8f8c361e35fda6b5ac97fcb906f"},
    {file = "kiwisolver-1.4.2-cp38-cp38-manylinux_2_5_x86_64.manylinux1_x86_64.whl", hash = "sha256:240c2d51d098395c012ddbcb9bd7b3ba5de412a1d11840698859f51d0e643c4f"},
    {file = "kiwisolver-1.4.2-cp38-cp38-win32.whl", hash = "sha256:8b6086aa6936865962b2cee0e7aaecf01ab6778ce099288354a7229b4d9f1408"},
    {file = "kiwisolver-1.4.2-cp38-cp38-win_amd64.whl", hash = "sha256:0d98dca86f77b851350c250f0149aa5852b36572514d20feeadd3c6b1efe38d0"},
    {file = "kiwisolver-1.4.2-cp39-cp39-macosx_10_9_universal2.whl", hash = "sha256:91eb4916271655dfe3a952249cb37a5c00b6ba68b4417ee15af9ba549b5ba61d"},
    {file = "kiwisolver-1.4.2-cp39-cp39-macosx_10_9_x86_64.whl", hash = "sha256:fa4d97d7d2b2c082e67907c0b8d9f31b85aa5d3ba0d33096b7116f03f8061261"},
    {file = "kiwisolver-1.4.2-cp39-cp39-macosx_11_0_arm64.whl", hash = "sha256:71469b5845b9876b8d3d252e201bef6f47bf7456804d2fbe9a1d6e19e78a1e65"},
    {file = "kiwisolver-1.4.2-cp39-cp39-manylinux_2_12_i686.manylinux2010_i686.whl", hash = "sha256:8ff3033e43e7ca1389ee59fb7ecb8303abb8713c008a1da49b00869e92e3dd7c"},
    {file = "kiwisolver-1.4.2-cp39-cp39-manylinux_2_12_x86_64.manylinux2010_x86_64.whl", hash = "sha256:89b57c2984f4464840e4b768affeff6b6809c6150d1166938ade3e22fbe22db8"},
    {file = "kiwisolver-1.4.2-cp39-cp39-manylinux_2_17_aarch64.manylinux2014_aarch64.whl", hash = "sha256:ffbdb9a96c536f0405895b5e21ee39ec579cb0ed97bdbd169ae2b55f41d73219"},
    {file = "kiwisolver-1.4.2-cp39-cp39-manylinux_2_17_ppc64le.manylinux2014_ppc64le.whl", hash = "sha256:8a830a03970c462d1a2311c90e05679da56d3bd8e78a4ba9985cb78ef7836c9f"},
    {file = "kiwisolver-1.4.2-cp39-cp39-manylinux_2_17_s390x.manylinux2014_s390x.whl", hash = "sha256:f74f2a13af201559e3d32b9ddfc303c94ae63d63d7f4326d06ce6fe67e7a8255"},
    {file = "kiwisolver-1.4.2-cp39-cp39-win32.whl", hash = "sha256:e677cc3626287f343de751e11b1e8a5b915a6ac897e8aecdbc996cd34de753a0"},
    {file = "kiwisolver-1.4.2-cp39-cp39-win_amd64.whl", hash = "sha256:b3e251e5c38ac623c5d786adb21477f018712f8c6fa54781bd38aa1c60b60fc2"},
    {file = "kiwisolver-1.4.2-pp37-pypy37_pp73-manylinux_2_12_i686.manylinux2010_i686.whl", hash = "sha256:0c380bb5ae20d829c1a5473cfcae64267b73aaa4060adc091f6df1743784aae0"},
    {file = "kiwisolver-1.4.2-pp37-pypy37_pp73-manylinux_2_12_x86_64.manylinux2010_x86_64.whl", hash = "sha256:484f2a5f0307bc944bc79db235f41048bae4106ffa764168a068d88b644b305d"},
    {file = "kiwisolver-1.4.2-pp37-pypy37_pp73-manylinux_2_17_aarch64.manylinux2014_aarch64.whl", hash = "sha256:0e8afdf533b613122e4bbaf3c1e42c2a5e9e2d1dd3a0a017749a7658757cb377"},
    {file = "kiwisolver-1.4.2-pp37-pypy37_pp73-win_amd64.whl", hash = "sha256:42f6ef9b640deb6f7d438e0a371aedd8bef6ddfde30683491b2e6f568b4e884e"},
    {file = "kiwisolver-1.4.2.tar.gz", hash = "sha256:7f606d91b8a8816be476513a77fd30abe66227039bd6f8b406c348cb0247dcc9"},
]
lazy-object-proxy = [
    {file = "lazy-object-proxy-1.7.1.tar.gz", hash = "sha256:d609c75b986def706743cdebe5e47553f4a5a1da9c5ff66d76013ef396b5a8a4"},
    {file = "lazy_object_proxy-1.7.1-cp310-cp310-macosx_10_9_x86_64.whl", hash = "sha256:bb8c5fd1684d60a9902c60ebe276da1f2281a318ca16c1d0a96db28f62e9166b"},
    {file = "lazy_object_proxy-1.7.1-cp310-cp310-manylinux_2_17_aarch64.manylinux2014_aarch64.whl", hash = "sha256:a57d51ed2997e97f3b8e3500c984db50a554bb5db56c50b5dab1b41339b37e36"},
    {file = "lazy_object_proxy-1.7.1-cp310-cp310-manylinux_2_5_x86_64.manylinux1_x86_64.manylinux_2_17_x86_64.manylinux2014_x86_64.whl", hash = "sha256:fd45683c3caddf83abbb1249b653a266e7069a09f486daa8863fb0e7496a9fdb"},
    {file = "lazy_object_proxy-1.7.1-cp310-cp310-musllinux_1_1_aarch64.whl", hash = "sha256:8561da8b3dd22d696244d6d0d5330618c993a215070f473b699e00cf1f3f6443"},
    {file = "lazy_object_proxy-1.7.1-cp310-cp310-musllinux_1_1_x86_64.whl", hash = "sha256:fccdf7c2c5821a8cbd0a9440a456f5050492f2270bd54e94360cac663398739b"},
    {file = "lazy_object_proxy-1.7.1-cp310-cp310-win32.whl", hash = "sha256:898322f8d078f2654d275124a8dd19b079080ae977033b713f677afcfc88e2b9"},
    {file = "lazy_object_proxy-1.7.1-cp310-cp310-win_amd64.whl", hash = "sha256:85b232e791f2229a4f55840ed54706110c80c0a210d076eee093f2b2e33e1bfd"},
    {file = "lazy_object_proxy-1.7.1-cp36-cp36m-macosx_10_9_x86_64.whl", hash = "sha256:46ff647e76f106bb444b4533bb4153c7370cdf52efc62ccfc1a28bdb3cc95442"},
    {file = "lazy_object_proxy-1.7.1-cp36-cp36m-manylinux_2_17_aarch64.manylinux2014_aarch64.whl", hash = "sha256:12f3bb77efe1367b2515f8cb4790a11cffae889148ad33adad07b9b55e0ab22c"},
    {file = "lazy_object_proxy-1.7.1-cp36-cp36m-manylinux_2_5_x86_64.manylinux1_x86_64.manylinux_2_17_x86_64.manylinux2014_x86_64.whl", hash = "sha256:c19814163728941bb871240d45c4c30d33b8a2e85972c44d4e63dd7107faba44"},
    {file = "lazy_object_proxy-1.7.1-cp36-cp36m-musllinux_1_1_aarch64.whl", hash = "sha256:e40f2013d96d30217a51eeb1db28c9ac41e9d0ee915ef9d00da639c5b63f01a1"},
    {file = "lazy_object_proxy-1.7.1-cp36-cp36m-musllinux_1_1_x86_64.whl", hash = "sha256:2052837718516a94940867e16b1bb10edb069ab475c3ad84fd1e1a6dd2c0fcfc"},
    {file = "lazy_object_proxy-1.7.1-cp36-cp36m-win32.whl", hash = "sha256:6a24357267aa976abab660b1d47a34aaf07259a0c3859a34e536f1ee6e76b5bb"},
    {file = "lazy_object_proxy-1.7.1-cp36-cp36m-win_amd64.whl", hash = "sha256:6aff3fe5de0831867092e017cf67e2750c6a1c7d88d84d2481bd84a2e019ec35"},
    {file = "lazy_object_proxy-1.7.1-cp37-cp37m-macosx_10_9_x86_64.whl", hash = "sha256:6a6e94c7b02641d1311228a102607ecd576f70734dc3d5e22610111aeacba8a0"},
    {file = "lazy_object_proxy-1.7.1-cp37-cp37m-manylinux_2_17_aarch64.manylinux2014_aarch64.whl", hash = "sha256:c4ce15276a1a14549d7e81c243b887293904ad2d94ad767f42df91e75fd7b5b6"},
    {file = "lazy_object_proxy-1.7.1-cp37-cp37m-manylinux_2_5_x86_64.manylinux1_x86_64.manylinux_2_17_x86_64.manylinux2014_x86_64.whl", hash = "sha256:e368b7f7eac182a59ff1f81d5f3802161932a41dc1b1cc45c1f757dc876b5d2c"},
    {file = "lazy_object_proxy-1.7.1-cp37-cp37m-musllinux_1_1_aarch64.whl", hash = "sha256:6ecbb350991d6434e1388bee761ece3260e5228952b1f0c46ffc800eb313ff42"},
    {file = "lazy_object_proxy-1.7.1-cp37-cp37m-musllinux_1_1_x86_64.whl", hash = "sha256:553b0f0d8dbf21890dd66edd771f9b1b5f51bd912fa5f26de4449bfc5af5e029"},
    {file = "lazy_object_proxy-1.7.1-cp37-cp37m-win32.whl", hash = "sha256:c7a683c37a8a24f6428c28c561c80d5f4fd316ddcf0c7cab999b15ab3f5c5c69"},
    {file = "lazy_object_proxy-1.7.1-cp37-cp37m-win_amd64.whl", hash = "sha256:df2631f9d67259dc9620d831384ed7732a198eb434eadf69aea95ad18c587a28"},
    {file = "lazy_object_proxy-1.7.1-cp38-cp38-macosx_10_9_x86_64.whl", hash = "sha256:07fa44286cda977bd4803b656ffc1c9b7e3bc7dff7d34263446aec8f8c96f88a"},
    {file = "lazy_object_proxy-1.7.1-cp38-cp38-manylinux_2_17_aarch64.manylinux2014_aarch64.whl", hash = "sha256:4dca6244e4121c74cc20542c2ca39e5c4a5027c81d112bfb893cf0790f96f57e"},
    {file = "lazy_object_proxy-1.7.1-cp38-cp38-manylinux_2_5_x86_64.manylinux1_x86_64.manylinux_2_17_x86_64.manylinux2014_x86_64.whl", hash = "sha256:91ba172fc5b03978764d1df5144b4ba4ab13290d7bab7a50f12d8117f8630c38"},
    {file = "lazy_object_proxy-1.7.1-cp38-cp38-musllinux_1_1_aarch64.whl", hash = "sha256:043651b6cb706eee4f91854da4a089816a6606c1428fd391573ef8cb642ae4f7"},
    {file = "lazy_object_proxy-1.7.1-cp38-cp38-musllinux_1_1_x86_64.whl", hash = "sha256:b9e89b87c707dd769c4ea91f7a31538888aad05c116a59820f28d59b3ebfe25a"},
    {file = "lazy_object_proxy-1.7.1-cp38-cp38-win32.whl", hash = "sha256:9d166602b525bf54ac994cf833c385bfcc341b364e3ee71e3bf5a1336e677b55"},
    {file = "lazy_object_proxy-1.7.1-cp38-cp38-win_amd64.whl", hash = "sha256:8f3953eb575b45480db6568306893f0bd9d8dfeeebd46812aa09ca9579595148"},
    {file = "lazy_object_proxy-1.7.1-cp39-cp39-macosx_10_9_x86_64.whl", hash = "sha256:dd7ed7429dbb6c494aa9bc4e09d94b778a3579be699f9d67da7e6804c422d3de"},
    {file = "lazy_object_proxy-1.7.1-cp39-cp39-manylinux_2_17_aarch64.manylinux2014_aarch64.whl", hash = "sha256:70ed0c2b380eb6248abdef3cd425fc52f0abd92d2b07ce26359fcbc399f636ad"},
    {file = "lazy_object_proxy-1.7.1-cp39-cp39-manylinux_2_5_x86_64.manylinux1_x86_64.manylinux_2_17_x86_64.manylinux2014_x86_64.whl", hash = "sha256:7096a5e0c1115ec82641afbdd70451a144558ea5cf564a896294e346eb611be1"},
    {file = "lazy_object_proxy-1.7.1-cp39-cp39-musllinux_1_1_aarch64.whl", hash = "sha256:f769457a639403073968d118bc70110e7dce294688009f5c24ab78800ae56dc8"},
    {file = "lazy_object_proxy-1.7.1-cp39-cp39-musllinux_1_1_x86_64.whl", hash = "sha256:39b0e26725c5023757fc1ab2a89ef9d7ab23b84f9251e28f9cc114d5b59c1b09"},
    {file = "lazy_object_proxy-1.7.1-cp39-cp39-win32.whl", hash = "sha256:2130db8ed69a48a3440103d4a520b89d8a9405f1b06e2cc81640509e8bf6548f"},
    {file = "lazy_object_proxy-1.7.1-cp39-cp39-win_amd64.whl", hash = "sha256:677ea950bef409b47e51e733283544ac3d660b709cfce7b187f5ace137960d61"},
    {file = "lazy_object_proxy-1.7.1-pp37.pp38-none-any.whl", hash = "sha256:d66906d5785da8e0be7360912e99c9188b70f52c422f9fc18223347235691a84"},
]
locket = [
    {file = "locket-0.2.1-py2.py3-none-any.whl", hash = "sha256:12b6ada59d1f50710bca9704dbadd3f447dbf8dac6664575c1281cadab8e6449"},
    {file = "locket-0.2.1.tar.gz", hash = "sha256:3e1faba403619fe201552f083f1ecbf23f550941bc51985ac6ed4d02d25056dd"},
]
loguru = [
    {file = "loguru-0.6.0-py3-none-any.whl", hash = "sha256:4e2414d534a2ab57573365b3e6d0234dfb1d84b68b7f3b948e6fb743860a77c3"},
    {file = "loguru-0.6.0.tar.gz", hash = "sha256:066bd06758d0a513e9836fd9c6b5a75bfb3fd36841f4b996bc60b547a309d41c"},
]
mako = [
    {file = "Mako-1.2.0-py3-none-any.whl", hash = "sha256:23aab11fdbbb0f1051b93793a58323ff937e98e34aece1c4219675122e57e4ba"},
    {file = "Mako-1.2.0.tar.gz", hash = "sha256:9a7c7e922b87db3686210cf49d5d767033a41d4010b284e747682c92bddd8b39"},
]
markdown = [
    {file = "Markdown-3.3.6-py3-none-any.whl", hash = "sha256:9923332318f843411e9932237530df53162e29dc7a4e2b91e35764583c46c9a3"},
    {file = "Markdown-3.3.6.tar.gz", hash = "sha256:76df8ae32294ec39dcf89340382882dfa12975f87f45c3ed1ecdb1e8cefc7006"},
]
markupsafe = [
    {file = "MarkupSafe-2.1.1-cp310-cp310-macosx_10_9_universal2.whl", hash = "sha256:86b1f75c4e7c2ac2ccdaec2b9022845dbb81880ca318bb7a0a01fbf7813e3812"},
    {file = "MarkupSafe-2.1.1-cp310-cp310-macosx_10_9_x86_64.whl", hash = "sha256:f121a1420d4e173a5d96e47e9a0c0dcff965afdf1626d28de1460815f7c4ee7a"},
    {file = "MarkupSafe-2.1.1-cp310-cp310-manylinux_2_17_aarch64.manylinux2014_aarch64.whl", hash = "sha256:a49907dd8420c5685cfa064a1335b6754b74541bbb3706c259c02ed65b644b3e"},
    {file = "MarkupSafe-2.1.1-cp310-cp310-manylinux_2_17_x86_64.manylinux2014_x86_64.whl", hash = "sha256:10c1bfff05d95783da83491be968e8fe789263689c02724e0c691933c52994f5"},
    {file = "MarkupSafe-2.1.1-cp310-cp310-manylinux_2_5_i686.manylinux1_i686.manylinux_2_17_i686.manylinux2014_i686.whl", hash = "sha256:b7bd98b796e2b6553da7225aeb61f447f80a1ca64f41d83612e6139ca5213aa4"},
    {file = "MarkupSafe-2.1.1-cp310-cp310-musllinux_1_1_aarch64.whl", hash = "sha256:b09bf97215625a311f669476f44b8b318b075847b49316d3e28c08e41a7a573f"},
    {file = "MarkupSafe-2.1.1-cp310-cp310-musllinux_1_1_i686.whl", hash = "sha256:694deca8d702d5db21ec83983ce0bb4b26a578e71fbdbd4fdcd387daa90e4d5e"},
    {file = "MarkupSafe-2.1.1-cp310-cp310-musllinux_1_1_x86_64.whl", hash = "sha256:efc1913fd2ca4f334418481c7e595c00aad186563bbc1ec76067848c7ca0a933"},
    {file = "MarkupSafe-2.1.1-cp310-cp310-win32.whl", hash = "sha256:4a33dea2b688b3190ee12bd7cfa29d39c9ed176bda40bfa11099a3ce5d3a7ac6"},
    {file = "MarkupSafe-2.1.1-cp310-cp310-win_amd64.whl", hash = "sha256:dda30ba7e87fbbb7eab1ec9f58678558fd9a6b8b853530e176eabd064da81417"},
    {file = "MarkupSafe-2.1.1-cp37-cp37m-macosx_10_9_x86_64.whl", hash = "sha256:671cd1187ed5e62818414afe79ed29da836dde67166a9fac6d435873c44fdd02"},
    {file = "MarkupSafe-2.1.1-cp37-cp37m-manylinux_2_17_aarch64.manylinux2014_aarch64.whl", hash = "sha256:3799351e2336dc91ea70b034983ee71cf2f9533cdff7c14c90ea126bfd95d65a"},
    {file = "MarkupSafe-2.1.1-cp37-cp37m-manylinux_2_17_x86_64.manylinux2014_x86_64.whl", hash = "sha256:e72591e9ecd94d7feb70c1cbd7be7b3ebea3f548870aa91e2732960fa4d57a37"},
    {file = "MarkupSafe-2.1.1-cp37-cp37m-manylinux_2_5_i686.manylinux1_i686.manylinux_2_17_i686.manylinux2014_i686.whl", hash = "sha256:6fbf47b5d3728c6aea2abb0589b5d30459e369baa772e0f37a0320185e87c980"},
    {file = "MarkupSafe-2.1.1-cp37-cp37m-musllinux_1_1_aarch64.whl", hash = "sha256:d5ee4f386140395a2c818d149221149c54849dfcfcb9f1debfe07a8b8bd63f9a"},
    {file = "MarkupSafe-2.1.1-cp37-cp37m-musllinux_1_1_i686.whl", hash = "sha256:bcb3ed405ed3222f9904899563d6fc492ff75cce56cba05e32eff40e6acbeaa3"},
    {file = "MarkupSafe-2.1.1-cp37-cp37m-musllinux_1_1_x86_64.whl", hash = "sha256:e1c0b87e09fa55a220f058d1d49d3fb8df88fbfab58558f1198e08c1e1de842a"},
    {file = "MarkupSafe-2.1.1-cp37-cp37m-win32.whl", hash = "sha256:8dc1c72a69aa7e082593c4a203dcf94ddb74bb5c8a731e4e1eb68d031e8498ff"},
    {file = "MarkupSafe-2.1.1-cp37-cp37m-win_amd64.whl", hash = "sha256:97a68e6ada378df82bc9f16b800ab77cbf4b2fada0081794318520138c088e4a"},
    {file = "MarkupSafe-2.1.1-cp38-cp38-macosx_10_9_universal2.whl", hash = "sha256:e8c843bbcda3a2f1e3c2ab25913c80a3c5376cd00c6e8c4a86a89a28c8dc5452"},
    {file = "MarkupSafe-2.1.1-cp38-cp38-macosx_10_9_x86_64.whl", hash = "sha256:0212a68688482dc52b2d45013df70d169f542b7394fc744c02a57374a4207003"},
    {file = "MarkupSafe-2.1.1-cp38-cp38-manylinux_2_17_aarch64.manylinux2014_aarch64.whl", hash = "sha256:8e576a51ad59e4bfaac456023a78f6b5e6e7651dcd383bcc3e18d06f9b55d6d1"},
    {file = "MarkupSafe-2.1.1-cp38-cp38-manylinux_2_17_x86_64.manylinux2014_x86_64.whl", hash = "sha256:4b9fe39a2ccc108a4accc2676e77da025ce383c108593d65cc909add5c3bd601"},
    {file = "MarkupSafe-2.1.1-cp38-cp38-manylinux_2_5_i686.manylinux1_i686.manylinux_2_17_i686.manylinux2014_i686.whl", hash = "sha256:96e37a3dc86e80bf81758c152fe66dbf60ed5eca3d26305edf01892257049925"},
    {file = "MarkupSafe-2.1.1-cp38-cp38-musllinux_1_1_aarch64.whl", hash = "sha256:6d0072fea50feec76a4c418096652f2c3238eaa014b2f94aeb1d56a66b41403f"},
    {file = "MarkupSafe-2.1.1-cp38-cp38-musllinux_1_1_i686.whl", hash = "sha256:089cf3dbf0cd6c100f02945abeb18484bd1ee57a079aefd52cffd17fba910b88"},
    {file = "MarkupSafe-2.1.1-cp38-cp38-musllinux_1_1_x86_64.whl", hash = "sha256:6a074d34ee7a5ce3effbc526b7083ec9731bb3cbf921bbe1d3005d4d2bdb3a63"},
    {file = "MarkupSafe-2.1.1-cp38-cp38-win32.whl", hash = "sha256:421be9fbf0ffe9ffd7a378aafebbf6f4602d564d34be190fc19a193232fd12b1"},
    {file = "MarkupSafe-2.1.1-cp38-cp38-win_amd64.whl", hash = "sha256:fc7b548b17d238737688817ab67deebb30e8073c95749d55538ed473130ec0c7"},
    {file = "MarkupSafe-2.1.1-cp39-cp39-macosx_10_9_universal2.whl", hash = "sha256:e04e26803c9c3851c931eac40c695602c6295b8d432cbe78609649ad9bd2da8a"},
    {file = "MarkupSafe-2.1.1-cp39-cp39-macosx_10_9_x86_64.whl", hash = "sha256:b87db4360013327109564f0e591bd2a3b318547bcef31b468a92ee504d07ae4f"},
    {file = "MarkupSafe-2.1.1-cp39-cp39-manylinux_2_17_aarch64.manylinux2014_aarch64.whl", hash = "sha256:99a2a507ed3ac881b975a2976d59f38c19386d128e7a9a18b7df6fff1fd4c1d6"},
    {file = "MarkupSafe-2.1.1-cp39-cp39-manylinux_2_17_x86_64.manylinux2014_x86_64.whl", hash = "sha256:56442863ed2b06d19c37f94d999035e15ee982988920e12a5b4ba29b62ad1f77"},
    {file = "MarkupSafe-2.1.1-cp39-cp39-manylinux_2_5_i686.manylinux1_i686.manylinux_2_17_i686.manylinux2014_i686.whl", hash = "sha256:3ce11ee3f23f79dbd06fb3d63e2f6af7b12db1d46932fe7bd8afa259a5996603"},
    {file = "MarkupSafe-2.1.1-cp39-cp39-musllinux_1_1_aarch64.whl", hash = "sha256:33b74d289bd2f5e527beadcaa3f401e0df0a89927c1559c8566c066fa4248ab7"},
    {file = "MarkupSafe-2.1.1-cp39-cp39-musllinux_1_1_i686.whl", hash = "sha256:43093fb83d8343aac0b1baa75516da6092f58f41200907ef92448ecab8825135"},
    {file = "MarkupSafe-2.1.1-cp39-cp39-musllinux_1_1_x86_64.whl", hash = "sha256:8e3dcf21f367459434c18e71b2a9532d96547aef8a871872a5bd69a715c15f96"},
    {file = "MarkupSafe-2.1.1-cp39-cp39-win32.whl", hash = "sha256:d4306c36ca495956b6d568d276ac11fdd9c30a36f1b6eb928070dc5360b22e1c"},
    {file = "MarkupSafe-2.1.1-cp39-cp39-win_amd64.whl", hash = "sha256:46d00d6cfecdde84d40e572d63735ef81423ad31184100411e6e3388d405e247"},
    {file = "MarkupSafe-2.1.1.tar.gz", hash = "sha256:7f91197cc9e48f989d12e4e6fbc46495c446636dfc81b9ccf50bb0ec74b91d4b"},
]
marshmallow = [
    {file = "marshmallow-3.15.0-py3-none-any.whl", hash = "sha256:ff79885ed43b579782f48c251d262e062bce49c65c52412458769a4fb57ac30f"},
    {file = "marshmallow-3.15.0.tar.gz", hash = "sha256:2aaaab4f01ef4f5a011a21319af9fce17ab13bf28a026d1252adab0e035648d5"},
]
marshmallow-oneofschema = [
    {file = "marshmallow-oneofschema-3.0.1.tar.gz", hash = "sha256:62cd2099b29188c92493c2940ee79d1bf2f2619a71721664e5a98ec2faa58237"},
    {file = "marshmallow_oneofschema-3.0.1-py2.py3-none-any.whl", hash = "sha256:bd29410a9f2f7457a2b428286e2a80ef76b8ddc3701527dc1f935a88914b02f2"},
]
matplotlib = [
    {file = "matplotlib-3.5.1-cp310-cp310-macosx_10_9_universal2.whl", hash = "sha256:456cc8334f6d1124e8ff856b42d2cc1c84335375a16448189999496549f7182b"},
    {file = "matplotlib-3.5.1-cp310-cp310-macosx_10_9_x86_64.whl", hash = "sha256:8a77906dc2ef9b67407cec0bdbf08e3971141e535db888974a915be5e1e3efc6"},
    {file = "matplotlib-3.5.1-cp310-cp310-macosx_11_0_arm64.whl", hash = "sha256:8e70ae6475cfd0fad3816dcbf6cac536dc6f100f7474be58d59fa306e6e768a4"},
    {file = "matplotlib-3.5.1-cp310-cp310-manylinux_2_17_aarch64.manylinux2014_aarch64.whl", hash = "sha256:53273c5487d1c19c3bc03b9eb82adaf8456f243b97ed79d09dded747abaf1235"},
    {file = "matplotlib-3.5.1-cp310-cp310-manylinux_2_17_i686.manylinux2014_i686.whl", hash = "sha256:e3b6f3fd0d8ca37861c31e9a7cab71a0ef14c639b4c95654ea1dd153158bf0df"},
    {file = "matplotlib-3.5.1-cp310-cp310-manylinux_2_17_x86_64.manylinux2014_x86_64.whl", hash = "sha256:e8c87cdaf06fd7b2477f68909838ff4176f105064a72ca9d24d3f2a29f73d393"},
    {file = "matplotlib-3.5.1-cp310-cp310-win32.whl", hash = "sha256:e2f28a07b4f82abb40267864ad7b3a4ed76f1b1663e81c7efc84a9b9248f672f"},
    {file = "matplotlib-3.5.1-cp310-cp310-win_amd64.whl", hash = "sha256:d70a32ee1f8b55eed3fd4e892f0286df8cccc7e0475c11d33b5d0a148f5c7599"},
    {file = "matplotlib-3.5.1-cp37-cp37m-macosx_10_9_x86_64.whl", hash = "sha256:68fa30cec89b6139dc559ed6ef226c53fd80396da1919a1b5ef672c911aaa767"},
    {file = "matplotlib-3.5.1-cp37-cp37m-manylinux_2_17_aarch64.manylinux2014_aarch64.whl", hash = "sha256:2e3484d8455af3fdb0424eae1789af61f6a79da0c80079125112fd5c1b604218"},
    {file = "matplotlib-3.5.1-cp37-cp37m-manylinux_2_5_i686.manylinux1_i686.whl", hash = "sha256:e293b16cf303fe82995e41700d172a58a15efc5331125d08246b520843ef21ee"},
    {file = "matplotlib-3.5.1-cp37-cp37m-manylinux_2_5_x86_64.manylinux1_x86_64.whl", hash = "sha256:e3520a274a0e054e919f5b3279ee5dbccf5311833819ccf3399dab7c83e90a25"},
    {file = "matplotlib-3.5.1-cp37-cp37m-win32.whl", hash = "sha256:2252bfac85cec7af4a67e494bfccf9080bcba8a0299701eab075f48847cca907"},
    {file = "matplotlib-3.5.1-cp37-cp37m-win_amd64.whl", hash = "sha256:abf67e05a1b7f86583f6ebd01f69b693b9c535276f4e943292e444855870a1b8"},
    {file = "matplotlib-3.5.1-cp38-cp38-macosx_10_9_universal2.whl", hash = "sha256:6c094e4bfecd2fa7f9adffd03d8abceed7157c928c2976899de282f3600f0a3d"},
    {file = "matplotlib-3.5.1-cp38-cp38-macosx_10_9_x86_64.whl", hash = "sha256:506b210cc6e66a0d1c2bb765d055f4f6bc2745070fb1129203b67e85bbfa5c18"},
    {file = "matplotlib-3.5.1-cp38-cp38-macosx_11_0_arm64.whl", hash = "sha256:b04fc29bcef04d4e2d626af28d9d892be6aba94856cb46ed52bcb219ceac8943"},
    {file = "matplotlib-3.5.1-cp38-cp38-manylinux_2_17_aarch64.manylinux2014_aarch64.whl", hash = "sha256:577ed20ec9a18d6bdedb4616f5e9e957b4c08563a9f985563a31fd5b10564d2a"},
    {file = "matplotlib-3.5.1-cp38-cp38-manylinux_2_5_i686.manylinux1_i686.whl", hash = "sha256:e486f60db0cd1c8d68464d9484fd2a94011c1ac8593d765d0211f9daba2bd535"},
    {file = "matplotlib-3.5.1-cp38-cp38-manylinux_2_5_x86_64.manylinux1_x86_64.whl", hash = "sha256:b71f3a7ca935fc759f2aed7cec06cfe10bc3100fadb5dbd9c435b04e557971e1"},
    {file = "matplotlib-3.5.1-cp38-cp38-win32.whl", hash = "sha256:d24e5bb8028541ce25e59390122f5e48c8506b7e35587e5135efcb6471b4ac6c"},
    {file = "matplotlib-3.5.1-cp38-cp38-win_amd64.whl", hash = "sha256:778d398c4866d8e36ee3bf833779c940b5f57192fa0a549b3ad67bc4c822771b"},
    {file = "matplotlib-3.5.1-cp39-cp39-macosx_10_9_universal2.whl", hash = "sha256:bb1c613908f11bac270bc7494d68b1ef6e7c224b7a4204d5dacf3522a41e2bc3"},
    {file = "matplotlib-3.5.1-cp39-cp39-macosx_10_9_x86_64.whl", hash = "sha256:edf5e4e1d5fb22c18820e8586fb867455de3b109c309cb4fce3aaed85d9468d1"},
    {file = "matplotlib-3.5.1-cp39-cp39-macosx_11_0_arm64.whl", hash = "sha256:40e0d7df05e8efe60397c69b467fc8f87a2affeb4d562fe92b72ff8937a2b511"},
    {file = "matplotlib-3.5.1-cp39-cp39-manylinux_2_17_aarch64.manylinux2014_aarch64.whl", hash = "sha256:7a350ca685d9f594123f652ba796ee37219bf72c8e0fc4b471473d87121d6d34"},
    {file = "matplotlib-3.5.1-cp39-cp39-manylinux_2_5_i686.manylinux1_i686.whl", hash = "sha256:3e66497cd990b1a130e21919b004da2f1dc112132c01ac78011a90a0f9229778"},
    {file = "matplotlib-3.5.1-cp39-cp39-manylinux_2_5_x86_64.manylinux1_x86_64.whl", hash = "sha256:87900c67c0f1728e6db17c6809ec05c025c6624dcf96a8020326ea15378fe8e7"},
    {file = "matplotlib-3.5.1-cp39-cp39-win32.whl", hash = "sha256:b8a4fb2a0c5afbe9604f8a91d7d0f27b1832c3e0b5e365f95a13015822b4cd65"},
    {file = "matplotlib-3.5.1-cp39-cp39-win_amd64.whl", hash = "sha256:fe8d40c434a8e2c68d64c6d6a04e77f21791a93ff6afe0dce169597c110d3079"},
    {file = "matplotlib-3.5.1-pp37-pypy37_pp73-macosx_10_9_x86_64.whl", hash = "sha256:34a1fc29f8f96e78ec57a5eff5e8d8b53d3298c3be6df61e7aa9efba26929522"},
    {file = "matplotlib-3.5.1-pp37-pypy37_pp73-manylinux_2_12_i686.manylinux2010_i686.whl", hash = "sha256:b19a761b948e939a9e20173aaae76070025f0024fc8f7ba08bef22a5c8573afc"},
    {file = "matplotlib-3.5.1-pp37-pypy37_pp73-manylinux_2_12_x86_64.manylinux2010_x86_64.whl", hash = "sha256:6803299cbf4665eca14428d9e886de62e24f4223ac31ab9c5d6d5339a39782c7"},
    {file = "matplotlib-3.5.1-pp37-pypy37_pp73-win_amd64.whl", hash = "sha256:14334b9902ec776461c4b8c6516e26b450f7ebe0b3ef8703bf5cdfbbaecf774a"},
    {file = "matplotlib-3.5.1.tar.gz", hash = "sha256:b2e9810e09c3a47b73ce9cab5a72243a1258f61e7900969097a817232246ce1c"},
]
matplotlib-inline = [
    {file = "matplotlib-inline-0.1.3.tar.gz", hash = "sha256:a04bfba22e0d1395479f866853ec1ee28eea1485c1d69a6faf00dc3e24ff34ee"},
    {file = "matplotlib_inline-0.1.3-py3-none-any.whl", hash = "sha256:aed605ba3b72462d64d475a21a9296f400a19c4f74a31b59103d2a99ffd5aa5c"},
]
mccabe = [
    {file = "mccabe-0.6.1-py2.py3-none-any.whl", hash = "sha256:ab8a6258860da4b6677da4bd2fe5dc2c659cff31b3ee4f7f5d64e79735b80d42"},
    {file = "mccabe-0.6.1.tar.gz", hash = "sha256:dd8d182285a0fe56bace7f45b5e7d1a6ebcbf524e8f3bd87eb0f125271b8831f"},
]
mergedeep = [
    {file = "mergedeep-1.3.4-py3-none-any.whl", hash = "sha256:70775750742b25c0d8f36c55aed03d24c3384d17c951b3175d898bd778ef0307"},
    {file = "mergedeep-1.3.4.tar.gz", hash = "sha256:0096d52e9dad9939c3d975a774666af186eda617e6ca84df4c94dec30004f2a8"},
]
mistune = [
    {file = "mistune-0.8.4-py2.py3-none-any.whl", hash = "sha256:88a1051873018da288eee8538d476dffe1262495144b33ecb586c4ab266bb8d4"},
    {file = "mistune-0.8.4.tar.gz", hash = "sha256:59a3429db53c50b5c6bcc8a07f8848cb00d7dc8bdb431a4ab41920d201d4756e"},
]
mkdocs = [
    {file = "mkdocs-1.3.0-py3-none-any.whl", hash = "sha256:26bd2b03d739ac57a3e6eed0b7bcc86168703b719c27b99ad6ca91dc439aacde"},
    {file = "mkdocs-1.3.0.tar.gz", hash = "sha256:b504405b04da38795fec9b2e5e28f6aa3a73bb0960cb6d5d27ead28952bd35ea"},
]
mkdocs-autorefs = [
    {file = "mkdocs-autorefs-0.4.1.tar.gz", hash = "sha256:70748a7bd025f9ecd6d6feeba8ba63f8e891a1af55f48e366d6d6e78493aba84"},
    {file = "mkdocs_autorefs-0.4.1-py3-none-any.whl", hash = "sha256:a2248a9501b29dc0cc8ba4c09f4f47ff121945f6ce33d760f145d6f89d313f5b"},
]
mkdocs-click = [
    {file = "mkdocs_click-0.5.0-py3-none-any.whl", hash = "sha256:ded9c09e3a7966fba8b147bbe2a3ef0b31a21072340b8c08cd8c885da57d0746"},
    {file = "mkdocs_click-0.5.0.tar.gz", hash = "sha256:a506983881da5e9405fdecc03351806661f433e1c2f81092fb05c9b93998c11a"},
]
mkdocs-material = [
    {file = "mkdocs-material-8.2.11.tar.gz", hash = "sha256:af6bbd608a54b8493cb5fa0d2f2cf29cde3bf348837ab718afb1be0a8bea6509"},
    {file = "mkdocs_material-8.2.11-py2.py3-none-any.whl", hash = "sha256:4a3631ba22cff7ceca00c39465a8db5b2116fcd74f3abd82b801f7711cceb699"},
]
mkdocs-material-extensions = [
    {file = "mkdocs-material-extensions-1.0.3.tar.gz", hash = "sha256:bfd24dfdef7b41c312ede42648f9eb83476ea168ec163b613f9abd12bbfddba2"},
    {file = "mkdocs_material_extensions-1.0.3-py3-none-any.whl", hash = "sha256:a82b70e533ce060b2a5d9eb2bc2e1be201cf61f901f93704b4acf6e3d5983a44"},
]
mkdocstrings = [
    {file = "mkdocstrings-0.18.1-py3-none-any.whl", hash = "sha256:4053929356df8cd69ed32eef71d8f676a472ef72980c9ffd4f933ead1debcdad"},
    {file = "mkdocstrings-0.18.1.tar.gz", hash = "sha256:fb7c91ce7e3ab70488d3fa6c073a4f827cdc319042f682ef8ea95459790d64fc"},
]
mkdocstrings-python-legacy = [
    {file = "mkdocstrings-python-legacy-0.2.2.tar.gz", hash = "sha256:f0e7ec6a19750581b752acb38f6b32fcd1efe006f14f6703125d2c2c9a5c6f02"},
    {file = "mkdocstrings_python_legacy-0.2.2-py3-none-any.whl", hash = "sha256:379107a3a5b8db9b462efc4493c122efe21e825e3702425dbd404621302a563a"},
]
more-itertools = [
    {file = "more-itertools-8.12.0.tar.gz", hash = "sha256:7dc6ad46f05f545f900dd59e8dfb4e84a4827b97b3cfecb175ea0c7d247f6064"},
    {file = "more_itertools-8.12.0-py3-none-any.whl", hash = "sha256:43e6dd9942dffd72661a2c4ef383ad7da1e6a3e968a927ad7a6083ab410a688b"},
]
msgpack = [
    {file = "msgpack-1.0.3-cp310-cp310-macosx_10_9_universal2.whl", hash = "sha256:96acc674bb9c9be63fa8b6dabc3248fdc575c4adc005c440ad02f87ca7edd079"},
    {file = "msgpack-1.0.3-cp310-cp310-macosx_10_9_x86_64.whl", hash = "sha256:2c3ca57c96c8e69c1a0d2926a6acf2d9a522b41dc4253a8945c4c6cd4981a4e3"},
    {file = "msgpack-1.0.3-cp310-cp310-manylinux_2_17_aarch64.manylinux2014_aarch64.whl", hash = "sha256:b0a792c091bac433dfe0a70ac17fc2087d4595ab835b47b89defc8bbabcf5c73"},
    {file = "msgpack-1.0.3-cp310-cp310-manylinux_2_17_x86_64.manylinux2014_x86_64.whl", hash = "sha256:1c58cdec1cb5fcea8c2f1771d7b5fec79307d056874f746690bd2bdd609ab147"},
    {file = "msgpack-1.0.3-cp310-cp310-manylinux_2_5_i686.manylinux1_i686.manylinux_2_17_i686.manylinux2014_i686.whl", hash = "sha256:2f97c0f35b3b096a330bb4a1a9247d0bd7e1f3a2eba7ab69795501504b1c2c39"},
    {file = "msgpack-1.0.3-cp310-cp310-win32.whl", hash = "sha256:36a64a10b16c2ab31dcd5f32d9787ed41fe68ab23dd66957ca2826c7f10d0b85"},
    {file = "msgpack-1.0.3-cp310-cp310-win_amd64.whl", hash = "sha256:c1ba333b4024c17c7591f0f372e2daa3c31db495a9b2af3cf664aef3c14354f7"},
    {file = "msgpack-1.0.3-cp36-cp36m-macosx_10_9_x86_64.whl", hash = "sha256:c2140cf7a3ec475ef0938edb6eb363fa704159e0bf71dde15d953bacc1cf9d7d"},
    {file = "msgpack-1.0.3-cp36-cp36m-manylinux_2_17_aarch64.manylinux2014_aarch64.whl", hash = "sha256:6f4c22717c74d44bcd7af353024ce71c6b55346dad5e2cc1ddc17ce8c4507c6b"},
    {file = "msgpack-1.0.3-cp36-cp36m-manylinux_2_17_x86_64.manylinux2014_x86_64.whl", hash = "sha256:47d733a15ade190540c703de209ffbc42a3367600421b62ac0c09fde594da6ec"},
    {file = "msgpack-1.0.3-cp36-cp36m-manylinux_2_5_i686.manylinux1_i686.manylinux_2_17_i686.manylinux2014_i686.whl", hash = "sha256:c7e03b06f2982aa98d4ddd082a210c3db200471da523f9ac197f2828e80e7770"},
    {file = "msgpack-1.0.3-cp36-cp36m-win32.whl", hash = "sha256:3d875631ecab42f65f9dce6f55ce6d736696ced240f2634633188de2f5f21af9"},
    {file = "msgpack-1.0.3-cp36-cp36m-win_amd64.whl", hash = "sha256:40fb89b4625d12d6027a19f4df18a4de5c64f6f3314325049f219683e07e678a"},
    {file = "msgpack-1.0.3-cp37-cp37m-macosx_10_9_x86_64.whl", hash = "sha256:6eef0cf8db3857b2b556213d97dd82de76e28a6524853a9beb3264983391dc1a"},
    {file = "msgpack-1.0.3-cp37-cp37m-manylinux_2_17_aarch64.manylinux2014_aarch64.whl", hash = "sha256:0d8c332f53ffff01953ad25131272506500b14750c1d0ce8614b17d098252fbc"},
    {file = "msgpack-1.0.3-cp37-cp37m-manylinux_2_17_x86_64.manylinux2014_x86_64.whl", hash = "sha256:9c0903bd93cbd34653dd63bbfcb99d7539c372795201f39d16fdfde4418de43a"},
    {file = "msgpack-1.0.3-cp37-cp37m-manylinux_2_5_i686.manylinux1_i686.manylinux_2_17_i686.manylinux2014_i686.whl", hash = "sha256:bf1e6bfed4860d72106f4e0a1ab519546982b45689937b40257cfd820650b920"},
    {file = "msgpack-1.0.3-cp37-cp37m-win32.whl", hash = "sha256:d02cea2252abc3756b2ac31f781f7a98e89ff9759b2e7450a1c7a0d13302ff50"},
    {file = "msgpack-1.0.3-cp37-cp37m-win_amd64.whl", hash = "sha256:2f30dd0dc4dfe6231ad253b6f9f7128ac3202ae49edd3f10d311adc358772dba"},
    {file = "msgpack-1.0.3-cp38-cp38-macosx_10_9_universal2.whl", hash = "sha256:f201d34dc89342fabb2a10ed7c9a9aaaed9b7af0f16a5923f1ae562b31258dea"},
    {file = "msgpack-1.0.3-cp38-cp38-macosx_10_9_x86_64.whl", hash = "sha256:bb87f23ae7d14b7b3c21009c4b1705ec107cb21ee71975992f6aca571fb4a42a"},
    {file = "msgpack-1.0.3-cp38-cp38-manylinux_2_17_aarch64.manylinux2014_aarch64.whl", hash = "sha256:8a3a5c4b16e9d0edb823fe54b59b5660cc8d4782d7bf2c214cb4b91a1940a8ef"},
    {file = "msgpack-1.0.3-cp38-cp38-manylinux_2_17_x86_64.manylinux2014_x86_64.whl", hash = "sha256:f74da1e5fcf20ade12c6bf1baa17a2dc3604958922de8dc83cbe3eff22e8b611"},
    {file = "msgpack-1.0.3-cp38-cp38-manylinux_2_5_i686.manylinux1_i686.manylinux_2_17_i686.manylinux2014_i686.whl", hash = "sha256:73a80bd6eb6bcb338c1ec0da273f87420829c266379c8c82fa14c23fb586cfa1"},
    {file = "msgpack-1.0.3-cp38-cp38-win32.whl", hash = "sha256:9fce00156e79af37bb6db4e7587b30d11e7ac6a02cb5bac387f023808cd7d7f4"},
    {file = "msgpack-1.0.3-cp38-cp38-win_amd64.whl", hash = "sha256:9b6f2d714c506e79cbead331de9aae6837c8dd36190d02da74cb409b36162e8a"},
    {file = "msgpack-1.0.3-cp39-cp39-macosx_10_9_universal2.whl", hash = "sha256:89908aea5f46ee1474cc37fbc146677f8529ac99201bc2faf4ef8edc023c2bf3"},
    {file = "msgpack-1.0.3-cp39-cp39-macosx_10_9_x86_64.whl", hash = "sha256:973ad69fd7e31159eae8f580f3f707b718b61141838321c6fa4d891c4a2cca52"},
    {file = "msgpack-1.0.3-cp39-cp39-manylinux_2_17_aarch64.manylinux2014_aarch64.whl", hash = "sha256:da24375ab4c50e5b7486c115a3198d207954fe10aaa5708f7b65105df09109b2"},
    {file = "msgpack-1.0.3-cp39-cp39-manylinux_2_17_x86_64.manylinux2014_x86_64.whl", hash = "sha256:a598d0685e4ae07a0672b59792d2cc767d09d7a7f39fd9bd37ff84e060b1a996"},
    {file = "msgpack-1.0.3-cp39-cp39-manylinux_2_5_i686.manylinux1_i686.manylinux_2_17_i686.manylinux2014_i686.whl", hash = "sha256:e4c309a68cb5d6bbd0c50d5c71a25ae81f268c2dc675c6f4ea8ab2feec2ac4e2"},
    {file = "msgpack-1.0.3-cp39-cp39-win32.whl", hash = "sha256:494471d65b25a8751d19c83f1a482fd411d7ca7a3b9e17d25980a74075ba0e88"},
    {file = "msgpack-1.0.3-cp39-cp39-win_amd64.whl", hash = "sha256:f01b26c2290cbd74316990ba84a14ac3d599af9cebefc543d241a66e785cf17d"},
    {file = "msgpack-1.0.3.tar.gz", hash = "sha256:51fdc7fb93615286428ee7758cecc2f374d5ff363bdd884c7ea622a7a327a81e"},
]
multidict = [
    {file = "multidict-6.0.2-cp310-cp310-macosx_10_9_universal2.whl", hash = "sha256:0b9e95a740109c6047602f4db4da9949e6c5945cefbad34a1299775ddc9a62e2"},
    {file = "multidict-6.0.2-cp310-cp310-macosx_10_9_x86_64.whl", hash = "sha256:ac0e27844758d7177989ce406acc6a83c16ed4524ebc363c1f748cba184d89d3"},
    {file = "multidict-6.0.2-cp310-cp310-macosx_11_0_arm64.whl", hash = "sha256:041b81a5f6b38244b34dc18c7b6aba91f9cdaf854d9a39e5ff0b58e2b5773b9c"},
    {file = "multidict-6.0.2-cp310-cp310-manylinux_2_17_aarch64.manylinux2014_aarch64.whl", hash = "sha256:5fdda29a3c7e76a064f2477c9aab1ba96fd94e02e386f1e665bca1807fc5386f"},
    {file = "multidict-6.0.2-cp310-cp310-manylinux_2_17_ppc64le.manylinux2014_ppc64le.whl", hash = "sha256:3368bf2398b0e0fcbf46d85795adc4c259299fec50c1416d0f77c0a843a3eed9"},
    {file = "multidict-6.0.2-cp310-cp310-manylinux_2_17_s390x.manylinux2014_s390x.whl", hash = "sha256:f4f052ee022928d34fe1f4d2bc743f32609fb79ed9c49a1710a5ad6b2198db20"},
    {file = "multidict-6.0.2-cp310-cp310-manylinux_2_17_x86_64.manylinux2014_x86_64.whl", hash = "sha256:225383a6603c086e6cef0f2f05564acb4f4d5f019a4e3e983f572b8530f70c88"},
    {file = "multidict-6.0.2-cp310-cp310-manylinux_2_5_i686.manylinux1_i686.manylinux_2_17_i686.manylinux2014_i686.whl", hash = "sha256:50bd442726e288e884f7be9071016c15a8742eb689a593a0cac49ea093eef0a7"},
    {file = "multidict-6.0.2-cp310-cp310-musllinux_1_1_aarch64.whl", hash = "sha256:47e6a7e923e9cada7c139531feac59448f1f47727a79076c0b1ee80274cd8eee"},
    {file = "multidict-6.0.2-cp310-cp310-musllinux_1_1_i686.whl", hash = "sha256:0556a1d4ea2d949efe5fd76a09b4a82e3a4a30700553a6725535098d8d9fb672"},
    {file = "multidict-6.0.2-cp310-cp310-musllinux_1_1_ppc64le.whl", hash = "sha256:626fe10ac87851f4cffecee161fc6f8f9853f0f6f1035b59337a51d29ff3b4f9"},
    {file = "multidict-6.0.2-cp310-cp310-musllinux_1_1_s390x.whl", hash = "sha256:8064b7c6f0af936a741ea1efd18690bacfbae4078c0c385d7c3f611d11f0cf87"},
    {file = "multidict-6.0.2-cp310-cp310-musllinux_1_1_x86_64.whl", hash = "sha256:2d36e929d7f6a16d4eb11b250719c39560dd70545356365b494249e2186bc389"},
    {file = "multidict-6.0.2-cp310-cp310-win32.whl", hash = "sha256:fcb91630817aa8b9bc4a74023e4198480587269c272c58b3279875ed7235c293"},
    {file = "multidict-6.0.2-cp310-cp310-win_amd64.whl", hash = "sha256:8cbf0132f3de7cc6c6ce00147cc78e6439ea736cee6bca4f068bcf892b0fd658"},
    {file = "multidict-6.0.2-cp37-cp37m-macosx_10_9_x86_64.whl", hash = "sha256:05f6949d6169878a03e607a21e3b862eaf8e356590e8bdae4227eedadacf6e51"},
    {file = "multidict-6.0.2-cp37-cp37m-manylinux_2_17_aarch64.manylinux2014_aarch64.whl", hash = "sha256:e2c2e459f7050aeb7c1b1276763364884595d47000c1cddb51764c0d8976e608"},
    {file = "multidict-6.0.2-cp37-cp37m-manylinux_2_17_ppc64le.manylinux2014_ppc64le.whl", hash = "sha256:d0509e469d48940147e1235d994cd849a8f8195e0bca65f8f5439c56e17872a3"},
    {file = "multidict-6.0.2-cp37-cp37m-manylinux_2_17_s390x.manylinux2014_s390x.whl", hash = "sha256:514fe2b8d750d6cdb4712346a2c5084a80220821a3e91f3f71eec11cf8d28fd4"},
    {file = "multidict-6.0.2-cp37-cp37m-manylinux_2_17_x86_64.manylinux2014_x86_64.whl", hash = "sha256:19adcfc2a7197cdc3987044e3f415168fc5dc1f720c932eb1ef4f71a2067e08b"},
    {file = "multidict-6.0.2-cp37-cp37m-manylinux_2_5_i686.manylinux1_i686.manylinux_2_17_i686.manylinux2014_i686.whl", hash = "sha256:b9d153e7f1f9ba0b23ad1568b3b9e17301e23b042c23870f9ee0522dc5cc79e8"},
    {file = "multidict-6.0.2-cp37-cp37m-musllinux_1_1_aarch64.whl", hash = "sha256:aef9cc3d9c7d63d924adac329c33835e0243b5052a6dfcbf7732a921c6e918ba"},
    {file = "multidict-6.0.2-cp37-cp37m-musllinux_1_1_i686.whl", hash = "sha256:4571f1beddff25f3e925eea34268422622963cd8dc395bb8778eb28418248e43"},
    {file = "multidict-6.0.2-cp37-cp37m-musllinux_1_1_ppc64le.whl", hash = "sha256:d48b8ee1d4068561ce8033d2c344cf5232cb29ee1a0206a7b828c79cbc5982b8"},
    {file = "multidict-6.0.2-cp37-cp37m-musllinux_1_1_s390x.whl", hash = "sha256:45183c96ddf61bf96d2684d9fbaf6f3564d86b34cb125761f9a0ef9e36c1d55b"},
    {file = "multidict-6.0.2-cp37-cp37m-musllinux_1_1_x86_64.whl", hash = "sha256:75bdf08716edde767b09e76829db8c1e5ca9d8bb0a8d4bd94ae1eafe3dac5e15"},
    {file = "multidict-6.0.2-cp37-cp37m-win32.whl", hash = "sha256:a45e1135cb07086833ce969555df39149680e5471c04dfd6a915abd2fc3f6dbc"},
    {file = "multidict-6.0.2-cp37-cp37m-win_amd64.whl", hash = "sha256:6f3cdef8a247d1eafa649085812f8a310e728bdf3900ff6c434eafb2d443b23a"},
    {file = "multidict-6.0.2-cp38-cp38-macosx_10_9_universal2.whl", hash = "sha256:0327292e745a880459ef71be14e709aaea2f783f3537588fb4ed09b6c01bca60"},
    {file = "multidict-6.0.2-cp38-cp38-macosx_10_9_x86_64.whl", hash = "sha256:e875b6086e325bab7e680e4316d667fc0e5e174bb5611eb16b3ea121c8951b86"},
    {file = "multidict-6.0.2-cp38-cp38-macosx_11_0_arm64.whl", hash = "sha256:feea820722e69451743a3d56ad74948b68bf456984d63c1a92e8347b7b88452d"},
    {file = "multidict-6.0.2-cp38-cp38-manylinux_2_17_aarch64.manylinux2014_aarch64.whl", hash = "sha256:9cc57c68cb9139c7cd6fc39f211b02198e69fb90ce4bc4a094cf5fe0d20fd8b0"},
    {file = "multidict-6.0.2-cp38-cp38-manylinux_2_17_ppc64le.manylinux2014_ppc64le.whl", hash = "sha256:497988d6b6ec6ed6f87030ec03280b696ca47dbf0648045e4e1d28b80346560d"},
    {file = "multidict-6.0.2-cp38-cp38-manylinux_2_17_s390x.manylinux2014_s390x.whl", hash = "sha256:89171b2c769e03a953d5969b2f272efa931426355b6c0cb508022976a17fd376"},
    {file = "multidict-6.0.2-cp38-cp38-manylinux_2_17_x86_64.manylinux2014_x86_64.whl", hash = "sha256:684133b1e1fe91eda8fa7447f137c9490a064c6b7f392aa857bba83a28cfb693"},
    {file = "multidict-6.0.2-cp38-cp38-manylinux_2_5_i686.manylinux1_i686.manylinux_2_17_i686.manylinux2014_i686.whl", hash = "sha256:fd9fc9c4849a07f3635ccffa895d57abce554b467d611a5009ba4f39b78a8849"},
    {file = "multidict-6.0.2-cp38-cp38-musllinux_1_1_aarch64.whl", hash = "sha256:e07c8e79d6e6fd37b42f3250dba122053fddb319e84b55dd3a8d6446e1a7ee49"},
    {file = "multidict-6.0.2-cp38-cp38-musllinux_1_1_i686.whl", hash = "sha256:4070613ea2227da2bfb2c35a6041e4371b0af6b0be57f424fe2318b42a748516"},
    {file = "multidict-6.0.2-cp38-cp38-musllinux_1_1_ppc64le.whl", hash = "sha256:47fbeedbf94bed6547d3aa632075d804867a352d86688c04e606971595460227"},
    {file = "multidict-6.0.2-cp38-cp38-musllinux_1_1_s390x.whl", hash = "sha256:5774d9218d77befa7b70d836004a768fb9aa4fdb53c97498f4d8d3f67bb9cfa9"},
    {file = "multidict-6.0.2-cp38-cp38-musllinux_1_1_x86_64.whl", hash = "sha256:2957489cba47c2539a8eb7ab32ff49101439ccf78eab724c828c1a54ff3ff98d"},
    {file = "multidict-6.0.2-cp38-cp38-win32.whl", hash = "sha256:e5b20e9599ba74391ca0cfbd7b328fcc20976823ba19bc573983a25b32e92b57"},
    {file = "multidict-6.0.2-cp38-cp38-win_amd64.whl", hash = "sha256:8004dca28e15b86d1b1372515f32eb6f814bdf6f00952699bdeb541691091f96"},
    {file = "multidict-6.0.2-cp39-cp39-macosx_10_9_universal2.whl", hash = "sha256:2e4a0785b84fb59e43c18a015ffc575ba93f7d1dbd272b4cdad9f5134b8a006c"},
    {file = "multidict-6.0.2-cp39-cp39-macosx_10_9_x86_64.whl", hash = "sha256:6701bf8a5d03a43375909ac91b6980aea74b0f5402fbe9428fc3f6edf5d9677e"},
    {file = "multidict-6.0.2-cp39-cp39-macosx_11_0_arm64.whl", hash = "sha256:a007b1638e148c3cfb6bf0bdc4f82776cef0ac487191d093cdc316905e504071"},
    {file = "multidict-6.0.2-cp39-cp39-manylinux_2_17_aarch64.manylinux2014_aarch64.whl", hash = "sha256:07a017cfa00c9890011628eab2503bee5872f27144936a52eaab449be5eaf032"},
    {file = "multidict-6.0.2-cp39-cp39-manylinux_2_17_ppc64le.manylinux2014_ppc64le.whl", hash = "sha256:c207fff63adcdf5a485969131dc70e4b194327666b7e8a87a97fbc4fd80a53b2"},
    {file = "multidict-6.0.2-cp39-cp39-manylinux_2_17_s390x.manylinux2014_s390x.whl", hash = "sha256:373ba9d1d061c76462d74e7de1c0c8e267e9791ee8cfefcf6b0b2495762c370c"},
    {file = "multidict-6.0.2-cp39-cp39-manylinux_2_17_x86_64.manylinux2014_x86_64.whl", hash = "sha256:bfba7c6d5d7c9099ba21f84662b037a0ffd4a5e6b26ac07d19e423e6fdf965a9"},
    {file = "multidict-6.0.2-cp39-cp39-manylinux_2_5_i686.manylinux1_i686.manylinux_2_17_i686.manylinux2014_i686.whl", hash = "sha256:19d9bad105dfb34eb539c97b132057a4e709919ec4dd883ece5838bcbf262b80"},
    {file = "multidict-6.0.2-cp39-cp39-musllinux_1_1_aarch64.whl", hash = "sha256:de989b195c3d636ba000ee4281cd03bb1234635b124bf4cd89eeee9ca8fcb09d"},
    {file = "multidict-6.0.2-cp39-cp39-musllinux_1_1_i686.whl", hash = "sha256:7c40b7bbece294ae3a87c1bc2abff0ff9beef41d14188cda94ada7bcea99b0fb"},
    {file = "multidict-6.0.2-cp39-cp39-musllinux_1_1_ppc64le.whl", hash = "sha256:d16cce709ebfadc91278a1c005e3c17dd5f71f5098bfae1035149785ea6e9c68"},
    {file = "multidict-6.0.2-cp39-cp39-musllinux_1_1_s390x.whl", hash = "sha256:a2c34a93e1d2aa35fbf1485e5010337c72c6791407d03aa5f4eed920343dd360"},
    {file = "multidict-6.0.2-cp39-cp39-musllinux_1_1_x86_64.whl", hash = "sha256:feba80698173761cddd814fa22e88b0661e98cb810f9f986c54aa34d281e4937"},
    {file = "multidict-6.0.2-cp39-cp39-win32.whl", hash = "sha256:23b616fdc3c74c9fe01d76ce0d1ce872d2d396d8fa8e4899398ad64fb5aa214a"},
    {file = "multidict-6.0.2-cp39-cp39-win_amd64.whl", hash = "sha256:4bae31803d708f6f15fd98be6a6ac0b6958fcf68fda3c77a048a4f9073704aae"},
    {file = "multidict-6.0.2.tar.gz", hash = "sha256:5ff3bd75f38e4c43f1f470f2df7a4d430b821c4ce22be384e1459cb57d6bb013"},
]
munch = [
    {file = "munch-2.5.0-py2.py3-none-any.whl", hash = "sha256:6f44af89a2ce4ed04ff8de41f70b226b984db10a91dcc7b9ac2efc1c77022fdd"},
    {file = "munch-2.5.0.tar.gz", hash = "sha256:2d735f6f24d4dba3417fa448cae40c6e896ec1fdab6cdb5e6510999758a4dbd2"},
]
mypy-extensions = [
    {file = "mypy_extensions-0.4.3-py2.py3-none-any.whl", hash = "sha256:090fedd75945a69ae91ce1303b5824f428daf5a028d2f6ab8a299250a846f15d"},
    {file = "mypy_extensions-0.4.3.tar.gz", hash = "sha256:2d82818f5bb3e369420cb3c4060a7970edba416647068eb4c5343488a6c604a8"},
]
nbclient = [
    {file = "nbclient-0.6.0-py3-none-any.whl", hash = "sha256:2eed35fc954716cdf0a01ea8cbdd9f9316761479008570059e2f5de29e139423"},
    {file = "nbclient-0.6.0.tar.gz", hash = "sha256:3f89a403c6badf24d2855a455b69a80985b3b27e04111243fdb6a88a28d27031"},
]
nbconvert = [
    {file = "nbconvert-6.5.0-py3-none-any.whl", hash = "sha256:c56dd0b8978a1811a5654f74c727ff16ca87dd5a43abd435a1c49b840fcd8360"},
    {file = "nbconvert-6.5.0.tar.gz", hash = "sha256:223e46e27abe8596b8aed54301fadbba433b7ffea8196a68fd7b1ff509eee99d"},
]
nbformat = [
    {file = "nbformat-5.3.0-py3-none-any.whl", hash = "sha256:38856d97de49e8292e2d5d8f595e9d26f02abfd87e075d450af4511870b40538"},
    {file = "nbformat-5.3.0.tar.gz", hash = "sha256:fcc5ab8cb74e20b19570b5be809e2dba9b82836fd2761a89066ad43394ba29f5"},
]
nest-asyncio = [
    {file = "nest_asyncio-1.5.5-py3-none-any.whl", hash = "sha256:b98e3ec1b246135e4642eceffa5a6c23a3ab12c82ff816a92c612d68205813b2"},
    {file = "nest_asyncio-1.5.5.tar.gz", hash = "sha256:e442291cd942698be619823a17a86a5759eabe1f8613084790de189fe9e16d65"},
]
netcdf4 = [
    {file = "netCDF4-1.5.8-cp310-cp310-macosx_10_9_universal2.whl", hash = "sha256:fd501ccb28ebae6770112968c750a14feb39cb495d788aa67c28360f7c1f2324"},
    {file = "netCDF4-1.5.8-cp310-cp310-macosx_11_0_arm64.whl", hash = "sha256:18e257843fc29846909557a9502a29e37b381ee7760923f9280d3b26d844db8c"},
    {file = "netCDF4-1.5.8-cp310-cp310-manylinux_2_17_i686.manylinux2014_i686.whl", hash = "sha256:8b4fac95819b0c17ca5fc1a4e8bb31116b6b808cceca0aa8b475bb50abab1063"},
    {file = "netCDF4-1.5.8-cp310-cp310-manylinux_2_17_x86_64.manylinux2014_x86_64.whl", hash = "sha256:e118bfccda464a381187b1f9c771bf9581c83c566faab309a8ec3f781668da4e"},
    {file = "netCDF4-1.5.8-cp310-cp310-win32.whl", hash = "sha256:bdba6ea34680a4c1b7018a4a7155f6112acd063289923c0c61918707e9f26910"},
    {file = "netCDF4-1.5.8-cp310-cp310-win_amd64.whl", hash = "sha256:339e534057be0b1998f80faeb8f9851f28b42cee5a6047e1adf12c0e38235437"},
    {file = "netCDF4-1.5.8-cp36-cp36m-macosx_10_9_x86_64.whl", hash = "sha256:804d312a10e6fb196df16bf0d811624d885a51b7ebb3bc648278faa62ffece26"},
    {file = "netCDF4-1.5.8-cp36-cp36m-manylinux_2_17_aarch64.manylinux2014_aarch64.whl", hash = "sha256:1442048c93ac668d61d1675a0b0f3aea3a73efa2969636af0cb95a52d119acec"},
    {file = "netCDF4-1.5.8-cp36-cp36m-manylinux_2_17_i686.manylinux2014_i686.whl", hash = "sha256:f5e9e1ca99aca1f6d40054ef42b97cf6d00c59d8a438f580cf9dfc309a8eb870"},
    {file = "netCDF4-1.5.8-cp36-cp36m-manylinux_2_17_x86_64.manylinux2014_x86_64.whl", hash = "sha256:7519c1e8ad8d3d72636a0aedb5d79bb90556037a59d83811e2057f09ca272b52"},
    {file = "netCDF4-1.5.8-cp37-cp37m-macosx_10_9_x86_64.whl", hash = "sha256:0774309a8b684654c0bbd4d55bcccaa399ffa6870b5dc2e35dbe919ec637a51f"},
    {file = "netCDF4-1.5.8-cp37-cp37m-manylinux_2_17_aarch64.manylinux2014_aarch64.whl", hash = "sha256:a9ba575047ba1be7cf5f1b712c987ce329b4d092582d92c2e268296a06bfa639"},
    {file = "netCDF4-1.5.8-cp37-cp37m-manylinux_2_17_i686.manylinux2014_i686.whl", hash = "sha256:b2b0f370cda5cc5f46239e0a219bf8d4cf442c7d49dbd1c89abb39e71e266c60"},
    {file = "netCDF4-1.5.8-cp37-cp37m-manylinux_2_17_x86_64.manylinux2014_x86_64.whl", hash = "sha256:29426faabdc017e89572ff1d7835dab426aae4c22ad1a12d1877b932e969b6ac"},
    {file = "netCDF4-1.5.8-cp37-cp37m-win32.whl", hash = "sha256:225d17f7a487ebdab99640294203b61e39e01c951b4e6a4f578d8251623f5f5a"},
    {file = "netCDF4-1.5.8-cp37-cp37m-win_amd64.whl", hash = "sha256:f86399073b582bccd278006ee0213548e7037395e1119f1af9f4faad38279b1e"},
    {file = "netCDF4-1.5.8-cp38-cp38-macosx_10_9_universal2.whl", hash = "sha256:0a33a953b60ee30dcb78db174231f7ab61923331af9645f84adff684e9add4e2"},
    {file = "netCDF4-1.5.8-cp38-cp38-macosx_10_9_x86_64.whl", hash = "sha256:f92b92f758dfc903af2a8a287fd68a531f73ffd3e5be72b5ad1eb3f083e7aaa2"},
    {file = "netCDF4-1.5.8-cp38-cp38-macosx_11_0_arm64.whl", hash = "sha256:b21af57acca0d70c5401f8f779409ab4e818c505fb81706eea8d9475e1f0bb9b"},
    {file = "netCDF4-1.5.8-cp38-cp38-manylinux_2_17_aarch64.manylinux2014_aarch64.whl", hash = "sha256:7326afa46fd0c1b50d30db9764a1eefbcff576fcffa8e48bef403094590563b8"},
    {file = "netCDF4-1.5.8-cp38-cp38-manylinux_2_17_i686.manylinux2014_i686.whl", hash = "sha256:916434a13ea317934cf248fb70dd5476c498f1def71041fc7e3fd23882ef2cda"},
    {file = "netCDF4-1.5.8-cp38-cp38-manylinux_2_17_x86_64.manylinux2014_x86_64.whl", hash = "sha256:75ecf1ef2c841aace539f3326d101efda7c99f6c3283c48a444370aba48525af"},
    {file = "netCDF4-1.5.8-cp38-cp38-win32.whl", hash = "sha256:bd35c37342d9051d2b8fb12a9208856cc59201a94c78a742a198c81813cb00a8"},
    {file = "netCDF4-1.5.8-cp38-cp38-win_amd64.whl", hash = "sha256:bdd344d8de65849fa200f69941f1b15a2611b11b307161ce2fd8ff42148507e8"},
    {file = "netCDF4-1.5.8-cp39-cp39-macosx_10_9_universal2.whl", hash = "sha256:06f7364086fd3ae097e757d2493dc1fe006e9ae9636a109a1e4c914db05d7e18"},
    {file = "netCDF4-1.5.8-cp39-cp39-macosx_10_9_x86_64.whl", hash = "sha256:0f570b5b4cc0434ef8a2a648fdebfa017de695ea7c836b24ae7b216ede4e3345"},
    {file = "netCDF4-1.5.8-cp39-cp39-macosx_11_0_arm64.whl", hash = "sha256:db02d42f7b9c7d68cec351ea63ef3fc2a1ad5e7e74fc7b570b34ceb8c7645bf2"},
    {file = "netCDF4-1.5.8-cp39-cp39-manylinux_2_17_aarch64.manylinux2014_aarch64.whl", hash = "sha256:5c883a02c55fd1e5b61ad4f83dd7f11f90b894e14d120ba678d9c33d9e4b3a77"},
    {file = "netCDF4-1.5.8-cp39-cp39-manylinux_2_17_i686.manylinux2014_i686.whl", hash = "sha256:d784d6cf5baa90909f385bf60ead91138f13ff7f870467e458fb3650ef71b48d"},
    {file = "netCDF4-1.5.8-cp39-cp39-manylinux_2_17_x86_64.manylinux2014_x86_64.whl", hash = "sha256:49a44c7382e5e1da39d8bab5d8e406ad30d46fda9386e85a3e69491e6caaca93"},
    {file = "netCDF4-1.5.8-cp39-cp39-win32.whl", hash = "sha256:cdb54afe51c1b06e900c0df5e8567d713ff7a26bf087116a88a99858345dadc6"},
    {file = "netCDF4-1.5.8-cp39-cp39-win_amd64.whl", hash = "sha256:318ef7dd29b365f3921f9b359ba54f62cfe3aa46ab4464f45c43624d15c4bf55"},
    {file = "netCDF4-1.5.8.tar.gz", hash = "sha256:ca3d468f4812c0999df86e3f428851fb0c17ac34ce0827115c246b0b690e4e84"},
]
nodeenv = [
    {file = "nodeenv-1.6.0-py2.py3-none-any.whl", hash = "sha256:621e6b7076565ddcacd2db0294c0381e01fd28945ab36bcf00f41c5daf63bef7"},
    {file = "nodeenv-1.6.0.tar.gz", hash = "sha256:3ef13ff90291ba2a4a7a4ff9a979b63ffdd00a464dbe04acf0ea6471517a4c2b"},
]
notebook = [
    {file = "notebook-6.4.11-py3-none-any.whl", hash = "sha256:b4a6baf2eba21ce67a0ca11a793d1781b06b8078f34d06c710742e55f3eee505"},
    {file = "notebook-6.4.11.tar.gz", hash = "sha256:709b1856a564fe53054796c80e17a67262071c86bfbdfa6b96aaa346113c555a"},
]
numpy = [
    {file = "numpy-1.21.4-cp310-cp310-macosx_10_9_universal2.whl", hash = "sha256:8890b3360f345e8360133bc078d2dacc2843b6ee6059b568781b15b97acbe39f"},
    {file = "numpy-1.21.4-cp310-cp310-macosx_10_9_x86_64.whl", hash = "sha256:69077388c5a4b997442b843dbdc3a85b420fb693ec8e33020bb24d647c164fa5"},
    {file = "numpy-1.21.4-cp310-cp310-macosx_11_0_arm64.whl", hash = "sha256:e89717274b41ebd568cd7943fc9418eeb49b1785b66031bc8a7f6300463c5898"},
    {file = "numpy-1.21.4-cp310-cp310-manylinux_2_17_aarch64.manylinux2014_aarch64.whl", hash = "sha256:0b78ecfa070460104934e2caf51694ccd00f37d5e5dbe76f021b1b0b0d221823"},
    {file = "numpy-1.21.4-cp310-cp310-manylinux_2_17_x86_64.manylinux2014_x86_64.whl", hash = "sha256:615d4e328af7204c13ae3d4df7615a13ff60a49cb0d9106fde07f541207883ca"},
    {file = "numpy-1.21.4-cp310-cp310-win_amd64.whl", hash = "sha256:1403b4e2181fc72664737d848b60e65150f272fe5a1c1cbc16145ed43884065a"},
    {file = "numpy-1.21.4-cp37-cp37m-macosx_10_9_x86_64.whl", hash = "sha256:74b85a17528ca60cf98381a5e779fc0264b4a88b46025e6bcbe9621f46bb3e63"},
    {file = "numpy-1.21.4-cp37-cp37m-manylinux_2_12_i686.manylinux2010_i686.whl", hash = "sha256:92aafa03da8658609f59f18722b88f0a73a249101169e28415b4fa148caf7e41"},
    {file = "numpy-1.21.4-cp37-cp37m-manylinux_2_12_x86_64.manylinux2010_x86_64.whl", hash = "sha256:5d95668e727c75b3f5088ec7700e260f90ec83f488e4c0aaccb941148b2cd377"},
    {file = "numpy-1.21.4-cp37-cp37m-manylinux_2_17_aarch64.manylinux2014_aarch64.whl", hash = "sha256:f5162ec777ba7138906c9c274353ece5603646c6965570d82905546579573f73"},
    {file = "numpy-1.21.4-cp37-cp37m-win32.whl", hash = "sha256:81225e58ef5fce7f1d80399575576fc5febec79a8a2742e8ef86d7b03beef49f"},
    {file = "numpy-1.21.4-cp37-cp37m-win_amd64.whl", hash = "sha256:32fe5b12061f6446adcbb32cf4060a14741f9c21e15aaee59a207b6ce6423469"},
    {file = "numpy-1.21.4-cp38-cp38-macosx_10_9_universal2.whl", hash = "sha256:c449eb870616a7b62e097982c622d2577b3dbc800aaf8689254ec6e0197cbf1e"},
    {file = "numpy-1.21.4-cp38-cp38-macosx_10_9_x86_64.whl", hash = "sha256:2e4ed57f45f0aa38beca2a03b6532e70e548faf2debbeb3291cfc9b315d9be8f"},
    {file = "numpy-1.21.4-cp38-cp38-macosx_11_0_arm64.whl", hash = "sha256:1247ef28387b7bb7f21caf2dbe4767f4f4175df44d30604d42ad9bd701ebb31f"},
    {file = "numpy-1.21.4-cp38-cp38-manylinux_2_12_i686.manylinux2010_i686.whl", hash = "sha256:34f3456f530ae8b44231c63082c8899fe9c983fd9b108c997c4b1c8c2d435333"},
    {file = "numpy-1.21.4-cp38-cp38-manylinux_2_12_x86_64.manylinux2010_x86_64.whl", hash = "sha256:4c9c23158b87ed0e70d9a50c67e5c0b3f75bcf2581a8e34668d4e9d7474d76c6"},
    {file = "numpy-1.21.4-cp38-cp38-manylinux_2_17_aarch64.manylinux2014_aarch64.whl", hash = "sha256:e4799be6a2d7d3c33699a6f77201836ac975b2e1b98c2a07f66a38f499cb50ce"},
    {file = "numpy-1.21.4-cp38-cp38-win32.whl", hash = "sha256:bc988afcea53e6156546e5b2885b7efab089570783d9d82caf1cfd323b0bb3dd"},
    {file = "numpy-1.21.4-cp38-cp38-win_amd64.whl", hash = "sha256:170b2a0805c6891ca78c1d96ee72e4c3ed1ae0a992c75444b6ab20ff038ba2cd"},
    {file = "numpy-1.21.4-cp39-cp39-macosx_10_9_universal2.whl", hash = "sha256:fde96af889262e85aa033f8ee1d3241e32bf36228318a61f1ace579df4e8170d"},
    {file = "numpy-1.21.4-cp39-cp39-macosx_10_9_x86_64.whl", hash = "sha256:c885bfc07f77e8fee3dc879152ba993732601f1f11de248d4f357f0ffea6a6d4"},
    {file = "numpy-1.21.4-cp39-cp39-macosx_11_0_arm64.whl", hash = "sha256:9e6f5f50d1eff2f2f752b3089a118aee1ea0da63d56c44f3865681009b0af162"},
    {file = "numpy-1.21.4-cp39-cp39-manylinux_2_12_i686.manylinux2010_i686.whl", hash = "sha256:ad010846cdffe7ec27e3f933397f8a8d6c801a48634f419e3d075db27acf5880"},
    {file = "numpy-1.21.4-cp39-cp39-manylinux_2_12_x86_64.manylinux2010_x86_64.whl", hash = "sha256:c74c699b122918a6c4611285cc2cad4a3aafdb135c22a16ec483340ef97d573c"},
    {file = "numpy-1.21.4-cp39-cp39-manylinux_2_17_aarch64.manylinux2014_aarch64.whl", hash = "sha256:9864424631775b0c052f3bd98bc2712d131b3e2cd95d1c0c68b91709170890b0"},
    {file = "numpy-1.21.4-cp39-cp39-win32.whl", hash = "sha256:b1e2312f5b8843a3e4e8224b2b48fe16119617b8fc0a54df8f50098721b5bed2"},
    {file = "numpy-1.21.4-cp39-cp39-win_amd64.whl", hash = "sha256:e3c3e990274444031482a31280bf48674441e0a5b55ddb168f3a6db3e0c38ec8"},
    {file = "numpy-1.21.4-pp37-pypy37_pp73-manylinux_2_12_x86_64.manylinux2010_x86_64.whl", hash = "sha256:a3deb31bc84f2b42584b8c4001c85d1934dbfb4030827110bc36bfd11509b7bf"},
    {file = "numpy-1.21.4.zip", hash = "sha256:e6c76a87633aa3fa16614b61ccedfae45b91df2767cf097aa9c933932a7ed1e0"},
]
oauthlib = [
    {file = "oauthlib-3.2.0-py3-none-any.whl", hash = "sha256:6db33440354787f9b7f3a6dbd4febf5d0f93758354060e802f6c06cb493022fe"},
    {file = "oauthlib-3.2.0.tar.gz", hash = "sha256:23a8208d75b902797ea29fd31fa80a15ed9dc2c6c16fe73f5d346f83f6fa27a2"},
]
packaging = [
    {file = "packaging-21.3-py3-none-any.whl", hash = "sha256:ef103e05f519cdc783ae24ea4e2e0f508a9c99b2d4969652eed6a2e1ea5bd522"},
    {file = "packaging-21.3.tar.gz", hash = "sha256:dd47c42927d89ab911e606518907cc2d3a1f38bbd026385970643f9c5b8ecfeb"},
]
pandas = [
    {file = "pandas-1.2.4-cp37-cp37m-macosx_10_9_x86_64.whl", hash = "sha256:c601c6fdebc729df4438ec1f62275d6136a0dd14d332fc0e8ce3f7d2aadb4dd6"},
    {file = "pandas-1.2.4-cp37-cp37m-manylinux1_i686.whl", hash = "sha256:8d4c74177c26aadcfb4fd1de6c1c43c2bf822b3e0fc7a9b409eeaf84b3e92aaa"},
    {file = "pandas-1.2.4-cp37-cp37m-manylinux1_x86_64.whl", hash = "sha256:b730add5267f873b3383c18cac4df2527ac4f0f0eed1c6cf37fcb437e25cf558"},
    {file = "pandas-1.2.4-cp37-cp37m-win32.whl", hash = "sha256:2cb7e8f4f152f27dc93f30b5c7a98f6c748601ea65da359af734dd0cf3fa733f"},
    {file = "pandas-1.2.4-cp37-cp37m-win_amd64.whl", hash = "sha256:2111c25e69fa9365ba80bbf4f959400054b2771ac5d041ed19415a8b488dc70a"},
    {file = "pandas-1.2.4-cp38-cp38-macosx_10_9_x86_64.whl", hash = "sha256:167693a80abc8eb28051fbd184c1b7afd13ce2c727a5af47b048f1ea3afefff4"},
    {file = "pandas-1.2.4-cp38-cp38-manylinux1_i686.whl", hash = "sha256:612add929bf3ba9d27b436cc8853f5acc337242d6b584203f207e364bb46cb12"},
    {file = "pandas-1.2.4-cp38-cp38-manylinux1_x86_64.whl", hash = "sha256:971e2a414fce20cc5331fe791153513d076814d30a60cd7348466943e6e909e4"},
    {file = "pandas-1.2.4-cp38-cp38-win32.whl", hash = "sha256:68d7baa80c74aaacbed597265ca2308f017859123231542ff8a5266d489e1858"},
    {file = "pandas-1.2.4-cp38-cp38-win_amd64.whl", hash = "sha256:bd659c11a4578af740782288cac141a322057a2e36920016e0fc7b25c5a4b686"},
    {file = "pandas-1.2.4-cp39-cp39-macosx_10_9_x86_64.whl", hash = "sha256:9db70ffa8b280bb4de83f9739d514cd0735825e79eef3a61d312420b9f16b758"},
    {file = "pandas-1.2.4-cp39-cp39-manylinux1_i686.whl", hash = "sha256:298f0553fd3ba8e002c4070a723a59cdb28eda579f3e243bc2ee397773f5398b"},
    {file = "pandas-1.2.4-cp39-cp39-manylinux1_x86_64.whl", hash = "sha256:52d2472acbb8a56819a87aafdb8b5b6d2b3386e15c95bde56b281882529a7ded"},
    {file = "pandas-1.2.4-cp39-cp39-win32.whl", hash = "sha256:d0877407359811f7b853b548a614aacd7dea83b0c0c84620a9a643f180060950"},
    {file = "pandas-1.2.4-cp39-cp39-win_amd64.whl", hash = "sha256:2b063d41803b6a19703b845609c0b700913593de067b552a8b24dd8eeb8c9895"},
    {file = "pandas-1.2.4.tar.gz", hash = "sha256:649ecab692fade3cbfcf967ff936496b0cfba0af00a55dfaacd82bdda5cb2279"},
]
pandas-gbq = [
    {file = "pandas-gbq-0.13.2.tar.gz", hash = "sha256:bc3a615c92df76490be33ae1efe60e82b8affd196e39f4f6c9c76d67c32e3d46"},
    {file = "pandas_gbq-0.13.2-py3-none-any.whl", hash = "sha256:858539f397dcadf1e2792db49ac9a010098009f47859252d4aeaf03d530ea290"},
]
pandas-read-xml = [
    {file = "pandas_read_xml-0.3.1-py3-none-any.whl", hash = "sha256:76b0047e9c81c6ba47bc2e788b866280d862f0eea52f0aac0f1d65ba9ff72e3c"},
]
pandavro = [
    {file = "pandavro-1.6.0.tar.gz", hash = "sha256:d098da34529fbb20de5fd1a6f231918d1b60941b25bea5dc87897ef0d472cb6f"},
]
pandocfilters = [
    {file = "pandocfilters-1.5.0-py2.py3-none-any.whl", hash = "sha256:33aae3f25fd1a026079f5d27bdd52496f0e0803b3469282162bafdcbdf6ef14f"},
    {file = "pandocfilters-1.5.0.tar.gz", hash = "sha256:0b679503337d233b4339a817bfc8c50064e2eff681314376a47cb582305a7a38"},
]
parso = [
    {file = "parso-0.8.3-py2.py3-none-any.whl", hash = "sha256:c001d4636cd3aecdaf33cbb40aebb59b094be2a74c556778ef5576c175e19e75"},
    {file = "parso-0.8.3.tar.gz", hash = "sha256:8c07be290bb59f03588915921e29e8a50002acaf2cdc5fa0e0114f91709fafa0"},
]
partd = [
    {file = "partd-1.2.0-py3-none-any.whl", hash = "sha256:5c3a5d70da89485c27916328dc1e26232d0e270771bd4caef4a5124b6a457288"},
    {file = "partd-1.2.0.tar.gz", hash = "sha256:aa67897b84d522dcbc86a98b942afab8c6aa2f7f677d904a616b74ef5ddbc3eb"},
]
pathspec = [
    {file = "pathspec-0.9.0-py2.py3-none-any.whl", hash = "sha256:7d15c4ddb0b5c802d161efc417ec1a2558ea2653c2e8ad9c19098201dc1c993a"},
    {file = "pathspec-0.9.0.tar.gz", hash = "sha256:e564499435a2673d586f6b2130bb5b95f04a3ba06f81b8f895b651a3c76aabb1"},
]
pdoc3 = [
    {file = "pdoc3-0.10.0-py3-none-any.whl", hash = "sha256:ba45d1ada1bd987427d2bf5cdec30b2631a3ff5fb01f6d0e77648a572ce6028b"},
    {file = "pdoc3-0.10.0.tar.gz", hash = "sha256:5f22e7bcb969006738e1aa4219c75a32f34c2d62d46dc9d2fb2d3e0b0287e4b7"},
]
pendulum = [
    {file = "pendulum-2.1.2-cp27-cp27m-macosx_10_15_x86_64.whl", hash = "sha256:b6c352f4bd32dff1ea7066bd31ad0f71f8d8100b9ff709fb343f3b86cee43efe"},
    {file = "pendulum-2.1.2-cp27-cp27m-win_amd64.whl", hash = "sha256:318f72f62e8e23cd6660dbafe1e346950281a9aed144b5c596b2ddabc1d19739"},
    {file = "pendulum-2.1.2-cp35-cp35m-macosx_10_15_x86_64.whl", hash = "sha256:0731f0c661a3cb779d398803655494893c9f581f6488048b3fb629c2342b5394"},
    {file = "pendulum-2.1.2-cp35-cp35m-manylinux1_i686.whl", hash = "sha256:3481fad1dc3f6f6738bd575a951d3c15d4b4ce7c82dce37cf8ac1483fde6e8b0"},
    {file = "pendulum-2.1.2-cp35-cp35m-manylinux1_x86_64.whl", hash = "sha256:9702069c694306297ed362ce7e3c1ef8404ac8ede39f9b28b7c1a7ad8c3959e3"},
    {file = "pendulum-2.1.2-cp35-cp35m-win_amd64.whl", hash = "sha256:fb53ffa0085002ddd43b6ca61a7b34f2d4d7c3ed66f931fe599e1a531b42af9b"},
    {file = "pendulum-2.1.2-cp36-cp36m-macosx_10_15_x86_64.whl", hash = "sha256:c501749fdd3d6f9e726086bf0cd4437281ed47e7bca132ddb522f86a1645d360"},
    {file = "pendulum-2.1.2-cp36-cp36m-manylinux1_i686.whl", hash = "sha256:c807a578a532eeb226150d5006f156632df2cc8c5693d778324b43ff8c515dd0"},
    {file = "pendulum-2.1.2-cp36-cp36m-manylinux1_x86_64.whl", hash = "sha256:2d1619a721df661e506eff8db8614016f0720ac171fe80dda1333ee44e684087"},
    {file = "pendulum-2.1.2-cp36-cp36m-win_amd64.whl", hash = "sha256:f888f2d2909a414680a29ae74d0592758f2b9fcdee3549887779cd4055e975db"},
    {file = "pendulum-2.1.2-cp37-cp37m-macosx_10_15_x86_64.whl", hash = "sha256:e95d329384717c7bf627bf27e204bc3b15c8238fa8d9d9781d93712776c14002"},
    {file = "pendulum-2.1.2-cp37-cp37m-manylinux1_i686.whl", hash = "sha256:4c9c689747f39d0d02a9f94fcee737b34a5773803a64a5fdb046ee9cac7442c5"},
    {file = "pendulum-2.1.2-cp37-cp37m-manylinux1_x86_64.whl", hash = "sha256:1245cd0075a3c6d889f581f6325dd8404aca5884dea7223a5566c38aab94642b"},
    {file = "pendulum-2.1.2-cp37-cp37m-win_amd64.whl", hash = "sha256:db0a40d8bcd27b4fb46676e8eb3c732c67a5a5e6bfab8927028224fbced0b40b"},
    {file = "pendulum-2.1.2-cp38-cp38-macosx_10_15_x86_64.whl", hash = "sha256:f5e236e7730cab1644e1b87aca3d2ff3e375a608542e90fe25685dae46310116"},
    {file = "pendulum-2.1.2-cp38-cp38-manylinux1_i686.whl", hash = "sha256:de42ea3e2943171a9e95141f2eecf972480636e8e484ccffaf1e833929e9e052"},
    {file = "pendulum-2.1.2-cp38-cp38-manylinux1_x86_64.whl", hash = "sha256:7c5ec650cb4bec4c63a89a0242cc8c3cebcec92fcfe937c417ba18277d8560be"},
    {file = "pendulum-2.1.2-cp38-cp38-win_amd64.whl", hash = "sha256:33fb61601083f3eb1d15edeb45274f73c63b3c44a8524703dc143f4212bf3269"},
    {file = "pendulum-2.1.2-cp39-cp39-manylinux1_i686.whl", hash = "sha256:29c40a6f2942376185728c9a0347d7c0f07905638c83007e1d262781f1e6953a"},
    {file = "pendulum-2.1.2-cp39-cp39-manylinux1_x86_64.whl", hash = "sha256:94b1fc947bfe38579b28e1cccb36f7e28a15e841f30384b5ad6c5e31055c85d7"},
    {file = "pendulum-2.1.2.tar.gz", hash = "sha256:b06a0ca1bfe41c990bbf0c029f0b6501a7f2ec4e38bfec730712015e8860f207"},
]
pexpect = [
    {file = "pexpect-4.8.0-py2.py3-none-any.whl", hash = "sha256:0b48a55dcb3c05f3329815901ea4fc1537514d6ba867a152b581d69ae3710937"},
    {file = "pexpect-4.8.0.tar.gz", hash = "sha256:fc65a43959d153d0114afe13997d439c22823a27cefceb5ff35c2178c6784c0c"},
]
pickleshare = [
    {file = "pickleshare-0.7.5-py2.py3-none-any.whl", hash = "sha256:9649af414d74d4df115d5d718f82acb59c9d418196b7b4290ed47a12ce62df56"},
    {file = "pickleshare-0.7.5.tar.gz", hash = "sha256:87683d47965c1da65cdacaf31c8441d12b8044cdec9aca500cd78fc2c683afca"},
]
pillow = [
    {file = "Pillow-9.0.1-1-cp310-cp310-macosx_11_0_arm64.whl", hash = "sha256:a5d24e1d674dd9d72c66ad3ea9131322819ff86250b30dc5821cbafcfa0b96b4"},
    {file = "Pillow-9.0.1-1-cp38-cp38-macosx_11_0_arm64.whl", hash = "sha256:2632d0f846b7c7600edf53c48f8f9f1e13e62f66a6dbc15191029d950bfed976"},
    {file = "Pillow-9.0.1-1-cp39-cp39-macosx_11_0_arm64.whl", hash = "sha256:b9618823bd237c0d2575283f2939655f54d51b4527ec3972907a927acbcc5bfc"},
    {file = "Pillow-9.0.1-cp310-cp310-macosx_10_10_universal2.whl", hash = "sha256:9bfdb82cdfeccec50aad441afc332faf8606dfa5e8efd18a6692b5d6e79f00fd"},
    {file = "Pillow-9.0.1-cp310-cp310-macosx_11_0_arm64.whl", hash = "sha256:5100b45a4638e3c00e4d2320d3193bdabb2d75e79793af7c3eb139e4f569f16f"},
    {file = "Pillow-9.0.1-cp310-cp310-manylinux_2_17_aarch64.manylinux2014_aarch64.whl", hash = "sha256:528a2a692c65dd5cafc130de286030af251d2ee0483a5bf50c9348aefe834e8a"},
    {file = "Pillow-9.0.1-cp310-cp310-manylinux_2_17_i686.manylinux2014_i686.whl", hash = "sha256:0f29d831e2151e0b7b39981756d201f7108d3d215896212ffe2e992d06bfe049"},
    {file = "Pillow-9.0.1-cp310-cp310-manylinux_2_17_x86_64.manylinux2014_x86_64.whl", hash = "sha256:855c583f268edde09474b081e3ddcd5cf3b20c12f26e0d434e1386cc5d318e7a"},
    {file = "Pillow-9.0.1-cp310-cp310-win32.whl", hash = "sha256:d9d7942b624b04b895cb95af03a23407f17646815495ce4547f0e60e0b06f58e"},
    {file = "Pillow-9.0.1-cp310-cp310-win_amd64.whl", hash = "sha256:81c4b81611e3a3cb30e59b0cf05b888c675f97e3adb2c8672c3154047980726b"},
    {file = "Pillow-9.0.1-cp37-cp37m-macosx_10_10_x86_64.whl", hash = "sha256:413ce0bbf9fc6278b2d63309dfeefe452835e1c78398efb431bab0672fe9274e"},
    {file = "Pillow-9.0.1-cp37-cp37m-manylinux_2_17_aarch64.manylinux2014_aarch64.whl", hash = "sha256:80fe64a6deb6fcfdf7b8386f2cf216d329be6f2781f7d90304351811fb591360"},
    {file = "Pillow-9.0.1-cp37-cp37m-manylinux_2_17_i686.manylinux2014_i686.whl", hash = "sha256:cef9c85ccbe9bee00909758936ea841ef12035296c748aaceee535969e27d31b"},
    {file = "Pillow-9.0.1-cp37-cp37m-manylinux_2_17_x86_64.manylinux2014_x86_64.whl", hash = "sha256:1d19397351f73a88904ad1aee421e800fe4bbcd1aeee6435fb62d0a05ccd1030"},
    {file = "Pillow-9.0.1-cp37-cp37m-win32.whl", hash = "sha256:d21237d0cd37acded35154e29aec853e945950321dd2ffd1a7d86fe686814669"},
    {file = "Pillow-9.0.1-cp37-cp37m-win_amd64.whl", hash = "sha256:ede5af4a2702444a832a800b8eb7f0a7a1c0eed55b644642e049c98d589e5092"},
    {file = "Pillow-9.0.1-cp38-cp38-macosx_10_10_x86_64.whl", hash = "sha256:b5b3f092fe345c03bca1e0b687dfbb39364b21ebb8ba90e3fa707374b7915204"},
    {file = "Pillow-9.0.1-cp38-cp38-macosx_11_0_arm64.whl", hash = "sha256:335ace1a22325395c4ea88e00ba3dc89ca029bd66bd5a3c382d53e44f0ccd77e"},
    {file = "Pillow-9.0.1-cp38-cp38-manylinux_2_17_aarch64.manylinux2014_aarch64.whl", hash = "sha256:db6d9fac65bd08cea7f3540b899977c6dee9edad959fa4eaf305940d9cbd861c"},
    {file = "Pillow-9.0.1-cp38-cp38-manylinux_2_17_i686.manylinux2014_i686.whl", hash = "sha256:f154d173286a5d1863637a7dcd8c3437bb557520b01bddb0be0258dcb72696b5"},
    {file = "Pillow-9.0.1-cp38-cp38-manylinux_2_17_x86_64.manylinux2014_x86_64.whl", hash = "sha256:14d4b1341ac07ae07eb2cc682f459bec932a380c3b122f5540432d8977e64eae"},
    {file = "Pillow-9.0.1-cp38-cp38-win32.whl", hash = "sha256:effb7749713d5317478bb3acb3f81d9d7c7f86726d41c1facca068a04cf5bb4c"},
    {file = "Pillow-9.0.1-cp38-cp38-win_amd64.whl", hash = "sha256:7f7609a718b177bf171ac93cea9fd2ddc0e03e84d8fa4e887bdfc39671d46b00"},
    {file = "Pillow-9.0.1-cp39-cp39-macosx_10_10_x86_64.whl", hash = "sha256:80ca33961ced9c63358056bd08403ff866512038883e74f3a4bf88ad3eb66838"},
    {file = "Pillow-9.0.1-cp39-cp39-macosx_11_0_arm64.whl", hash = "sha256:1c3c33ac69cf059bbb9d1a71eeaba76781b450bc307e2291f8a4764d779a6b28"},
    {file = "Pillow-9.0.1-cp39-cp39-manylinux_2_17_aarch64.manylinux2014_aarch64.whl", hash = "sha256:12875d118f21cf35604176872447cdb57b07126750a33748bac15e77f90f1f9c"},
    {file = "Pillow-9.0.1-cp39-cp39-manylinux_2_17_i686.manylinux2014_i686.whl", hash = "sha256:514ceac913076feefbeaf89771fd6febde78b0c4c1b23aaeab082c41c694e81b"},
    {file = "Pillow-9.0.1-cp39-cp39-manylinux_2_17_x86_64.manylinux2014_x86_64.whl", hash = "sha256:d3c5c79ab7dfce6d88f1ba639b77e77a17ea33a01b07b99840d6ed08031cb2a7"},
    {file = "Pillow-9.0.1-cp39-cp39-win32.whl", hash = "sha256:718856856ba31f14f13ba885ff13874be7fefc53984d2832458f12c38205f7f7"},
    {file = "Pillow-9.0.1-cp39-cp39-win_amd64.whl", hash = "sha256:f25ed6e28ddf50de7e7ea99d7a976d6a9c415f03adcaac9c41ff6ff41b6d86ac"},
    {file = "Pillow-9.0.1-pp37-pypy37_pp73-macosx_10_10_x86_64.whl", hash = "sha256:011233e0c42a4a7836498e98c1acf5e744c96a67dd5032a6f666cc1fb97eab97"},
    {file = "Pillow-9.0.1-pp37-pypy37_pp73-manylinux_2_17_i686.manylinux2014_i686.whl", hash = "sha256:253e8a302a96df6927310a9d44e6103055e8fb96a6822f8b7f514bb7ef77de56"},
    {file = "Pillow-9.0.1-pp37-pypy37_pp73-manylinux_2_17_x86_64.manylinux2014_x86_64.whl", hash = "sha256:6295f6763749b89c994fcb6d8a7f7ce03c3992e695f89f00b741b4580b199b7e"},
    {file = "Pillow-9.0.1-pp38-pypy38_pp73-win_amd64.whl", hash = "sha256:a9f44cd7e162ac6191491d7249cceb02b8116b0f7e847ee33f739d7cb1ea1f70"},
    {file = "Pillow-9.0.1.tar.gz", hash = "sha256:6c8bc8238a7dfdaf7a75f5ec5a663f4173f8c367e5a39f87e720495e1eed75fa"},
]
platformdirs = [
    {file = "platformdirs-2.5.1-py3-none-any.whl", hash = "sha256:bcae7cab893c2d310a711b70b24efb93334febe65f8de776ee320b517471e227"},
    {file = "platformdirs-2.5.1.tar.gz", hash = "sha256:7535e70dfa32e84d4b34996ea99c5e432fa29a708d0f4e394bbcb2a8faa4f16d"},
]
pluggy = [
    {file = "pluggy-0.13.1-py2.py3-none-any.whl", hash = "sha256:966c145cd83c96502c3c3868f50408687b38434af77734af1e9ca461a4081d2d"},
    {file = "pluggy-0.13.1.tar.gz", hash = "sha256:15b2acde666561e1298d71b523007ed7364de07029219b604cf808bfa1c765b0"},
]
poyo = [
    {file = "poyo-0.5.0-py2.py3-none-any.whl", hash = "sha256:3e2ca8e33fdc3c411cd101ca395668395dd5dc7ac775b8e809e3def9f9fe041a"},
    {file = "poyo-0.5.0.tar.gz", hash = "sha256:e26956aa780c45f011ca9886f044590e2d8fd8b61db7b1c1cf4e0869f48ed4dd"},
]
pre-commit = [
    {file = "pre_commit-2.17.0-py2.py3-none-any.whl", hash = "sha256:725fa7459782d7bec5ead072810e47351de01709be838c2ce1726b9591dad616"},
    {file = "pre_commit-2.17.0.tar.gz", hash = "sha256:c1a8040ff15ad3d648c70cc3e55b93e4d2d5b687320955505587fd79bbaed06a"},
]
prefect = [
    {file = "prefect-0.15.9-py3-none-any.whl", hash = "sha256:595c9f229349528f7bcd2aa866c9c10dcfbf059a20803526924339d45604ec76"},
    {file = "prefect-0.15.9.tar.gz", hash = "sha256:52d4d28493cd1a90e1acf96b5a92b2902950849b481a49f762998448a41cf127"},
]
prometheus-client = [
    {file = "prometheus_client-0.14.1-py3-none-any.whl", hash = "sha256:522fded625282822a89e2773452f42df14b5a8e84a86433e3f8a189c1d54dc01"},
    {file = "prometheus_client-0.14.1.tar.gz", hash = "sha256:5459c427624961076277fdc6dc50540e2bacb98eebde99886e59ec55ed92093a"},
]
prompt-toolkit = [
    {file = "prompt_toolkit-3.0.29-py3-none-any.whl", hash = "sha256:62291dad495e665fca0bda814e342c69952086afb0f4094d0893d357e5c78752"},
    {file = "prompt_toolkit-3.0.29.tar.gz", hash = "sha256:bd640f60e8cecd74f0dc249713d433ace2ddc62b65ee07f96d358e0b152b6ea7"},
]
proto-plus = [
    {file = "proto-plus-1.20.3.tar.gz", hash = "sha256:f28b225bc9e6c14e206fb7f8e996a46fb2ccd902648e512d496abb6a716a4ae5"},
    {file = "proto_plus-1.20.3-py3-none-any.whl", hash = "sha256:b06be21c3848fbc20387d1d6891a9b97dfa1cdd0f10d3d42ef70b5700ec0f423"},
]
protobuf = [
    {file = "protobuf-3.19.4-cp310-cp310-macosx_10_9_universal2.whl", hash = "sha256:f51d5a9f137f7a2cec2d326a74b6e3fc79d635d69ffe1b036d39fc7d75430d37"},
    {file = "protobuf-3.19.4-cp310-cp310-manylinux2014_aarch64.whl", hash = "sha256:09297b7972da685ce269ec52af761743714996b4381c085205914c41fcab59fb"},
    {file = "protobuf-3.19.4-cp310-cp310-manylinux_2_17_x86_64.manylinux2014_x86_64.whl", hash = "sha256:072fbc78d705d3edc7ccac58a62c4c8e0cec856987da7df8aca86e647be4e35c"},
    {file = "protobuf-3.19.4-cp310-cp310-win32.whl", hash = "sha256:7bb03bc2873a2842e5ebb4801f5c7ff1bfbdf426f85d0172f7644fcda0671ae0"},
    {file = "protobuf-3.19.4-cp310-cp310-win_amd64.whl", hash = "sha256:f358aa33e03b7a84e0d91270a4d4d8f5df6921abe99a377828839e8ed0c04e07"},
    {file = "protobuf-3.19.4-cp36-cp36m-macosx_10_9_x86_64.whl", hash = "sha256:1c91ef4110fdd2c590effb5dca8fdbdcb3bf563eece99287019c4204f53d81a4"},
    {file = "protobuf-3.19.4-cp36-cp36m-manylinux_2_17_x86_64.manylinux2014_x86_64.whl", hash = "sha256:c438268eebb8cf039552897d78f402d734a404f1360592fef55297285f7f953f"},
    {file = "protobuf-3.19.4-cp36-cp36m-win32.whl", hash = "sha256:835a9c949dc193953c319603b2961c5c8f4327957fe23d914ca80d982665e8ee"},
    {file = "protobuf-3.19.4-cp36-cp36m-win_amd64.whl", hash = "sha256:4276cdec4447bd5015453e41bdc0c0c1234eda08420b7c9a18b8d647add51e4b"},
    {file = "protobuf-3.19.4-cp37-cp37m-macosx_10_9_x86_64.whl", hash = "sha256:6cbc312be5e71869d9d5ea25147cdf652a6781cf4d906497ca7690b7b9b5df13"},
    {file = "protobuf-3.19.4-cp37-cp37m-manylinux2014_aarch64.whl", hash = "sha256:54a1473077f3b616779ce31f477351a45b4fef8c9fd7892d6d87e287a38df368"},
    {file = "protobuf-3.19.4-cp37-cp37m-manylinux_2_17_x86_64.manylinux2014_x86_64.whl", hash = "sha256:435bb78b37fc386f9275a7035fe4fb1364484e38980d0dd91bc834a02c5ec909"},
    {file = "protobuf-3.19.4-cp37-cp37m-win32.whl", hash = "sha256:16f519de1313f1b7139ad70772e7db515b1420d208cb16c6d7858ea989fc64a9"},
    {file = "protobuf-3.19.4-cp37-cp37m-win_amd64.whl", hash = "sha256:cdc076c03381f5c1d9bb1abdcc5503d9ca8b53cf0a9d31a9f6754ec9e6c8af0f"},
    {file = "protobuf-3.19.4-cp38-cp38-macosx_10_9_x86_64.whl", hash = "sha256:69da7d39e39942bd52848438462674c463e23963a1fdaa84d88df7fbd7e749b2"},
    {file = "protobuf-3.19.4-cp38-cp38-manylinux2014_aarch64.whl", hash = "sha256:48ed3877fa43e22bcacc852ca76d4775741f9709dd9575881a373bd3e85e54b2"},
    {file = "protobuf-3.19.4-cp38-cp38-manylinux_2_17_x86_64.manylinux2014_x86_64.whl", hash = "sha256:bd95d1dfb9c4f4563e6093a9aa19d9c186bf98fa54da5252531cc0d3a07977e7"},
    {file = "protobuf-3.19.4-cp38-cp38-win32.whl", hash = "sha256:b38057450a0c566cbd04890a40edf916db890f2818e8682221611d78dc32ae26"},
    {file = "protobuf-3.19.4-cp38-cp38-win_amd64.whl", hash = "sha256:7ca7da9c339ca8890d66958f5462beabd611eca6c958691a8fe6eccbd1eb0c6e"},
    {file = "protobuf-3.19.4-cp39-cp39-macosx_10_9_x86_64.whl", hash = "sha256:36cecbabbda242915529b8ff364f2263cd4de7c46bbe361418b5ed859677ba58"},
    {file = "protobuf-3.19.4-cp39-cp39-manylinux2014_aarch64.whl", hash = "sha256:c1068287025f8ea025103e37d62ffd63fec8e9e636246b89c341aeda8a67c934"},
    {file = "protobuf-3.19.4-cp39-cp39-manylinux_2_17_x86_64.manylinux2014_x86_64.whl", hash = "sha256:96bd766831596d6014ca88d86dc8fe0fb2e428c0b02432fd9db3943202bf8c5e"},
    {file = "protobuf-3.19.4-cp39-cp39-win32.whl", hash = "sha256:84123274d982b9e248a143dadd1b9815049f4477dc783bf84efe6250eb4b836a"},
    {file = "protobuf-3.19.4-cp39-cp39-win_amd64.whl", hash = "sha256:3112b58aac3bac9c8be2b60a9daf6b558ca3f7681c130dcdd788ade7c9ffbdca"},
    {file = "protobuf-3.19.4-py2.py3-none-any.whl", hash = "sha256:8961c3a78ebfcd000920c9060a262f082f29838682b1f7201889300c1fbe0616"},
    {file = "protobuf-3.19.4.tar.gz", hash = "sha256:9df0c10adf3e83015ced42a9a7bd64e13d06c4cf45c340d2c63020ea04499d0a"},
]
psutil = [
    {file = "psutil-5.9.0-cp27-cp27m-manylinux2010_i686.whl", hash = "sha256:55ce319452e3d139e25d6c3f85a1acf12d1607ddedea5e35fb47a552c051161b"},
    {file = "psutil-5.9.0-cp27-cp27m-manylinux2010_x86_64.whl", hash = "sha256:7336292a13a80eb93c21f36bde4328aa748a04b68c13d01dfddd67fc13fd0618"},
    {file = "psutil-5.9.0-cp27-cp27mu-manylinux2010_i686.whl", hash = "sha256:cb8d10461c1ceee0c25a64f2dd54872b70b89c26419e147a05a10b753ad36ec2"},
    {file = "psutil-5.9.0-cp27-cp27mu-manylinux2010_x86_64.whl", hash = "sha256:7641300de73e4909e5d148e90cc3142fb890079e1525a840cf0dfd39195239fd"},
    {file = "psutil-5.9.0-cp27-none-win32.whl", hash = "sha256:ea42d747c5f71b5ccaa6897b216a7dadb9f52c72a0fe2b872ef7d3e1eacf3ba3"},
    {file = "psutil-5.9.0-cp27-none-win_amd64.whl", hash = "sha256:ef216cc9feb60634bda2f341a9559ac594e2eeaadd0ba187a4c2eb5b5d40b91c"},
    {file = "psutil-5.9.0-cp310-cp310-macosx_10_9_x86_64.whl", hash = "sha256:90a58b9fcae2dbfe4ba852b57bd4a1dded6b990a33d6428c7614b7d48eccb492"},
    {file = "psutil-5.9.0-cp310-cp310-manylinux_2_12_i686.manylinux2010_i686.manylinux_2_17_i686.manylinux2014_i686.whl", hash = "sha256:ff0d41f8b3e9ebb6b6110057e40019a432e96aae2008951121ba4e56040b84f3"},
    {file = "psutil-5.9.0-cp310-cp310-manylinux_2_12_x86_64.manylinux2010_x86_64.manylinux_2_17_x86_64.manylinux2014_x86_64.whl", hash = "sha256:742c34fff804f34f62659279ed5c5b723bb0195e9d7bd9907591de9f8f6558e2"},
    {file = "psutil-5.9.0-cp310-cp310-win32.whl", hash = "sha256:8293942e4ce0c5689821f65ce6522ce4786d02af57f13c0195b40e1edb1db61d"},
    {file = "psutil-5.9.0-cp310-cp310-win_amd64.whl", hash = "sha256:9b51917c1af3fa35a3f2dabd7ba96a2a4f19df3dec911da73875e1edaf22a40b"},
    {file = "psutil-5.9.0-cp36-cp36m-macosx_10_9_x86_64.whl", hash = "sha256:e9805fed4f2a81de98ae5fe38b75a74c6e6ad2df8a5c479594c7629a1fe35f56"},
    {file = "psutil-5.9.0-cp36-cp36m-manylinux_2_12_i686.manylinux2010_i686.manylinux_2_17_i686.manylinux2014_i686.whl", hash = "sha256:c51f1af02334e4b516ec221ee26b8fdf105032418ca5a5ab9737e8c87dafe203"},
    {file = "psutil-5.9.0-cp36-cp36m-manylinux_2_12_x86_64.manylinux2010_x86_64.manylinux_2_17_x86_64.manylinux2014_x86_64.whl", hash = "sha256:32acf55cb9a8cbfb29167cd005951df81b567099295291bcfd1027365b36591d"},
    {file = "psutil-5.9.0-cp36-cp36m-win32.whl", hash = "sha256:e5c783d0b1ad6ca8a5d3e7b680468c9c926b804be83a3a8e95141b05c39c9f64"},
    {file = "psutil-5.9.0-cp36-cp36m-win_amd64.whl", hash = "sha256:d62a2796e08dd024b8179bd441cb714e0f81226c352c802fca0fd3f89eeacd94"},
    {file = "psutil-5.9.0-cp37-cp37m-macosx_10_9_x86_64.whl", hash = "sha256:3d00a664e31921009a84367266b35ba0aac04a2a6cad09c550a89041034d19a0"},
    {file = "psutil-5.9.0-cp37-cp37m-manylinux_2_12_i686.manylinux2010_i686.manylinux_2_17_i686.manylinux2014_i686.whl", hash = "sha256:7779be4025c540d1d65a2de3f30caeacc49ae7a2152108adeaf42c7534a115ce"},
    {file = "psutil-5.9.0-cp37-cp37m-manylinux_2_12_x86_64.manylinux2010_x86_64.manylinux_2_17_x86_64.manylinux2014_x86_64.whl", hash = "sha256:072664401ae6e7c1bfb878c65d7282d4b4391f1bc9a56d5e03b5a490403271b5"},
    {file = "psutil-5.9.0-cp37-cp37m-win32.whl", hash = "sha256:df2c8bd48fb83a8408c8390b143c6a6fa10cb1a674ca664954de193fdcab36a9"},
    {file = "psutil-5.9.0-cp37-cp37m-win_amd64.whl", hash = "sha256:1d7b433519b9a38192dfda962dd8f44446668c009833e1429a52424624f408b4"},
    {file = "psutil-5.9.0-cp38-cp38-macosx_10_9_x86_64.whl", hash = "sha256:c3400cae15bdb449d518545cbd5b649117de54e3596ded84aacabfbb3297ead2"},
    {file = "psutil-5.9.0-cp38-cp38-manylinux_2_12_i686.manylinux2010_i686.manylinux_2_17_i686.manylinux2014_i686.whl", hash = "sha256:b2237f35c4bbae932ee98902a08050a27821f8f6dfa880a47195e5993af4702d"},
    {file = "psutil-5.9.0-cp38-cp38-manylinux_2_12_x86_64.manylinux2010_x86_64.manylinux_2_17_x86_64.manylinux2014_x86_64.whl", hash = "sha256:1070a9b287846a21a5d572d6dddd369517510b68710fca56b0e9e02fd24bed9a"},
    {file = "psutil-5.9.0-cp38-cp38-win32.whl", hash = "sha256:76cebf84aac1d6da5b63df11fe0d377b46b7b500d892284068bacccf12f20666"},
    {file = "psutil-5.9.0-cp38-cp38-win_amd64.whl", hash = "sha256:3151a58f0fbd8942ba94f7c31c7e6b310d2989f4da74fcbf28b934374e9bf841"},
    {file = "psutil-5.9.0-cp39-cp39-macosx_10_9_x86_64.whl", hash = "sha256:539e429da49c5d27d5a58e3563886057f8fc3868a5547b4f1876d9c0f007bccf"},
    {file = "psutil-5.9.0-cp39-cp39-manylinux_2_12_i686.manylinux2010_i686.manylinux_2_17_i686.manylinux2014_i686.whl", hash = "sha256:58c7d923dc209225600aec73aa2c4ae8ea33b1ab31bc11ef8a5933b027476f07"},
    {file = "psutil-5.9.0-cp39-cp39-manylinux_2_12_x86_64.manylinux2010_x86_64.manylinux_2_17_x86_64.manylinux2014_x86_64.whl", hash = "sha256:3611e87eea393f779a35b192b46a164b1d01167c9d323dda9b1e527ea69d697d"},
    {file = "psutil-5.9.0-cp39-cp39-win32.whl", hash = "sha256:4e2fb92e3aeae3ec3b7b66c528981fd327fb93fd906a77215200404444ec1845"},
    {file = "psutil-5.9.0-cp39-cp39-win_amd64.whl", hash = "sha256:7d190ee2eaef7831163f254dc58f6d2e2a22e27382b936aab51c835fc080c3d3"},
    {file = "psutil-5.9.0.tar.gz", hash = "sha256:869842dbd66bb80c3217158e629d6fceaecc3a3166d3d1faee515b05dd26ca25"},
]
ptyprocess = [
    {file = "ptyprocess-0.7.0-py2.py3-none-any.whl", hash = "sha256:4b41f3967fce3af57cc7e94b888626c18bf37a083e3651ca8feeb66d492fef35"},
    {file = "ptyprocess-0.7.0.tar.gz", hash = "sha256:5c5d0a3b48ceee0b48485e0c26037c0acd7d29765ca3fbb5cb3831d347423220"},
]
pure-eval = [
    {file = "pure_eval-0.2.2-py3-none-any.whl", hash = "sha256:01eaab343580944bc56080ebe0a674b39ec44a945e6d09ba7db3cb8cec289350"},
    {file = "pure_eval-0.2.2.tar.gz", hash = "sha256:2b45320af6dfaa1750f543d714b6d1c520a1688dec6fd24d339063ce0aaa9ac3"},
]
py = [
    {file = "py-1.11.0-py2.py3-none-any.whl", hash = "sha256:607c53218732647dff4acdfcd50cb62615cedf612e72d1724fb1a0cc6405b378"},
    {file = "py-1.11.0.tar.gz", hash = "sha256:51c75c4126074b472f746a24399ad32f6053d1b34b68d2fa41e558e6f4a98719"},
]
pyaml = [
    {file = "pyaml-20.4.0-py2.py3-none-any.whl", hash = "sha256:67081749a82b72c45e5f7f812ee3a14a03b3f5c25ff36ec3b290514f8c4c4b99"},
    {file = "pyaml-20.4.0.tar.gz", hash = "sha256:29a5c2a68660a799103d6949167bd6c7953d031449d08802386372de1db6ad71"},
]
pyarrow = [
    {file = "pyarrow-6.0.0-cp310-cp310-macosx_10_13_universal2.whl", hash = "sha256:c7a6e7e0bf8779e9c3428ced85507541f3da9a0675e2f4781d4eb2c7042cbf81"},
    {file = "pyarrow-6.0.0-cp310-cp310-macosx_10_13_x86_64.whl", hash = "sha256:7a683f71b848eb6310b4ec48c0def55dac839e9994c1ac874c9b2d3d5625def1"},
    {file = "pyarrow-6.0.0-cp310-cp310-macosx_10_9_x86_64.whl", hash = "sha256:5144bd9db2920c7cb566c96462d62443cc239104f94771d110f74393f2fb42a2"},
    {file = "pyarrow-6.0.0-cp310-cp310-macosx_11_0_arm64.whl", hash = "sha256:ed0be080cf595ea15ff1c9ff4097bbf1fcc4b50847d98c0a3c0412fbc6ede7e9"},
    {file = "pyarrow-6.0.0-cp310-cp310-manylinux_2_12_x86_64.manylinux2010_x86_64.whl", hash = "sha256:072c1a0fca4509eefd7d018b78542fb7e5c63aaf5698f1c0a6e45628ae17ba44"},
    {file = "pyarrow-6.0.0-cp310-cp310-manylinux_2_17_aarch64.manylinux2014_aarch64.whl", hash = "sha256:a5bed4f948c032c40597302e9bdfa65f62295240306976ecbe43a54924c6f94f"},
    {file = "pyarrow-6.0.0-cp310-cp310-manylinux_2_17_x86_64.manylinux2014_x86_64.whl", hash = "sha256:465f87fa0be0b2928b2beeba22b5813a0203fb05d90fd8563eea48e08ecc030e"},
    {file = "pyarrow-6.0.0-cp310-cp310-win_amd64.whl", hash = "sha256:ddf2e6e3b321adaaf716f2d5af8e92d205a9671e0cb7c0779710a567fd1dd580"},
    {file = "pyarrow-6.0.0-cp36-cp36m-macosx_10_13_x86_64.whl", hash = "sha256:0204e80777ab8f4e9abd3a765a8ec07ed1e3c4630bacda50d2ce212ef0f3826f"},
    {file = "pyarrow-6.0.0-cp36-cp36m-macosx_10_9_x86_64.whl", hash = "sha256:82fe80309e01acf29e3943a1f6d3c98ec109fe1d356bc1ac37d639bcaadcf684"},
    {file = "pyarrow-6.0.0-cp36-cp36m-manylinux_2_12_x86_64.manylinux2010_x86_64.whl", hash = "sha256:281ce5fa03621d786a9beb514abb09846db7f0221b50eabf543caa24037eaacd"},
    {file = "pyarrow-6.0.0-cp36-cp36m-manylinux_2_17_aarch64.manylinux2014_aarch64.whl", hash = "sha256:5408fa8d623e66a0445f3fb0e4027fd219bf99bfb57422d543d7b7876e2c5b55"},
    {file = "pyarrow-6.0.0-cp36-cp36m-manylinux_2_17_x86_64.manylinux2014_x86_64.whl", hash = "sha256:a19e58dfb04e451cd8b7bdec3ac8848373b95dfc53492c9a69789aa9074a3c1b"},
    {file = "pyarrow-6.0.0-cp36-cp36m-win_amd64.whl", hash = "sha256:b86d175262db1eb46afdceb36d459409eb6f8e532d3dec162f8bf572c7f57623"},
    {file = "pyarrow-6.0.0-cp37-cp37m-macosx_10_13_x86_64.whl", hash = "sha256:2d2c681659396c745e4f1988d5dd41dcc3ad557bb8d4a8c2e44030edafc08a91"},
    {file = "pyarrow-6.0.0-cp37-cp37m-macosx_10_9_x86_64.whl", hash = "sha256:5c666bc6a1cebf01206e2dc1ab05f25f39f35d3a499e0ef5cd635225e07306ca"},
    {file = "pyarrow-6.0.0-cp37-cp37m-manylinux_2_12_x86_64.manylinux2010_x86_64.whl", hash = "sha256:8d41dfb09ba9236cca6245f33088eb42f3c54023da281139241e0f9f3b4b754e"},
    {file = "pyarrow-6.0.0-cp37-cp37m-manylinux_2_17_aarch64.manylinux2014_aarch64.whl", hash = "sha256:477c746ef42c039348a288584800e299456c80c5691401bb9b19aa9c02a427b7"},
    {file = "pyarrow-6.0.0-cp37-cp37m-manylinux_2_17_x86_64.manylinux2014_x86_64.whl", hash = "sha256:1c38263ea438a1666b13372e7565450cfeec32dbcd1c2595749476a58465eaec"},
    {file = "pyarrow-6.0.0-cp37-cp37m-win_amd64.whl", hash = "sha256:e81508239a71943759cee272ce625ae208092dd36ef2c6713fccee30bbcf52bb"},
    {file = "pyarrow-6.0.0-cp38-cp38-macosx_10_13_x86_64.whl", hash = "sha256:a50d2f77b86af38ceabf45617208b9105d20e7a5eebc584e7c8c0acededd82ce"},
    {file = "pyarrow-6.0.0-cp38-cp38-macosx_10_9_x86_64.whl", hash = "sha256:fbda7595f24a639bcef3419ecfac17216efacb09f7b0f1b4c4c97f900d65ca0e"},
    {file = "pyarrow-6.0.0-cp38-cp38-macosx_11_0_arm64.whl", hash = "sha256:bf3400780c4d3c9cb43b1e8a1aaf2e1b7199a0572d0a645529d2784e4d0d8497"},
    {file = "pyarrow-6.0.0-cp38-cp38-manylinux_2_12_x86_64.manylinux2010_x86_64.whl", hash = "sha256:15dc0d673d3f865ca63c877bd7a2eced70b0a08969fb733a28247134b8a1f18b"},
    {file = "pyarrow-6.0.0-cp38-cp38-manylinux_2_17_aarch64.manylinux2014_aarch64.whl", hash = "sha256:6a1d9a2f4ee812ed0bd4182cabef99ea914ac297274f0de086f2488093d284ef"},
    {file = "pyarrow-6.0.0-cp38-cp38-manylinux_2_17_x86_64.manylinux2014_x86_64.whl", hash = "sha256:d046dc78a9337baa6415be915c5a16222505233e238a1017f368243c89817eea"},
    {file = "pyarrow-6.0.0-cp38-cp38-win_amd64.whl", hash = "sha256:ea64a48a85c631eb2a0ea13ccdec5143c85b5897836b16331ee4289d27a57247"},
    {file = "pyarrow-6.0.0-cp39-cp39-macosx_10_13_universal2.whl", hash = "sha256:cc1d4a70efd583befe92d4ea6f74ed2e0aa31ccdde767cd5cae8e77c65a1c2d4"},
    {file = "pyarrow-6.0.0-cp39-cp39-macosx_10_13_x86_64.whl", hash = "sha256:004185e0babc6f3c3fba6ba4f106e406a0113d0f82bb9ad9a8571a1978c45d04"},
    {file = "pyarrow-6.0.0-cp39-cp39-macosx_10_9_x86_64.whl", hash = "sha256:8c23f8cdecd3d9e49f9b0f9a651ae5549d1d32fd4901fb1bdc2d327edfba844f"},
    {file = "pyarrow-6.0.0-cp39-cp39-macosx_11_0_arm64.whl", hash = "sha256:fb701ec4a94b92102606d4e88f0b8eba34f09a5ad8e014eaa4af76f42b7f62ae"},
    {file = "pyarrow-6.0.0-cp39-cp39-manylinux_2_12_x86_64.manylinux2010_x86_64.whl", hash = "sha256:da7860688c33ca88ac05f1a487d32d96d9caa091412496c35f3d1d832145675a"},
    {file = "pyarrow-6.0.0-cp39-cp39-manylinux_2_17_aarch64.manylinux2014_aarch64.whl", hash = "sha256:ac941a147d14993987cc8b605b721735a34b3e54d167302501fb4db1ad7382c7"},
    {file = "pyarrow-6.0.0-cp39-cp39-manylinux_2_17_x86_64.manylinux2014_x86_64.whl", hash = "sha256:6163d82cca7541774b00503c295fe86a1722820eddb958b57f091bb6f5b0a6db"},
    {file = "pyarrow-6.0.0-cp39-cp39-win_amd64.whl", hash = "sha256:376c4b5f248ae63df21fe15c194e9013753164be2d38f4b3fb8bde63ac5a1958"},
    {file = "pyarrow-6.0.0.tar.gz", hash = "sha256:5be62679201c441356d3f2a739895dcc8d4d299f2a6eabcd2163bfb6a898abba"},
]
pyasn1 = [
    {file = "pyasn1-0.4.8-py2.4.egg", hash = "sha256:fec3e9d8e36808a28efb59b489e4528c10ad0f480e57dcc32b4de5c9d8c9fdf3"},
    {file = "pyasn1-0.4.8-py2.5.egg", hash = "sha256:0458773cfe65b153891ac249bcf1b5f8f320b7c2ce462151f8fa74de8934becf"},
    {file = "pyasn1-0.4.8-py2.6.egg", hash = "sha256:5c9414dcfede6e441f7e8f81b43b34e834731003427e5b09e4e00e3172a10f00"},
    {file = "pyasn1-0.4.8-py2.7.egg", hash = "sha256:6e7545f1a61025a4e58bb336952c5061697da694db1cae97b116e9c46abcf7c8"},
    {file = "pyasn1-0.4.8-py2.py3-none-any.whl", hash = "sha256:39c7e2ec30515947ff4e87fb6f456dfc6e84857d34be479c9d4a4ba4bf46aa5d"},
    {file = "pyasn1-0.4.8-py3.1.egg", hash = "sha256:78fa6da68ed2727915c4767bb386ab32cdba863caa7dbe473eaae45f9959da86"},
    {file = "pyasn1-0.4.8-py3.2.egg", hash = "sha256:08c3c53b75eaa48d71cf8c710312316392ed40899cb34710d092e96745a358b7"},
    {file = "pyasn1-0.4.8-py3.3.egg", hash = "sha256:03840c999ba71680a131cfaee6fab142e1ed9bbd9c693e285cc6aca0d555e576"},
    {file = "pyasn1-0.4.8-py3.4.egg", hash = "sha256:7ab8a544af125fb704feadb008c99a88805126fb525280b2270bb25cc1d78a12"},
    {file = "pyasn1-0.4.8-py3.5.egg", hash = "sha256:e89bf84b5437b532b0803ba5c9a5e054d21fec423a89952a74f87fa2c9b7bce2"},
    {file = "pyasn1-0.4.8-py3.6.egg", hash = "sha256:014c0e9976956a08139dc0712ae195324a75e142284d5f87f1a87ee1b068a359"},
    {file = "pyasn1-0.4.8-py3.7.egg", hash = "sha256:99fcc3c8d804d1bc6d9a099921e39d827026409a58f2a720dcdb89374ea0c776"},
    {file = "pyasn1-0.4.8.tar.gz", hash = "sha256:aef77c9fb94a3ac588e87841208bdec464471d9871bd5050a287cc9a475cd0ba"},
]
pyasn1-modules = [
    {file = "pyasn1-modules-0.2.8.tar.gz", hash = "sha256:905f84c712230b2c592c19470d3ca8d552de726050d1d1716282a1f6146be65e"},
    {file = "pyasn1_modules-0.2.8-py2.4.egg", hash = "sha256:0fe1b68d1e486a1ed5473f1302bd991c1611d319bba158e98b106ff86e1d7199"},
    {file = "pyasn1_modules-0.2.8-py2.5.egg", hash = "sha256:fe0644d9ab041506b62782e92b06b8c68cca799e1a9636ec398675459e031405"},
    {file = "pyasn1_modules-0.2.8-py2.6.egg", hash = "sha256:a99324196732f53093a84c4369c996713eb8c89d360a496b599fb1a9c47fc3eb"},
    {file = "pyasn1_modules-0.2.8-py2.7.egg", hash = "sha256:0845a5582f6a02bb3e1bde9ecfc4bfcae6ec3210dd270522fee602365430c3f8"},
    {file = "pyasn1_modules-0.2.8-py2.py3-none-any.whl", hash = "sha256:a50b808ffeb97cb3601dd25981f6b016cbb3d31fbf57a8b8a87428e6158d0c74"},
    {file = "pyasn1_modules-0.2.8-py3.1.egg", hash = "sha256:f39edd8c4ecaa4556e989147ebf219227e2cd2e8a43c7e7fcb1f1c18c5fd6a3d"},
    {file = "pyasn1_modules-0.2.8-py3.2.egg", hash = "sha256:b80486a6c77252ea3a3e9b1e360bc9cf28eaac41263d173c032581ad2f20fe45"},
    {file = "pyasn1_modules-0.2.8-py3.3.egg", hash = "sha256:65cebbaffc913f4fe9e4808735c95ea22d7a7775646ab690518c056784bc21b4"},
    {file = "pyasn1_modules-0.2.8-py3.4.egg", hash = "sha256:15b7c67fabc7fc240d87fb9aabf999cf82311a6d6fb2c70d00d3d0604878c811"},
    {file = "pyasn1_modules-0.2.8-py3.5.egg", hash = "sha256:426edb7a5e8879f1ec54a1864f16b882c2837bfd06eee62f2c982315ee2473ed"},
    {file = "pyasn1_modules-0.2.8-py3.6.egg", hash = "sha256:cbac4bc38d117f2a49aeedec4407d23e8866ea4ac27ff2cf7fb3e5b570df19e0"},
    {file = "pyasn1_modules-0.2.8-py3.7.egg", hash = "sha256:c29a5e5cc7a3f05926aff34e097e84f8589cd790ce0ed41b67aed6857b26aafd"},
]
pycodestyle = [
    {file = "pycodestyle-2.8.0-py2.py3-none-any.whl", hash = "sha256:720f8b39dde8b293825e7ff02c475f3077124006db4f440dcbc9a20b76548a20"},
    {file = "pycodestyle-2.8.0.tar.gz", hash = "sha256:eddd5847ef438ea1c7870ca7eb78a9d47ce0cdb4851a5523949f2601d0cbbe7f"},
]
pycparser = [
    {file = "pycparser-2.21-py2.py3-none-any.whl", hash = "sha256:8ee45429555515e1f6b185e78100aea234072576aa43ab53aefcae078162fca9"},
    {file = "pycparser-2.21.tar.gz", hash = "sha256:e644fdec12f7872f86c58ff790da456218b10f863970249516d60a5eaca77206"},
]
pydata-google-auth = [
    {file = "pydata-google-auth-1.4.0.tar.gz", hash = "sha256:fe7d97f3392f5f4e4026bb3d6b2f77e5988c7b706c022235f34547214c8d8dba"},
    {file = "pydata_google_auth-1.4.0-py2.py3-none-any.whl", hash = "sha256:c0a1e7407adac70d1dbf4f95cc427934556c7c0c41c795ca6f9b969dbb082b2e"},
]
pyflakes = [
    {file = "pyflakes-2.4.0-py2.py3-none-any.whl", hash = "sha256:3bb3a3f256f4b7968c9c788781e4ff07dce46bdf12339dcda61053375426ee2e"},
    {file = "pyflakes-2.4.0.tar.gz", hash = "sha256:05a85c2872edf37a4ed30b0cce2f6093e1d0581f8c19d7393122da7e25b2b24c"},
]
pygments = [
    {file = "Pygments-2.11.2-py3-none-any.whl", hash = "sha256:44238f1b60a76d78fc8ca0528ee429702aae011c265fe6a8dd8b63049ae41c65"},
    {file = "Pygments-2.11.2.tar.gz", hash = "sha256:4e426f72023d88d03b2fa258de560726ce890ff3b630f88c21cbb8b2503b8c6a"},
]
pylint = [
    {file = "pylint-2.13.3-py3-none-any.whl", hash = "sha256:c8837b6ec6440e3490ab8f066054b0645a516a29ca51ce442f16f7004f711a70"},
    {file = "pylint-2.13.3.tar.gz", hash = "sha256:12ed2520510c40db647e4ec7f747b07e0d669b33ab41479c2a07bb89b92877db"},
]
pymdown-extensions = [
    {file = "pymdown-extensions-9.3.tar.gz", hash = "sha256:a80553b243d3ed2d6c27723bcd64ca9887e560e6f4808baa96f36e93061eaf90"},
    {file = "pymdown_extensions-9.3-py3-none-any.whl", hash = "sha256:b37461a181c1c8103cfe1660081726a0361a8294cbfda88e5b02cefe976f0546"},
]
pymssql = [
    {file = "pymssql-2.2.4-cp310-cp310-macosx_10_15_x86_64.whl", hash = "sha256:3284ea2fa08215213da756016d75af9930a65f7173e2481fef6380ca0130e979"},
    {file = "pymssql-2.2.4-cp310-cp310-manylinux_2_12_i686.manylinux2010_i686.whl", hash = "sha256:9db1fc72239c668bb1ed94aff4ef69d361a6c5cb629c4977dc9dc2ee561ed5ac"},
    {file = "pymssql-2.2.4-cp310-cp310-manylinux_2_12_x86_64.manylinux2010_x86_64.whl", hash = "sha256:83697fbd5d03619937e5128bce3428624b4cb7de9c1560eb46d1c891a074c298"},
    {file = "pymssql-2.2.4-cp310-cp310-manylinux_2_17_i686.manylinux2014_i686.whl", hash = "sha256:f64c0d3c17ca995ba183579377246a8c5ca9a2819c32b17570d5de6373b0d996"},
    {file = "pymssql-2.2.4-cp310-cp310-manylinux_2_17_x86_64.manylinux2014_x86_64.whl", hash = "sha256:76699eaa7af652fddcc2ead5ec2cd0487bdb962d87ce0b517025632025235390"},
    {file = "pymssql-2.2.4-cp310-cp310-manylinux_2_24_i686.whl", hash = "sha256:a97d0c11b26fe35a988d7acc40c837ed9cbd721d44376d92577eb836936dfa9a"},
    {file = "pymssql-2.2.4-cp310-cp310-manylinux_2_24_x86_64.whl", hash = "sha256:ac941251374fda6480f60361c7a48c7d0530fd51c3b3f85e596ed43af7970825"},
    {file = "pymssql-2.2.4-cp310-cp310-win32.whl", hash = "sha256:1ee1f6c79f6f29b2bad3d72aef221e82634c5c49d050ebfac285c88cdff4ab0f"},
    {file = "pymssql-2.2.4-cp310-cp310-win_amd64.whl", hash = "sha256:3a922873b06b65962ddf1964f4a50d60b0ef9198bba54b6b4f2f2b7b642ff23d"},
    {file = "pymssql-2.2.4-cp36-cp36m-manylinux_2_12_i686.manylinux2010_i686.whl", hash = "sha256:3c1a54523488839805d9fd4411996290fa7953fd5eaa8960d60d134ca18850ed"},
    {file = "pymssql-2.2.4-cp36-cp36m-manylinux_2_12_x86_64.manylinux2010_x86_64.whl", hash = "sha256:3aed8be741f20cc597af0137aea4ebe5751101bb532167d8cf2ff19703c040e0"},
    {file = "pymssql-2.2.4-cp36-cp36m-manylinux_2_17_i686.manylinux2014_i686.whl", hash = "sha256:25d73715b5eed2052b6e470973a8499015f8c442dd57adfb2a2bdff86f4b2ccf"},
    {file = "pymssql-2.2.4-cp36-cp36m-manylinux_2_17_x86_64.manylinux2014_x86_64.whl", hash = "sha256:3e551c3db04b8a2462deed830c4a7e4155fd8f7b66b00c6ec0998740a3080aa2"},
    {file = "pymssql-2.2.4-cp36-cp36m-manylinux_2_24_i686.whl", hash = "sha256:b025b563deb868cb6ba7fb120839d5d98ebef4684c6b10dff90a0c8736046a48"},
    {file = "pymssql-2.2.4-cp36-cp36m-manylinux_2_24_x86_64.whl", hash = "sha256:fcd56b78a26030a1deab042921eceb6674e09a632923ec7f931ae87b20c35045"},
    {file = "pymssql-2.2.4-cp36-cp36m-manylinux_2_5_i686.manylinux1_i686.whl", hash = "sha256:2751e8c4ff1711896fe9f1a834874a034972cfda852163e97ccb817ea348ea33"},
    {file = "pymssql-2.2.4-cp36-cp36m-manylinux_2_5_x86_64.manylinux1_x86_64.whl", hash = "sha256:451c4dd1e09bfb83bd51b8a34d557c3b9b13d82bb5333101011fa692c7dc7dab"},
    {file = "pymssql-2.2.4-cp37-cp37m-macosx_10_14_x86_64.whl", hash = "sha256:81e7ad8d936d43122e67389d56053d88296a4770ed859a36a1f7cbd6b5bca2a3"},
    {file = "pymssql-2.2.4-cp37-cp37m-manylinux_2_12_i686.manylinux2010_i686.whl", hash = "sha256:886b5b7c24cb89f53b2fbd97450c1056d4a61a980da59187e9b65b6b4d40900e"},
    {file = "pymssql-2.2.4-cp37-cp37m-manylinux_2_12_x86_64.manylinux2010_x86_64.whl", hash = "sha256:7f769a06cb267f0039dce913c76d87a49a17a68f874f5daf8da662543e83ab01"},
    {file = "pymssql-2.2.4-cp37-cp37m-manylinux_2_17_i686.manylinux2014_i686.whl", hash = "sha256:819268b65683596a1973452517f2176221e81ee820507456491e86f6c4779380"},
    {file = "pymssql-2.2.4-cp37-cp37m-manylinux_2_17_x86_64.manylinux2014_x86_64.whl", hash = "sha256:33f9cb5e6feb1e37724b013fbb502c010fa738c024e623da99dc41b633bb99dc"},
    {file = "pymssql-2.2.4-cp37-cp37m-manylinux_2_24_i686.whl", hash = "sha256:eb49db14671d44a5951ee99d7c9850c7f269485f03dc53f01abc4e3ffff41db0"},
    {file = "pymssql-2.2.4-cp37-cp37m-manylinux_2_24_x86_64.whl", hash = "sha256:74f3b6f33f52018e64eb54401176c8e514f374008a02e1740d9ad0e01065f3b4"},
    {file = "pymssql-2.2.4-cp37-cp37m-manylinux_2_5_i686.manylinux1_i686.whl", hash = "sha256:fe85fb8eb35028bccdcf24653c4db50ec8d376656b2353fd91c08582ce38a9bd"},
    {file = "pymssql-2.2.4-cp37-cp37m-manylinux_2_5_x86_64.manylinux1_x86_64.whl", hash = "sha256:0c75cea079f84d243eba3e5116e1d4cddf2c9422b2608ed0ce3707c1a948f0b2"},
    {file = "pymssql-2.2.4-cp37-cp37m-win32.whl", hash = "sha256:023e0e902377d00f295e3e452577b71345745a2b5c47adadfc949b1b9a82ce05"},
    {file = "pymssql-2.2.4-cp37-cp37m-win_amd64.whl", hash = "sha256:83ab5af89840ac7f8725449dc73371d2c23e8cb8bd17221486cd40c785057858"},
    {file = "pymssql-2.2.4-cp38-cp38-macosx_10_14_x86_64.whl", hash = "sha256:82a27f5057f17e486689e1d74e5778bc460c6a3dc5b94a32d7a69041c125784e"},
    {file = "pymssql-2.2.4-cp38-cp38-manylinux_2_12_i686.manylinux2010_i686.whl", hash = "sha256:38a9f41883e454c41ae5b1609726f1f48dc90c0e6b4525ecda18c91d120d7bb0"},
    {file = "pymssql-2.2.4-cp38-cp38-manylinux_2_12_x86_64.manylinux2010_x86_64.whl", hash = "sha256:99b99919a6154aa4553badd249285ccef3ac7622d043e9653b83e9d5c8532f1e"},
    {file = "pymssql-2.2.4-cp38-cp38-manylinux_2_17_i686.manylinux2014_i686.whl", hash = "sha256:6bbb39d2d563d13381bceefefb39b29315ae96d4d84364101db84247995e961c"},
    {file = "pymssql-2.2.4-cp38-cp38-manylinux_2_17_x86_64.manylinux2014_x86_64.whl", hash = "sha256:16ef4e75785e6d7a41152d0661efa3b247f13b397249684c588b3a0eeb1d8d5f"},
    {file = "pymssql-2.2.4-cp38-cp38-manylinux_2_24_i686.whl", hash = "sha256:15454fa315e7e0672ef38f71b326f29db58824e6a585db7281368bf88fab1c80"},
    {file = "pymssql-2.2.4-cp38-cp38-manylinux_2_24_x86_64.whl", hash = "sha256:f36871a4c72ea49cdf538cf2e8634c2aaadf182bf6ad82af178be25e956480c9"},
    {file = "pymssql-2.2.4-cp38-cp38-manylinux_2_5_i686.manylinux1_i686.whl", hash = "sha256:a345d7bb02fd42a8dfac9ca31a6ad423d04f1a11b3370de5f1e281ca375a70c6"},
    {file = "pymssql-2.2.4-cp38-cp38-manylinux_2_5_x86_64.manylinux1_x86_64.whl", hash = "sha256:631608059b1a1a5013776d151bdb3234b665d0ace5918aee17c7e0e08d2d83be"},
    {file = "pymssql-2.2.4-cp38-cp38-win32.whl", hash = "sha256:af2cb1ef4aa350093a9eeb627eccebea2b0f323b70f12ce7890261fbf46bfb6e"},
    {file = "pymssql-2.2.4-cp38-cp38-win_amd64.whl", hash = "sha256:8aa6047f0112ca18c556a306a8a593442a17626c8b5d45453598c9487d7fcf6e"},
    {file = "pymssql-2.2.4-cp39-cp39-macosx_10_15_x86_64.whl", hash = "sha256:27dd2dd82a716fb0516d24013b26920fd6f819e52ef624c6761592b6b74212d2"},
    {file = "pymssql-2.2.4-cp39-cp39-manylinux_2_12_i686.manylinux2010_i686.whl", hash = "sha256:7b15014ef5bcb75f8f73228598a46766369d2af1adbaaeabd62976927800844d"},
    {file = "pymssql-2.2.4-cp39-cp39-manylinux_2_12_x86_64.manylinux2010_x86_64.whl", hash = "sha256:0b7e1177b30642351c1514f703dee1a6ab046a25da953c5e0199478385d1a4be"},
    {file = "pymssql-2.2.4-cp39-cp39-manylinux_2_17_i686.manylinux2014_i686.whl", hash = "sha256:823b0dc5a9feea197823d95f1e3fe7aa8b6b3ef3d95a31351e2c40024af74d4e"},
    {file = "pymssql-2.2.4-cp39-cp39-manylinux_2_17_x86_64.manylinux2014_x86_64.whl", hash = "sha256:bbc098b6846dabe967df71023ebec857e634a4d113cae9f0e58fb8ab9d9f053a"},
    {file = "pymssql-2.2.4-cp39-cp39-manylinux_2_24_i686.whl", hash = "sha256:48c54c805ae7704717bb8ab146b95084ced2b7aca87264b525404cebf1222240"},
    {file = "pymssql-2.2.4-cp39-cp39-manylinux_2_24_x86_64.whl", hash = "sha256:e441e76716d06216bbcbeb24782aaf2f2d65b28cb38c971aad35f11346fdfd83"},
    {file = "pymssql-2.2.4-cp39-cp39-manylinux_2_5_i686.manylinux1_i686.whl", hash = "sha256:fbabea3e3d128953ff0b52899e2a183b79219a14e79d60f538ea30098c4f1c53"},
    {file = "pymssql-2.2.4-cp39-cp39-manylinux_2_5_x86_64.manylinux1_x86_64.whl", hash = "sha256:539267209e9e41ccf3b2ad9f2cc79aa3967c8c293d9aec31c0cea4c25f0b2abe"},
    {file = "pymssql-2.2.4-cp39-cp39-win32.whl", hash = "sha256:f694e31c28d412833e8ec3331fe4363d52ec3d0a3b1cd314ef432aba5e6cbb7c"},
    {file = "pymssql-2.2.4-cp39-cp39-win_amd64.whl", hash = "sha256:95a8786094c9ae30b6e322fabe89e8f50a636d05c34f2d17add9bc9643c2a6af"},
    {file = "pymssql-2.2.4.tar.gz", hash = "sha256:6ff7867699997e73114d96314361696ab1a49a1250b6b5d6f884c7ab380a5b82"},
]
pymysql = [
    {file = "PyMySQL-1.0.2-py3-none-any.whl", hash = "sha256:41fc3a0c5013d5f039639442321185532e3e2c8924687abe6537de157d403641"},
    {file = "PyMySQL-1.0.2.tar.gz", hash = "sha256:816927a350f38d56072aeca5dfb10221fe1dc653745853d30a216637f5d7ad36"},
]
pyparsing = [
    {file = "pyparsing-3.0.7-py3-none-any.whl", hash = "sha256:a6c06a88f252e6c322f65faf8f418b16213b51bdfaece0524c1c1bc30c63c484"},
    {file = "pyparsing-3.0.7.tar.gz", hash = "sha256:18ee9022775d270c55187733956460083db60b37d0d0fb357445f3094eed3eea"},
]
pyproj = [
    {file = "pyproj-3.3.0-cp310-cp310-macosx_10_9_universal2.whl", hash = "sha256:2c41c9b7b5e1a1b0acc2b7b2f5de65b226f7b96c870888e4f679ff96322b1ed0"},
    {file = "pyproj-3.3.0-cp310-cp310-manylinux_2_12_i686.manylinux2010_i686.whl", hash = "sha256:0e1fd560b509b722db6566fa9685252f25640e93464d09e13d5190ed7ab491ba"},
    {file = "pyproj-3.3.0-cp310-cp310-manylinux_2_12_x86_64.manylinux2010_x86_64.whl", hash = "sha256:277072176a17471c0b1d25d6cae75401d81e9b50ea625ba546f5b79acd757dfc"},
    {file = "pyproj-3.3.0-cp310-cp310-manylinux_2_17_aarch64.manylinux2014_aarch64.whl", hash = "sha256:eca8ecf2b6b3225d93c723e6a2f51143d9195ac407f69e979363cdde344b93bb"},
    {file = "pyproj-3.3.0-cp310-cp310-win32.whl", hash = "sha256:4d2fc49c73d9f34e932bf37926d56916ba1b6f2f693cd4d8cc1d0d9eacc0e537"},
    {file = "pyproj-3.3.0-cp310-cp310-win_amd64.whl", hash = "sha256:ce1adec823738e2d7c6af019fc38f58b4204bacfc782e4430373578c672f3833"},
    {file = "pyproj-3.3.0-cp38-cp38-macosx_10_9_x86_64.whl", hash = "sha256:e70a1ea6f198cace1a492397bdd0a46e640201120973293d6c48031e370d6a87"},
    {file = "pyproj-3.3.0-cp38-cp38-manylinux_2_12_i686.manylinux2010_i686.whl", hash = "sha256:99f171da5f885efeec8d7fb2e2557175ffa8834eeb488842b1f52ac78a9a98e5"},
    {file = "pyproj-3.3.0-cp38-cp38-manylinux_2_12_x86_64.manylinux2010_x86_64.whl", hash = "sha256:3d28b84913cd849832a8f154c0e0c2ee4618057f7389ee68bfdb2145e7ed78cc"},
    {file = "pyproj-3.3.0-cp38-cp38-manylinux_2_17_aarch64.manylinux2014_aarch64.whl", hash = "sha256:ab4baf781721640659db83a6b4da636fc403008f4978c668275754284c946778"},
    {file = "pyproj-3.3.0-cp38-cp38-win32.whl", hash = "sha256:4125e6704751d0e82d8d912d9851da097e8d38599d4c45f9944faaeb21771938"},
    {file = "pyproj-3.3.0-cp38-cp38-win_amd64.whl", hash = "sha256:b15e199c1da8fd132e11dfa68d8cf65d4812dedabc776b308df778ecd0d07658"},
    {file = "pyproj-3.3.0-cp39-cp39-macosx_10_9_x86_64.whl", hash = "sha256:fcceb6736085bf19291b707bc67c8cebe05330bd02268e9b8eba6d28a1905fce"},
    {file = "pyproj-3.3.0-cp39-cp39-manylinux_2_12_i686.manylinux2010_i686.whl", hash = "sha256:dbf479bd481774ad217e9db5674868eee8f01dfe3868f61753328895ae7da61a"},
    {file = "pyproj-3.3.0-cp39-cp39-manylinux_2_12_x86_64.manylinux2010_x86_64.whl", hash = "sha256:067a5c6099949edd66e9a10b139af4e2f65ebadb9f59583923a1d3feefac749a"},
    {file = "pyproj-3.3.0-cp39-cp39-manylinux_2_17_aarch64.manylinux2014_aarch64.whl", hash = "sha256:235b52d8700ffb6be1f3638b1e25d83a9c13edcdb793236d8a98fd39227c5c27"},
    {file = "pyproj-3.3.0-cp39-cp39-win32.whl", hash = "sha256:44b5590c0b8dd002154916e170ef88f57abf91005b34bcb23faef97abb4d42c2"},
    {file = "pyproj-3.3.0-cp39-cp39-win_amd64.whl", hash = "sha256:b48dd9e5736957707fce1d9253fb0772bcf80480198c7790e21fed73fee61240"},
    {file = "pyproj-3.3.0-pp38-pypy38_pp73-win_amd64.whl", hash = "sha256:5a105bfe37c78416d2641cd5d3368c99057d041f15f8d51ea3898953b21395c9"},
    {file = "pyproj-3.3.0.tar.gz", hash = "sha256:ce8bfbc212729e9a643f5f5d77f7a93394e032eda1e2d8799ae902d08add747e"},
]
pyrsistent = [
    {file = "pyrsistent-0.18.1-cp310-cp310-macosx_10_9_universal2.whl", hash = "sha256:df46c854f490f81210870e509818b729db4488e1f30f2a1ce1698b2295a878d1"},
    {file = "pyrsistent-0.18.1-cp310-cp310-manylinux_2_17_x86_64.manylinux2014_x86_64.whl", hash = "sha256:5d45866ececf4a5fff8742c25722da6d4c9e180daa7b405dc0a2a2790d668c26"},
    {file = "pyrsistent-0.18.1-cp310-cp310-manylinux_2_5_i686.manylinux1_i686.manylinux_2_17_i686.manylinux2014_i686.whl", hash = "sha256:4ed6784ceac462a7d6fcb7e9b663e93b9a6fb373b7f43594f9ff68875788e01e"},
    {file = "pyrsistent-0.18.1-cp310-cp310-win32.whl", hash = "sha256:e4f3149fd5eb9b285d6bfb54d2e5173f6a116fe19172686797c056672689daf6"},
    {file = "pyrsistent-0.18.1-cp310-cp310-win_amd64.whl", hash = "sha256:636ce2dc235046ccd3d8c56a7ad54e99d5c1cd0ef07d9ae847306c91d11b5fec"},
    {file = "pyrsistent-0.18.1-cp37-cp37m-macosx_10_9_x86_64.whl", hash = "sha256:e92a52c166426efbe0d1ec1332ee9119b6d32fc1f0bbfd55d5c1088070e7fc1b"},
    {file = "pyrsistent-0.18.1-cp37-cp37m-manylinux_2_17_x86_64.manylinux2014_x86_64.whl", hash = "sha256:d7a096646eab884bf8bed965bad63ea327e0d0c38989fc83c5ea7b8a87037bfc"},
    {file = "pyrsistent-0.18.1-cp37-cp37m-manylinux_2_5_i686.manylinux1_i686.manylinux_2_17_i686.manylinux2014_i686.whl", hash = "sha256:cdfd2c361b8a8e5d9499b9082b501c452ade8bbf42aef97ea04854f4a3f43b22"},
    {file = "pyrsistent-0.18.1-cp37-cp37m-win32.whl", hash = "sha256:7ec335fc998faa4febe75cc5268a9eac0478b3f681602c1f27befaf2a1abe1d8"},
    {file = "pyrsistent-0.18.1-cp37-cp37m-win_amd64.whl", hash = "sha256:6455fc599df93d1f60e1c5c4fe471499f08d190d57eca040c0ea182301321286"},
    {file = "pyrsistent-0.18.1-cp38-cp38-macosx_10_9_universal2.whl", hash = "sha256:fd8da6d0124efa2f67d86fa70c851022f87c98e205f0594e1fae044e7119a5a6"},
    {file = "pyrsistent-0.18.1-cp38-cp38-manylinux_2_17_x86_64.manylinux2014_x86_64.whl", hash = "sha256:7bfe2388663fd18bd8ce7db2c91c7400bf3e1a9e8bd7d63bf7e77d39051b85ec"},
    {file = "pyrsistent-0.18.1-cp38-cp38-manylinux_2_5_i686.manylinux1_i686.manylinux_2_17_i686.manylinux2014_i686.whl", hash = "sha256:0e3e1fcc45199df76053026a51cc59ab2ea3fc7c094c6627e93b7b44cdae2c8c"},
    {file = "pyrsistent-0.18.1-cp38-cp38-win32.whl", hash = "sha256:b568f35ad53a7b07ed9b1b2bae09eb15cdd671a5ba5d2c66caee40dbf91c68ca"},
    {file = "pyrsistent-0.18.1-cp38-cp38-win_amd64.whl", hash = "sha256:d1b96547410f76078eaf66d282ddca2e4baae8964364abb4f4dcdde855cd123a"},
    {file = "pyrsistent-0.18.1-cp39-cp39-macosx_10_9_universal2.whl", hash = "sha256:f87cc2863ef33c709e237d4b5f4502a62a00fab450c9e020892e8e2ede5847f5"},
    {file = "pyrsistent-0.18.1-cp39-cp39-manylinux_2_17_x86_64.manylinux2014_x86_64.whl", hash = "sha256:6bc66318fb7ee012071b2792024564973ecc80e9522842eb4e17743604b5e045"},
    {file = "pyrsistent-0.18.1-cp39-cp39-manylinux_2_5_i686.manylinux1_i686.manylinux_2_17_i686.manylinux2014_i686.whl", hash = "sha256:914474c9f1d93080338ace89cb2acee74f4f666fb0424896fcfb8d86058bf17c"},
    {file = "pyrsistent-0.18.1-cp39-cp39-win32.whl", hash = "sha256:1b34eedd6812bf4d33814fca1b66005805d3640ce53140ab8bbb1e2651b0d9bc"},
    {file = "pyrsistent-0.18.1-cp39-cp39-win_amd64.whl", hash = "sha256:e24a828f57e0c337c8d8bb9f6b12f09dfdf0273da25fda9e314f0b684b415a07"},
    {file = "pyrsistent-0.18.1.tar.gz", hash = "sha256:d4d61f8b993a7255ba714df3aca52700f8125289f84f704cf80916517c46eb96"},
]
pytest = [
    {file = "pytest-6.0.2-py3-none-any.whl", hash = "sha256:0e37f61339c4578776e090c3b8f6b16ce4db333889d65d0efb305243ec544b40"},
    {file = "pytest-6.0.2.tar.gz", hash = "sha256:c8f57c2a30983f469bf03e68cdfa74dc474ce56b8f280ddcb080dfd91df01043"},
]
pytest-cov = [
    {file = "pytest-cov-3.0.0.tar.gz", hash = "sha256:e7f0f5b1617d2210a2cabc266dfe2f4c75a8d32fb89eafb7ad9d06f6d076d470"},
    {file = "pytest_cov-3.0.0-py3-none-any.whl", hash = "sha256:578d5d15ac4a25e5f961c938b85a05b09fdaae9deef3bb6de9a6e766622ca7a6"},
]
python-box = [
    {file = "python-box-5.4.1.tar.gz", hash = "sha256:b68e0f8abc86f3deda751b3390f64df64a0989459de51ba4db949662a7b4d8ac"},
    {file = "python_box-5.4.1-py3-none-any.whl", hash = "sha256:60ae9156de34cf92b899bd099580950df70a5b0813e67a3310a1cdd1976457fa"},
]
python-dateutil = [
    {file = "python-dateutil-2.8.2.tar.gz", hash = "sha256:0123cacc1627ae19ddf3c27a5de5bd67ee4586fbdd6440d9748f8abb483d3e86"},
    {file = "python_dateutil-2.8.2-py2.py3-none-any.whl", hash = "sha256:961d03dc3453ebbc59dbdea9e4e11c5651520a876d0f4db161e8674aae935da9"},
]
python-slugify = [
    {file = "python-slugify-6.1.1.tar.gz", hash = "sha256:00003397f4e31414e922ce567b3a4da28cf1436a53d332c9aeeb51c7d8c469fd"},
    {file = "python_slugify-6.1.1-py2.py3-none-any.whl", hash = "sha256:8c0016b2d74503eb64761821612d58fcfc729493634b1eb0575d8f5b4aa1fbcf"},
]
python-string-utils = []
python-telegram-bot = [
    {file = "python-telegram-bot-13.11.tar.gz", hash = "sha256:baeff704baa2ac3dc17a944c02da888228ad258e89be2e5bcbd13a8a5102d573"},
    {file = "python_telegram_bot-13.11-py3-none-any.whl", hash = "sha256:534f5bb0ff4ca34c9252e97e0b3bcdab81d97be0eb4821682a361cb426c00e55"},
]
pytkdocs = [
    {file = "pytkdocs-0.16.1-py3-none-any.whl", hash = "sha256:a8c3f46ecef0b92864cc598e9101e9c4cf832ebbf228f50c84aa5dd850aac379"},
    {file = "pytkdocs-0.16.1.tar.gz", hash = "sha256:e2ccf6dfe9dbbceb09818673f040f1a7c32ed0bffb2d709b06be6453c4026045"},
]
pytz = [
    {file = "pytz-2021.3-py2.py3-none-any.whl", hash = "sha256:3672058bc3453457b622aab7a1c3bfd5ab0bdae451512f6cf25f64ed37f5b87c"},
    {file = "pytz-2021.3.tar.gz", hash = "sha256:acad2d8b20a1af07d4e4c9d2e9285c5ed9104354062f275f3fcd88dcef4f1326"},
]
pytz-deprecation-shim = [
    {file = "pytz_deprecation_shim-0.1.0.post0-py2.py3-none-any.whl", hash = "sha256:8314c9692a636c8eb3bda879b9f119e350e93223ae83e70e80c31675a0fdc1a6"},
    {file = "pytz_deprecation_shim-0.1.0.post0.tar.gz", hash = "sha256:af097bae1b616dde5c5744441e2ddc69e74dfdcb0c263129610d85b87445a59d"},
]
pytzdata = [
    {file = "pytzdata-2020.1-py2.py3-none-any.whl", hash = "sha256:e1e14750bcf95016381e4d472bad004eef710f2d6417240904070b3d6654485f"},
    {file = "pytzdata-2020.1.tar.gz", hash = "sha256:3efa13b335a00a8de1d345ae41ec78dd11c9f8807f522d39850f2dd828681540"},
]
pywin32 = [
    {file = "pywin32-227-cp27-cp27m-win32.whl", hash = "sha256:371fcc39416d736401f0274dd64c2302728c9e034808e37381b5e1b22be4a6b0"},
    {file = "pywin32-227-cp27-cp27m-win_amd64.whl", hash = "sha256:4cdad3e84191194ea6d0dd1b1b9bdda574ff563177d2adf2b4efec2a244fa116"},
    {file = "pywin32-227-cp35-cp35m-win32.whl", hash = "sha256:f4c5be1a293bae0076d93c88f37ee8da68136744588bc5e2be2f299a34ceb7aa"},
    {file = "pywin32-227-cp35-cp35m-win_amd64.whl", hash = "sha256:a929a4af626e530383a579431b70e512e736e9588106715215bf685a3ea508d4"},
    {file = "pywin32-227-cp36-cp36m-win32.whl", hash = "sha256:300a2db938e98c3e7e2093e4491439e62287d0d493fe07cce110db070b54c0be"},
    {file = "pywin32-227-cp36-cp36m-win_amd64.whl", hash = "sha256:9b31e009564fb95db160f154e2aa195ed66bcc4c058ed72850d047141b36f3a2"},
    {file = "pywin32-227-cp37-cp37m-win32.whl", hash = "sha256:47a3c7551376a865dd8d095a98deba954a98f326c6fe3c72d8726ca6e6b15507"},
    {file = "pywin32-227-cp37-cp37m-win_amd64.whl", hash = "sha256:31f88a89139cb2adc40f8f0e65ee56a8c585f629974f9e07622ba80199057511"},
    {file = "pywin32-227-cp38-cp38-win32.whl", hash = "sha256:7f18199fbf29ca99dff10e1f09451582ae9e372a892ff03a28528a24d55875bc"},
    {file = "pywin32-227-cp38-cp38-win_amd64.whl", hash = "sha256:7c1ae32c489dc012930787f06244426f8356e129184a02c25aef163917ce158e"},
    {file = "pywin32-227-cp39-cp39-win32.whl", hash = "sha256:c054c52ba46e7eb6b7d7dfae4dbd987a1bb48ee86debe3f245a2884ece46e295"},
    {file = "pywin32-227-cp39-cp39-win_amd64.whl", hash = "sha256:f27cec5e7f588c3d1051651830ecc00294f90728d19c3bf6916e6dba93ea357c"},
]
pywinpty = [
    {file = "pywinpty-2.0.5-cp310-none-win_amd64.whl", hash = "sha256:f86c76e2881c37e69678cbbf178109f8da1fa8584db24d58e1b9369b0276cfcb"},
    {file = "pywinpty-2.0.5-cp37-none-win_amd64.whl", hash = "sha256:ff9b52f182650cfdf3db1b264a6fe0963eb9d996a7a1fa843ac406c1e32111f8"},
    {file = "pywinpty-2.0.5-cp38-none-win_amd64.whl", hash = "sha256:651ee1467bd7eb6f64d44dbc954b7ab7d15ab6d8adacc4e13299692c67c5d5d2"},
    {file = "pywinpty-2.0.5-cp39-none-win_amd64.whl", hash = "sha256:e59a508ae78374febada3e53b5bbc90b5ad07ae68cbfd72a2e965f9793ae04f3"},
    {file = "pywinpty-2.0.5.tar.gz", hash = "sha256:e125d3f1804d8804952b13e33604ad2ca8b9b2cac92b27b521c005d1604794f8"},
]
pyyaml = [
    {file = "PyYAML-6.0-cp310-cp310-macosx_10_9_x86_64.whl", hash = "sha256:d4db7c7aef085872ef65a8fd7d6d09a14ae91f691dec3e87ee5ee0539d516f53"},
    {file = "PyYAML-6.0-cp310-cp310-macosx_11_0_arm64.whl", hash = "sha256:9df7ed3b3d2e0ecfe09e14741b857df43adb5a3ddadc919a2d94fbdf78fea53c"},
    {file = "PyYAML-6.0-cp310-cp310-manylinux_2_17_aarch64.manylinux2014_aarch64.whl", hash = "sha256:77f396e6ef4c73fdc33a9157446466f1cff553d979bd00ecb64385760c6babdc"},
    {file = "PyYAML-6.0-cp310-cp310-manylinux_2_17_s390x.manylinux2014_s390x.whl", hash = "sha256:a80a78046a72361de73f8f395f1f1e49f956c6be882eed58505a15f3e430962b"},
    {file = "PyYAML-6.0-cp310-cp310-manylinux_2_5_x86_64.manylinux1_x86_64.manylinux_2_12_x86_64.manylinux2010_x86_64.whl", hash = "sha256:f84fbc98b019fef2ee9a1cb3ce93e3187a6df0b2538a651bfb890254ba9f90b5"},
    {file = "PyYAML-6.0-cp310-cp310-win32.whl", hash = "sha256:2cd5df3de48857ed0544b34e2d40e9fac445930039f3cfe4bcc592a1f836d513"},
    {file = "PyYAML-6.0-cp310-cp310-win_amd64.whl", hash = "sha256:daf496c58a8c52083df09b80c860005194014c3698698d1a57cbcfa182142a3a"},
    {file = "PyYAML-6.0-cp36-cp36m-macosx_10_9_x86_64.whl", hash = "sha256:897b80890765f037df3403d22bab41627ca8811ae55e9a722fd0392850ec4d86"},
    {file = "PyYAML-6.0-cp36-cp36m-manylinux_2_17_aarch64.manylinux2014_aarch64.whl", hash = "sha256:50602afada6d6cbfad699b0c7bb50d5ccffa7e46a3d738092afddc1f9758427f"},
    {file = "PyYAML-6.0-cp36-cp36m-manylinux_2_17_s390x.manylinux2014_s390x.whl", hash = "sha256:48c346915c114f5fdb3ead70312bd042a953a8ce5c7106d5bfb1a5254e47da92"},
    {file = "PyYAML-6.0-cp36-cp36m-manylinux_2_5_x86_64.manylinux1_x86_64.manylinux_2_12_x86_64.manylinux2010_x86_64.whl", hash = "sha256:98c4d36e99714e55cfbaaee6dd5badbc9a1ec339ebfc3b1f52e293aee6bb71a4"},
    {file = "PyYAML-6.0-cp36-cp36m-win32.whl", hash = "sha256:0283c35a6a9fbf047493e3a0ce8d79ef5030852c51e9d911a27badfde0605293"},
    {file = "PyYAML-6.0-cp36-cp36m-win_amd64.whl", hash = "sha256:07751360502caac1c067a8132d150cf3d61339af5691fe9e87803040dbc5db57"},
    {file = "PyYAML-6.0-cp37-cp37m-macosx_10_9_x86_64.whl", hash = "sha256:819b3830a1543db06c4d4b865e70ded25be52a2e0631ccd2f6a47a2822f2fd7c"},
    {file = "PyYAML-6.0-cp37-cp37m-manylinux_2_17_aarch64.manylinux2014_aarch64.whl", hash = "sha256:473f9edb243cb1935ab5a084eb238d842fb8f404ed2193a915d1784b5a6b5fc0"},
    {file = "PyYAML-6.0-cp37-cp37m-manylinux_2_17_s390x.manylinux2014_s390x.whl", hash = "sha256:0ce82d761c532fe4ec3f87fc45688bdd3a4c1dc5e0b4a19814b9009a29baefd4"},
    {file = "PyYAML-6.0-cp37-cp37m-manylinux_2_5_x86_64.manylinux1_x86_64.manylinux_2_12_x86_64.manylinux2010_x86_64.whl", hash = "sha256:231710d57adfd809ef5d34183b8ed1eeae3f76459c18fb4a0b373ad56bedcdd9"},
    {file = "PyYAML-6.0-cp37-cp37m-win32.whl", hash = "sha256:c5687b8d43cf58545ade1fe3e055f70eac7a5a1a0bf42824308d868289a95737"},
    {file = "PyYAML-6.0-cp37-cp37m-win_amd64.whl", hash = "sha256:d15a181d1ecd0d4270dc32edb46f7cb7733c7c508857278d3d378d14d606db2d"},
    {file = "PyYAML-6.0-cp38-cp38-macosx_10_9_x86_64.whl", hash = "sha256:0b4624f379dab24d3725ffde76559cff63d9ec94e1736b556dacdfebe5ab6d4b"},
    {file = "PyYAML-6.0-cp38-cp38-manylinux_2_17_aarch64.manylinux2014_aarch64.whl", hash = "sha256:213c60cd50106436cc818accf5baa1aba61c0189ff610f64f4a3e8c6726218ba"},
    {file = "PyYAML-6.0-cp38-cp38-manylinux_2_17_s390x.manylinux2014_s390x.whl", hash = "sha256:9fa600030013c4de8165339db93d182b9431076eb98eb40ee068700c9c813e34"},
    {file = "PyYAML-6.0-cp38-cp38-manylinux_2_5_x86_64.manylinux1_x86_64.manylinux_2_12_x86_64.manylinux2010_x86_64.whl", hash = "sha256:277a0ef2981ca40581a47093e9e2d13b3f1fbbeffae064c1d21bfceba2030287"},
    {file = "PyYAML-6.0-cp38-cp38-win32.whl", hash = "sha256:d4eccecf9adf6fbcc6861a38015c2a64f38b9d94838ac1810a9023a0609e1b78"},
    {file = "PyYAML-6.0-cp38-cp38-win_amd64.whl", hash = "sha256:1e4747bc279b4f613a09eb64bba2ba602d8a6664c6ce6396a4d0cd413a50ce07"},
    {file = "PyYAML-6.0-cp39-cp39-macosx_10_9_x86_64.whl", hash = "sha256:055d937d65826939cb044fc8c9b08889e8c743fdc6a32b33e2390f66013e449b"},
    {file = "PyYAML-6.0-cp39-cp39-macosx_11_0_arm64.whl", hash = "sha256:e61ceaab6f49fb8bdfaa0f92c4b57bcfbea54c09277b1b4f7ac376bfb7a7c174"},
    {file = "PyYAML-6.0-cp39-cp39-manylinux_2_17_aarch64.manylinux2014_aarch64.whl", hash = "sha256:d67d839ede4ed1b28a4e8909735fc992a923cdb84e618544973d7dfc71540803"},
    {file = "PyYAML-6.0-cp39-cp39-manylinux_2_17_s390x.manylinux2014_s390x.whl", hash = "sha256:cba8c411ef271aa037d7357a2bc8f9ee8b58b9965831d9e51baf703280dc73d3"},
    {file = "PyYAML-6.0-cp39-cp39-manylinux_2_5_x86_64.manylinux1_x86_64.manylinux_2_12_x86_64.manylinux2010_x86_64.whl", hash = "sha256:40527857252b61eacd1d9af500c3337ba8deb8fc298940291486c465c8b46ec0"},
    {file = "PyYAML-6.0-cp39-cp39-win32.whl", hash = "sha256:b5b9eccad747aabaaffbc6064800670f0c297e52c12754eb1d976c57e4f74dcb"},
    {file = "PyYAML-6.0-cp39-cp39-win_amd64.whl", hash = "sha256:b3d267842bf12586ba6c734f89d1f5b871df0273157918b0ccefa29deb05c21c"},
    {file = "PyYAML-6.0.tar.gz", hash = "sha256:68fb519c14306fec9720a2a5b45bc9f0c8d1b9c72adf45c37baedfcd949c35a2"},
]
pyyaml-env-tag = [
    {file = "pyyaml_env_tag-0.1-py3-none-any.whl", hash = "sha256:af31106dec8a4d68c60207c1886031cbf839b68aa7abccdb19868200532c2069"},
    {file = "pyyaml_env_tag-0.1.tar.gz", hash = "sha256:70092675bda14fdec33b31ba77e7543de9ddc88f2e5b99160396572d11525bdb"},
]
pyzmq = [
    {file = "pyzmq-22.3.0-cp310-cp310-macosx_10_15_universal2.whl", hash = "sha256:6b217b8f9dfb6628f74b94bdaf9f7408708cb02167d644edca33f38746ca12dd"},
    {file = "pyzmq-22.3.0-cp310-cp310-macosx_10_9_x86_64.whl", hash = "sha256:2841997a0d85b998cbafecb4183caf51fd19c4357075dfd33eb7efea57e4c149"},
    {file = "pyzmq-22.3.0-cp310-cp310-manylinux_2_12_i686.manylinux2010_i686.whl", hash = "sha256:f89468059ebc519a7acde1ee50b779019535db8dcf9b8c162ef669257fef7a93"},
    {file = "pyzmq-22.3.0-cp310-cp310-manylinux_2_12_x86_64.manylinux2010_x86_64.whl", hash = "sha256:ea12133df25e3a6918718fbb9a510c6ee5d3fdd5a346320421aac3882f4feeea"},
    {file = "pyzmq-22.3.0-cp310-cp310-manylinux_2_17_aarch64.manylinux2014_aarch64.whl", hash = "sha256:76c532fd68b93998aab92356be280deec5de8f8fe59cd28763d2cc8a58747b7f"},
    {file = "pyzmq-22.3.0-cp310-cp310-musllinux_1_1_i686.whl", hash = "sha256:f907c7359ce8bf7f7e63c82f75ad0223384105f5126f313400b7e8004d9b33c3"},
    {file = "pyzmq-22.3.0-cp310-cp310-musllinux_1_1_x86_64.whl", hash = "sha256:902319cfe23366595d3fa769b5b751e6ee6750a0a64c5d9f757d624b2ac3519e"},
    {file = "pyzmq-22.3.0-cp310-cp310-win32.whl", hash = "sha256:67db33bea0a29d03e6eeec55a8190e033318cee3cbc732ba8fd939617cbf762d"},
    {file = "pyzmq-22.3.0-cp310-cp310-win_amd64.whl", hash = "sha256:7661fc1d5cb73481cf710a1418a4e1e301ed7d5d924f91c67ba84b2a1b89defd"},
    {file = "pyzmq-22.3.0-cp36-cp36m-macosx_10_9_x86_64.whl", hash = "sha256:79244b9e97948eaf38695f4b8e6fc63b14b78cc37f403c6642ba555517ac1268"},
    {file = "pyzmq-22.3.0-cp36-cp36m-manylinux_2_17_aarch64.manylinux2014_aarch64.whl", hash = "sha256:ab888624ed68930442a3f3b0b921ad7439c51ba122dbc8c386e6487a658e4a4e"},
    {file = "pyzmq-22.3.0-cp36-cp36m-manylinux_2_5_i686.manylinux1_i686.whl", hash = "sha256:18cd854b423fce44951c3a4d3e686bac8f1243d954f579e120a1714096637cc0"},
    {file = "pyzmq-22.3.0-cp36-cp36m-manylinux_2_5_x86_64.manylinux1_x86_64.whl", hash = "sha256:de8df0684398bd74ad160afdc2a118ca28384ac6f5e234eb0508858d8d2d9364"},
    {file = "pyzmq-22.3.0-cp36-cp36m-musllinux_1_1_i686.whl", hash = "sha256:62bcade20813796c426409a3e7423862d50ff0639f5a2a95be4b85b09a618666"},
    {file = "pyzmq-22.3.0-cp36-cp36m-musllinux_1_1_x86_64.whl", hash = "sha256:ea5a79e808baef98c48c884effce05c31a0698c1057de8fc1c688891043c1ce1"},
    {file = "pyzmq-22.3.0-cp36-cp36m-win32.whl", hash = "sha256:3c1895c95be92600233e476fe283f042e71cf8f0b938aabf21b7aafa62a8dac9"},
    {file = "pyzmq-22.3.0-cp36-cp36m-win_amd64.whl", hash = "sha256:851977788b9caa8ed011f5f643d3ee8653af02c5fc723fa350db5125abf2be7b"},
    {file = "pyzmq-22.3.0-cp37-cp37m-macosx_10_9_x86_64.whl", hash = "sha256:b4ebed0977f92320f6686c96e9e8dd29eed199eb8d066936bac991afc37cbb70"},
    {file = "pyzmq-22.3.0-cp37-cp37m-manylinux_2_17_aarch64.manylinux2014_aarch64.whl", hash = "sha256:42abddebe2c6a35180ca549fadc7228d23c1e1f76167c5ebc8a936b5804ea2df"},
    {file = "pyzmq-22.3.0-cp37-cp37m-manylinux_2_5_i686.manylinux1_i686.whl", hash = "sha256:c1e41b32d6f7f9c26bc731a8b529ff592f31fc8b6ef2be9fa74abd05c8a342d7"},
    {file = "pyzmq-22.3.0-cp37-cp37m-manylinux_2_5_x86_64.manylinux1_x86_64.whl", hash = "sha256:be4e0f229cf3a71f9ecd633566bd6f80d9fa6afaaff5489492be63fe459ef98c"},
    {file = "pyzmq-22.3.0-cp37-cp37m-musllinux_1_1_i686.whl", hash = "sha256:08c4e315a76ef26eb833511ebf3fa87d182152adf43dedee8d79f998a2162a0b"},
    {file = "pyzmq-22.3.0-cp37-cp37m-musllinux_1_1_x86_64.whl", hash = "sha256:badb868fff14cfd0e200eaa845887b1011146a7d26d579aaa7f966c203736b92"},
    {file = "pyzmq-22.3.0-cp37-cp37m-win32.whl", hash = "sha256:7c58f598d9fcc52772b89a92d72bf8829c12d09746a6d2c724c5b30076c1f11d"},
    {file = "pyzmq-22.3.0-cp37-cp37m-win_amd64.whl", hash = "sha256:2b97502c16a5ec611cd52410bdfaab264997c627a46b0f98d3f666227fd1ea2d"},
    {file = "pyzmq-22.3.0-cp38-cp38-macosx_10_9_x86_64.whl", hash = "sha256:d728b08448e5ac3e4d886b165385a262883c34b84a7fe1166277fe675e1c197a"},
    {file = "pyzmq-22.3.0-cp38-cp38-manylinux_2_12_i686.manylinux2010_i686.whl", hash = "sha256:480b9931bfb08bf8b094edd4836271d4d6b44150da051547d8c7113bf947a8b0"},
    {file = "pyzmq-22.3.0-cp38-cp38-manylinux_2_12_x86_64.manylinux2010_x86_64.whl", hash = "sha256:7dc09198e4073e6015d9a8ea093fc348d4e59de49382476940c3dd9ae156fba8"},
    {file = "pyzmq-22.3.0-cp38-cp38-manylinux_2_17_aarch64.manylinux2014_aarch64.whl", hash = "sha256:0ca6cd58f62a2751728016d40082008d3b3412a7f28ddfb4a2f0d3c130f69e74"},
    {file = "pyzmq-22.3.0-cp38-cp38-musllinux_1_1_i686.whl", hash = "sha256:468bd59a588e276961a918a3060948ae68f6ff5a7fa10bb2f9160c18fe341067"},
    {file = "pyzmq-22.3.0-cp38-cp38-musllinux_1_1_x86_64.whl", hash = "sha256:c88fa7410e9fc471e0858638f403739ee869924dd8e4ae26748496466e27ac59"},
    {file = "pyzmq-22.3.0-cp38-cp38-win32.whl", hash = "sha256:c0f84360dcca3481e8674393bdf931f9f10470988f87311b19d23cda869bb6b7"},
    {file = "pyzmq-22.3.0-cp38-cp38-win_amd64.whl", hash = "sha256:f762442bab706fd874064ca218b33a1d8e40d4938e96c24dafd9b12e28017f45"},
    {file = "pyzmq-22.3.0-cp39-cp39-macosx_10_15_universal2.whl", hash = "sha256:954e73c9cd4d6ae319f1c936ad159072b6d356a92dcbbabfd6e6204b9a79d356"},
    {file = "pyzmq-22.3.0-cp39-cp39-macosx_10_9_x86_64.whl", hash = "sha256:f43b4a2e6218371dd4f41e547bd919ceeb6ebf4abf31a7a0669cd11cd91ea973"},
    {file = "pyzmq-22.3.0-cp39-cp39-manylinux_2_12_i686.manylinux2010_i686.whl", hash = "sha256:acebba1a23fb9d72b42471c3771b6f2f18dcd46df77482612054bd45c07dfa36"},
    {file = "pyzmq-22.3.0-cp39-cp39-manylinux_2_12_x86_64.manylinux2010_x86_64.whl", hash = "sha256:cf98fd7a6c8aaa08dbc699ffae33fd71175696d78028281bc7b832b26f00ca57"},
    {file = "pyzmq-22.3.0-cp39-cp39-manylinux_2_17_aarch64.manylinux2014_aarch64.whl", hash = "sha256:d072f7dfbdb184f0786d63bda26e8a0882041b1e393fbe98940395f7fab4c5e2"},
    {file = "pyzmq-22.3.0-cp39-cp39-musllinux_1_1_i686.whl", hash = "sha256:53f4fd13976789ffafedd4d46f954c7bb01146121812b72b4ddca286034df966"},
    {file = "pyzmq-22.3.0-cp39-cp39-musllinux_1_1_x86_64.whl", hash = "sha256:d1b5d457acbadcf8b27561deeaa386b0217f47626b29672fa7bd31deb6e91e1b"},
    {file = "pyzmq-22.3.0-cp39-cp39-win32.whl", hash = "sha256:e6a02cf7271ee94674a44f4e62aa061d2d049001c844657740e156596298b70b"},
    {file = "pyzmq-22.3.0-cp39-cp39-win_amd64.whl", hash = "sha256:d3dcb5548ead4f1123851a5ced467791f6986d68c656bc63bfff1bf9e36671e2"},
    {file = "pyzmq-22.3.0-pp37-pypy37_pp73-macosx_10_9_x86_64.whl", hash = "sha256:3a4c9886d61d386b2b493377d980f502186cd71d501fffdba52bd2a0880cef4f"},
    {file = "pyzmq-22.3.0-pp37-pypy37_pp73-manylinux_2_12_i686.manylinux2010_i686.whl", hash = "sha256:80e043a89c6cadefd3a0712f8a1322038e819ebe9dbac7eca3bce1721bcb63bf"},
    {file = "pyzmq-22.3.0-pp37-pypy37_pp73-manylinux_2_12_x86_64.manylinux2010_x86_64.whl", hash = "sha256:1621e7a2af72cced1f6ec8ca8ca91d0f76ac236ab2e8828ac8fe909512d566cb"},
    {file = "pyzmq-22.3.0-pp37-pypy37_pp73-win_amd64.whl", hash = "sha256:d6157793719de168b199194f6b6173f0ccd3bf3499e6870fac17086072e39115"},
    {file = "pyzmq-22.3.0.tar.gz", hash = "sha256:8eddc033e716f8c91c6a2112f0a8ebc5e00532b4a6ae1eb0ccc48e027f9c671c"},
]
qtconsole = [
    {file = "qtconsole-5.3.0-py3-none-any.whl", hash = "sha256:75f2ded876444454edcb5a53262149e33b53db3a4a53116b7c3df52830905b0f"},
    {file = "qtconsole-5.3.0.tar.gz", hash = "sha256:8e3520fdc75e46abc4cc6cffeca16fa2652754109b8ae839fa28e27d1eba5625"},
]
qtpy = [
    {file = "QtPy-2.0.1-py3-none-any.whl", hash = "sha256:d93f2c98e97387fcc9d623d509772af5b6c15ab9d8f9f4c5dfbad9a73ad34812"},
    {file = "QtPy-2.0.1.tar.gz", hash = "sha256:adfd073ffbd2de81dc7aaa0b983499ef5c59c96adcfdcc9dea60d42ca885eb8f"},
]
rasterio = [
    {file = "rasterio-1.2.10-cp36-cp36m-macosx_10_9_x86_64.whl", hash = "sha256:f86efb0e4989201f244d6818575d442b716ce81af6cd969c3caead76b9690837"},
    {file = "rasterio-1.2.10-cp36-cp36m-manylinux_2_5_x86_64.manylinux1_x86_64.whl", hash = "sha256:831b6dbefb409c3ece23fa219d8446a7534e30c69a075fd366e72742b1f94c58"},
    {file = "rasterio-1.2.10-cp37-cp37m-macosx_10_9_x86_64.whl", hash = "sha256:42a1a6364313c384fcd631d850792621301e930449b47f72ced048c415c9c84e"},
    {file = "rasterio-1.2.10-cp37-cp37m-manylinux1_x86_64.whl", hash = "sha256:1572003273225162933d4c88729076ac39050e7becd9de7d31988d1dd40942c1"},
    {file = "rasterio-1.2.10-cp38-cp38-macosx_10_9_x86_64.whl", hash = "sha256:8f9867a3b6663396260fc5bdfbea372cac9202074b709478db741767f40dfffc"},
    {file = "rasterio-1.2.10-cp38-cp38-manylinux_2_5_x86_64.manylinux1_x86_64.whl", hash = "sha256:ba95aa3221814e364ef49cf8dd8ca4a73e2ea702bd9228a3a845e197091792ae"},
    {file = "rasterio-1.2.10-cp39-cp39-macosx_10_9_x86_64.whl", hash = "sha256:2394ce0ae1e7b49b456ddc6bbf00ce6840656e926046c1a5a54cd0f66ea67dc4"},
    {file = "rasterio-1.2.10-cp39-cp39-manylinux_2_5_x86_64.manylinux1_x86_64.whl", hash = "sha256:c73248b4ba0564798bf64df869834821a7b823a4c9ceda3de9b772d69c3f5405"},
    {file = "rasterio-1.2.10.tar.gz", hash = "sha256:6062456047ba6494fe18bd0da98a383b6fad5306b16cd52a22e76c59172a2b5f"},
]
regex = [
    {file = "regex-2022.4.24-cp310-cp310-macosx_10_9_x86_64.whl", hash = "sha256:f86aef546add4ff1202e1f31e9bb54f9268f17d996b2428877283146bf9bc013"},
    {file = "regex-2022.4.24-cp310-cp310-macosx_11_0_arm64.whl", hash = "sha256:e944268445b5694f5d41292c9228f0ca46d5a32a67f195d5f8547c1f1d91f4bc"},
    {file = "regex-2022.4.24-cp310-cp310-manylinux_2_17_aarch64.manylinux2014_aarch64.whl", hash = "sha256:0f8da3145f4b72f7ce6181c804eaa44cdcea313c8998cdade3d9e20a8717a9cb"},
    {file = "regex-2022.4.24-cp310-cp310-manylinux_2_17_ppc64le.manylinux2014_ppc64le.whl", hash = "sha256:0fd464e547dbabf4652ca5fe9d88d75ec30182981e737c07b3410235a44b9939"},
    {file = "regex-2022.4.24-cp310-cp310-manylinux_2_17_s390x.manylinux2014_s390x.whl", hash = "sha256:071bcb625e890f28b7c4573124a6512ea65107152b1d3ca101ce33a52dad4593"},
    {file = "regex-2022.4.24-cp310-cp310-manylinux_2_17_x86_64.manylinux2014_x86_64.whl", hash = "sha256:1c2de7f32fa87d04d40f54bce3843af430697aba51c3a114aa62837a0772f219"},
    {file = "regex-2022.4.24-cp310-cp310-manylinux_2_5_i686.manylinux1_i686.manylinux_2_17_i686.manylinux2014_i686.whl", hash = "sha256:1a07e8366115069f26822c47732122ab61598830a69f5629a37ea8881487c107"},
    {file = "regex-2022.4.24-cp310-cp310-manylinux_2_5_x86_64.manylinux1_x86_64.manylinux_2_12_x86_64.manylinux2010_x86_64.whl", hash = "sha256:036d1c1fbe69eba3ee253c107e71749cdbb4776db93d674bc0d5e28f30300734"},
    {file = "regex-2022.4.24-cp310-cp310-musllinux_1_1_aarch64.whl", hash = "sha256:af1e687ffab18a75409e5e5d6215b6ccd41a5a1a0ea6ce9665e01253f737a0d3"},
    {file = "regex-2022.4.24-cp310-cp310-musllinux_1_1_i686.whl", hash = "sha256:165cc75cfa5aa0f12adb2ac6286330e7229a06dc0e6c004ec35da682b5b89579"},
    {file = "regex-2022.4.24-cp310-cp310-musllinux_1_1_ppc64le.whl", hash = "sha256:3e35c50b27f36176c792738cb9b858523053bc495044d2c2b44db24376b266f1"},
    {file = "regex-2022.4.24-cp310-cp310-musllinux_1_1_s390x.whl", hash = "sha256:43ee0df35925ae4b0cc6ee3f60b73369e559dd2ac40945044da9394dd9d3a51d"},
    {file = "regex-2022.4.24-cp310-cp310-musllinux_1_1_x86_64.whl", hash = "sha256:58521abdab76583bd41ef47e5e2ddd93b32501aee4ee8cee71dee10a45ba46b1"},
    {file = "regex-2022.4.24-cp310-cp310-win32.whl", hash = "sha256:275afc7352982ee947fc88f67a034b52c78395977b5fc7c9be15f7dc95b76f06"},
    {file = "regex-2022.4.24-cp310-cp310-win_amd64.whl", hash = "sha256:253f858a0255cd91a0424a4b15c2eedb12f20274f85731b0d861c8137e843065"},
    {file = "regex-2022.4.24-cp36-cp36m-macosx_10_9_x86_64.whl", hash = "sha256:85b7ee4d0c7a46296d884f6b489af8b960c4291d76aea4b22fd4fbe05e6ec08e"},
    {file = "regex-2022.4.24-cp36-cp36m-manylinux_2_17_aarch64.manylinux2014_aarch64.whl", hash = "sha256:8e0da7ef160d4f3eb3d4d3e39a02c3c42f7dbcfce62c81f784cc99fc7059765f"},
    {file = "regex-2022.4.24-cp36-cp36m-manylinux_2_17_ppc64le.manylinux2014_ppc64le.whl", hash = "sha256:4f2e2cef324ca9355049ee1e712f68e2e92716eba24275e6767b9bfa15f1f478"},
    {file = "regex-2022.4.24-cp36-cp36m-manylinux_2_17_s390x.manylinux2014_s390x.whl", hash = "sha256:6165e737acb3bea3271372e8aa5ebe7226c8a8e8da1b94af2d6547c5a09d689d"},
    {file = "regex-2022.4.24-cp36-cp36m-manylinux_2_17_x86_64.manylinux2014_x86_64.whl", hash = "sha256:3f6bd8178cce5bb56336722d5569d19c50bba5915a69a2050c497fb921e7cb0f"},
    {file = "regex-2022.4.24-cp36-cp36m-manylinux_2_5_i686.manylinux1_i686.manylinux_2_17_i686.manylinux2014_i686.whl", hash = "sha256:45b761406777a681db0c24686178532134c937d24448d9e085279b69e9eb7da4"},
    {file = "regex-2022.4.24-cp36-cp36m-manylinux_2_5_x86_64.manylinux1_x86_64.manylinux_2_12_x86_64.manylinux2010_x86_64.whl", hash = "sha256:3dfbadb7b74d95f72f9f9dbf9778f7de92722ab520a109ceaf7927461fa85b10"},
    {file = "regex-2022.4.24-cp36-cp36m-musllinux_1_1_aarch64.whl", hash = "sha256:9913bcf730eb6e9b441fb176832eea9acbebab6035542c7c89d90c803f5cd3be"},
    {file = "regex-2022.4.24-cp36-cp36m-musllinux_1_1_i686.whl", hash = "sha256:68aed3fb0c61296bd6d234f558f78c51671f79ccb069cbcd428c2eea6fee7a5b"},
    {file = "regex-2022.4.24-cp36-cp36m-musllinux_1_1_ppc64le.whl", hash = "sha256:8e7d33f93cdd01868327d834d0f5bb029241cd293b47d51b96814dec27fc9b4b"},
    {file = "regex-2022.4.24-cp36-cp36m-musllinux_1_1_s390x.whl", hash = "sha256:82b7fc67e49fdce671bdbec1127189fc979badf062ce6e79dc95ef5e07a8bf92"},
    {file = "regex-2022.4.24-cp36-cp36m-musllinux_1_1_x86_64.whl", hash = "sha256:c36906a7855ec33a9083608e6cd595e4729dab18aeb9aad0dd0b039240266239"},
    {file = "regex-2022.4.24-cp36-cp36m-win32.whl", hash = "sha256:b2df3ede85d778c949d9bd2a50237072cee3df0a423c91f5514f78f8035bde87"},
    {file = "regex-2022.4.24-cp36-cp36m-win_amd64.whl", hash = "sha256:dffd9114ade73137ab2b79a8faf864683dbd2dbbb6b23a305fbbd4cbaeeb2187"},
    {file = "regex-2022.4.24-cp37-cp37m-macosx_10_9_x86_64.whl", hash = "sha256:6a0ef57cccd8089b4249eebad95065390e56c04d4a92c51316eab4131bca96a9"},
    {file = "regex-2022.4.24-cp37-cp37m-manylinux_2_17_aarch64.manylinux2014_aarch64.whl", hash = "sha256:12af15b6edb00e425f713160cfd361126e624ec0de86e74f7cad4b97b7f169b3"},
    {file = "regex-2022.4.24-cp37-cp37m-manylinux_2_17_ppc64le.manylinux2014_ppc64le.whl", hash = "sha256:7f271d0831d8ebc56e17b37f9fa1824b0379221d1238ae77c18a6e8c47f1fdce"},
    {file = "regex-2022.4.24-cp37-cp37m-manylinux_2_17_s390x.manylinux2014_s390x.whl", hash = "sha256:37903d5ca11fa47577e8952d2e2c6de28553b11c70defee827afb941ab2c6729"},
    {file = "regex-2022.4.24-cp37-cp37m-manylinux_2_17_x86_64.manylinux2014_x86_64.whl", hash = "sha256:8b747cef8e5dcdaf394192d43a0c02f5825aeb0ecd3d43e63ae500332ab830b0"},
    {file = "regex-2022.4.24-cp37-cp37m-manylinux_2_5_i686.manylinux1_i686.manylinux_2_17_i686.manylinux2014_i686.whl", hash = "sha256:582ea06079a03750b5f71e20a87cd99e646d796638b5894ff85987ebf5e04924"},
    {file = "regex-2022.4.24-cp37-cp37m-manylinux_2_5_x86_64.manylinux1_x86_64.manylinux_2_12_x86_64.manylinux2010_x86_64.whl", hash = "sha256:aa6daa189db9104787ff1fd7a7623ce017077aa59eaac609d0d25ba95ed251a0"},
    {file = "regex-2022.4.24-cp37-cp37m-musllinux_1_1_aarch64.whl", hash = "sha256:7dbc96419ef0fb6ac56626014e6d3a345aeb8b17a3df8830235a88626ffc8d84"},
    {file = "regex-2022.4.24-cp37-cp37m-musllinux_1_1_i686.whl", hash = "sha256:0fb6cb16518ac7eff29d1e0b0cce90275dfae0f17154165491058c31d58bdd1d"},
    {file = "regex-2022.4.24-cp37-cp37m-musllinux_1_1_ppc64le.whl", hash = "sha256:bea61de0c688198e3d9479344228c7accaa22a78b58ec408e41750ebafee6c08"},
    {file = "regex-2022.4.24-cp37-cp37m-musllinux_1_1_s390x.whl", hash = "sha256:46cbc5b23f85e94161b093dba1b49035697cf44c7db3c930adabfc0e6d861b95"},
    {file = "regex-2022.4.24-cp37-cp37m-musllinux_1_1_x86_64.whl", hash = "sha256:50b77622016f03989cd06ecf6b602c7a6b4ed2e3ce04133876b041d109c934ee"},
    {file = "regex-2022.4.24-cp37-cp37m-win32.whl", hash = "sha256:2bde99f2cdfd6db1ec7e02d68cadd384ffe7413831373ea7cc68c5415a0cb577"},
    {file = "regex-2022.4.24-cp37-cp37m-win_amd64.whl", hash = "sha256:66fb765b2173d90389384708e3e1d3e4be1148bd8d4d50476b1469da5a2f0229"},
    {file = "regex-2022.4.24-cp38-cp38-macosx_10_9_x86_64.whl", hash = "sha256:709396c0c95b95045fac89b94f997410ff39b81a09863fe21002f390d48cc7d3"},
    {file = "regex-2022.4.24-cp38-cp38-macosx_11_0_arm64.whl", hash = "sha256:7a608022f4593fc67518c6c599ae5abdb03bb8acd75993c82cd7a4c8100eff81"},
    {file = "regex-2022.4.24-cp38-cp38-manylinux_2_17_aarch64.manylinux2014_aarch64.whl", hash = "sha256:fb7107faf0168de087f62a2f2ed00f9e9da12e0b801582b516ddac236b871cda"},
    {file = "regex-2022.4.24-cp38-cp38-manylinux_2_17_ppc64le.manylinux2014_ppc64le.whl", hash = "sha256:aabc28f7599f781ddaeac168d0b566d0db82182cc3dcf62129f0a4fc2927b811"},
    {file = "regex-2022.4.24-cp38-cp38-manylinux_2_17_s390x.manylinux2014_s390x.whl", hash = "sha256:92ad03f928675ca05b79d3b1d3dfc149e2226d57ed9d57808f82105d511d0212"},
    {file = "regex-2022.4.24-cp38-cp38-manylinux_2_17_x86_64.manylinux2014_x86_64.whl", hash = "sha256:b7ba3c304a4a5d8112dbd30df8b3e4ef59b4b07807957d3c410d9713abaee9a8"},
    {file = "regex-2022.4.24-cp38-cp38-manylinux_2_5_i686.manylinux1_i686.manylinux_2_17_i686.manylinux2014_i686.whl", hash = "sha256:e2acf5c66fbb62b5fe4c40978ddebafa50818f00bf79d60569d9762f6356336e"},
    {file = "regex-2022.4.24-cp38-cp38-manylinux_2_5_x86_64.manylinux1_x86_64.manylinux_2_12_x86_64.manylinux2010_x86_64.whl", hash = "sha256:7c4d9770e579eb11b582b2e2fd19fa204a15cb1589ae73cd4dcbb63b64f3e828"},
    {file = "regex-2022.4.24-cp38-cp38-musllinux_1_1_aarch64.whl", hash = "sha256:02543d6d5c32d361b7cc468079ba4cddaaf4a6544f655901ba1ff9d8e3f18755"},
    {file = "regex-2022.4.24-cp38-cp38-musllinux_1_1_i686.whl", hash = "sha256:73ed1b06abadbf6b61f6033a07c06f36ec0ddca117e41ef2ac37056705e46458"},
    {file = "regex-2022.4.24-cp38-cp38-musllinux_1_1_ppc64le.whl", hash = "sha256:3241db067a7f69da57fba8bca543ac8a7ca415d91e77315690202749b9fdaba1"},
    {file = "regex-2022.4.24-cp38-cp38-musllinux_1_1_s390x.whl", hash = "sha256:d128e278e5e554c5c022c7bed410ca851e00bacebbb4460de546a73bc53f8de4"},
    {file = "regex-2022.4.24-cp38-cp38-musllinux_1_1_x86_64.whl", hash = "sha256:b1d53835922cd0f9b74b2742453a444865a70abae38d12eb41c59271da66f38d"},
    {file = "regex-2022.4.24-cp38-cp38-win32.whl", hash = "sha256:f2a5d9f612091812dee18375a45d046526452142e7b78c4e21ab192db15453d5"},
    {file = "regex-2022.4.24-cp38-cp38-win_amd64.whl", hash = "sha256:a850f5f369f1e3b6239da7fb43d1d029c1e178263df671819889c47caf7e4ff3"},
    {file = "regex-2022.4.24-cp39-cp39-macosx_10_9_x86_64.whl", hash = "sha256:bedb3d01ad35ea1745bdb1d57f3ee0f996f988c98f5bbae9d068c3bb3065d210"},
    {file = "regex-2022.4.24-cp39-cp39-macosx_11_0_arm64.whl", hash = "sha256:8bf867ba71856414a482e4b683500f946c300c4896e472e51d3db8dfa8dc8f32"},
    {file = "regex-2022.4.24-cp39-cp39-manylinux_2_17_aarch64.manylinux2014_aarch64.whl", hash = "sha256:b415b82e5be7389ec5ee7ee35431e4a549ea327caacf73b697c6b3538cb5c87f"},
    {file = "regex-2022.4.24-cp39-cp39-manylinux_2_17_ppc64le.manylinux2014_ppc64le.whl", hash = "sha256:9dae5affbb66178dad6c6fd5b02221ca9917e016c75ee3945e9a9563eb1fbb6f"},
    {file = "regex-2022.4.24-cp39-cp39-manylinux_2_17_s390x.manylinux2014_s390x.whl", hash = "sha256:e65580ae3137bce712f505ec7c2d700aef0014a3878c4767b74aff5895fc454f"},
    {file = "regex-2022.4.24-cp39-cp39-manylinux_2_17_x86_64.manylinux2014_x86_64.whl", hash = "sha256:3e9e983fc8e0d4d5ded7caa5aed39ca2cf6026d7e39801ef6f0af0b1b6cd9276"},
    {file = "regex-2022.4.24-cp39-cp39-manylinux_2_5_i686.manylinux1_i686.manylinux_2_17_i686.manylinux2014_i686.whl", hash = "sha256:cfad3a770839aa456ff9a9aa0e253d98b628d005a3ccb37da1ff9be7c84fee16"},
    {file = "regex-2022.4.24-cp39-cp39-manylinux_2_5_x86_64.manylinux1_x86_64.manylinux_2_12_x86_64.manylinux2010_x86_64.whl", hash = "sha256:ed625205f5f26984382b68e4cbcbc08e6603c9e84c14b38457170b0cc71c823b"},
    {file = "regex-2022.4.24-cp39-cp39-musllinux_1_1_aarch64.whl", hash = "sha256:c4fdf837666f7793a5c3cfa2f2f39f03eb6c7e92e831bc64486c2f547580c2b3"},
    {file = "regex-2022.4.24-cp39-cp39-musllinux_1_1_i686.whl", hash = "sha256:ed26c3d2d62c6588e0dad175b8d8cc0942a638f32d07b80f92043e5d73b7db67"},
    {file = "regex-2022.4.24-cp39-cp39-musllinux_1_1_ppc64le.whl", hash = "sha256:f89d26e50a4c7453cb8c415acd09e72fbade2610606a9c500a1e48c43210a42d"},
    {file = "regex-2022.4.24-cp39-cp39-musllinux_1_1_s390x.whl", hash = "sha256:97af238389cb029d63d5f2d931a7e8f5954ad96e812de5faaed373b68e74df86"},
    {file = "regex-2022.4.24-cp39-cp39-musllinux_1_1_x86_64.whl", hash = "sha256:be392d9cd5309509175a9d7660dc17bf57084501108dbff0c5a8bfc3646048c3"},
    {file = "regex-2022.4.24-cp39-cp39-win32.whl", hash = "sha256:bcc6f7a3a95119c3568c572ca167ada75f8319890706283b9ba59b3489c9bcb3"},
    {file = "regex-2022.4.24-cp39-cp39-win_amd64.whl", hash = "sha256:5b9c7b6895a01204296e9523b3e12b43e013835a9de035a783907c2c1bc447f0"},
    {file = "regex-2022.4.24.tar.gz", hash = "sha256:92183e9180c392371079262879c6532ccf55f808e6900df5d9f03c9ca8807255"},
]
requests = [
    {file = "requests-2.26.0-py2.py3-none-any.whl", hash = "sha256:6c1246513ecd5ecd4528a0906f910e8f0f9c6b8ec72030dc9fd154dc1a6efd24"},
    {file = "requests-2.26.0.tar.gz", hash = "sha256:b8aa58f8cf793ffd8782d3d8cb19e66ef36f7aba4353eec859e74678b01b07a7"},
]
requests-oauthlib = [
    {file = "requests-oauthlib-1.3.1.tar.gz", hash = "sha256:75beac4a47881eeb94d5ea5d6ad31ef88856affe2332b9aafb52c6452ccf0d7a"},
    {file = "requests_oauthlib-1.3.1-py2.py3-none-any.whl", hash = "sha256:2577c501a2fb8d05a304c09d090d6e47c306fef15809d102b327cf8364bddab5"},
]
rioxarray = [
    {file = "rioxarray-0.9.0.tar.gz", hash = "sha256:88b21353f4e2bd54219865d0cebf84b65ab2a072e92c079714a1bdb7b31f131e"},
]
rsa = [
    {file = "rsa-4.8-py3-none-any.whl", hash = "sha256:95c5d300c4e879ee69708c428ba566c59478fd653cc3a22243eeb8ed846950bb"},
    {file = "rsa-4.8.tar.gz", hash = "sha256:5c6bd9dc7a543b7fe4304a631f8a8a3b674e2bbfc49c2ae96200cdbe55df6b17"},
]
"ruamel.yaml" = [
    {file = "ruamel.yaml-0.17.10-py3-none-any.whl", hash = "sha256:ffb9b703853e9e8b7861606dfdab1026cf02505bade0653d1880f4b2db47f815"},
    {file = "ruamel.yaml-0.17.10.tar.gz", hash = "sha256:106bc8d6dc6a0ff7c9196a47570432036f41d556b779c6b4e618085f57e39e67"},
]
"ruamel.yaml.clib" = [
    {file = "ruamel.yaml.clib-0.2.6-cp35-cp35m-macosx_10_6_intel.whl", hash = "sha256:cfdb9389d888c5b74af297e51ce357b800dd844898af9d4a547ffc143fa56751"},
    {file = "ruamel.yaml.clib-0.2.6-cp35-cp35m-manylinux1_x86_64.whl", hash = "sha256:7b2927e92feb51d830f531de4ccb11b320255ee95e791022555971c466af4527"},
    {file = "ruamel.yaml.clib-0.2.6-cp35-cp35m-win32.whl", hash = "sha256:ada3f400d9923a190ea8b59c8f60680c4ef8a4b0dfae134d2f2ff68429adfab5"},
    {file = "ruamel.yaml.clib-0.2.6-cp35-cp35m-win_amd64.whl", hash = "sha256:de9c6b8a1ba52919ae919f3ae96abb72b994dd0350226e28f3686cb4f142165c"},
    {file = "ruamel.yaml.clib-0.2.6-cp36-cp36m-macosx_10_9_x86_64.whl", hash = "sha256:d67f273097c368265a7b81e152e07fb90ed395df6e552b9fa858c6d2c9f42502"},
    {file = "ruamel.yaml.clib-0.2.6-cp36-cp36m-manylinux1_x86_64.whl", hash = "sha256:72a2b8b2ff0a627496aad76f37a652bcef400fd861721744201ef1b45199ab78"},
    {file = "ruamel.yaml.clib-0.2.6-cp36-cp36m-win32.whl", hash = "sha256:9efef4aab5353387b07f6b22ace0867032b900d8e91674b5d8ea9150db5cae94"},
    {file = "ruamel.yaml.clib-0.2.6-cp36-cp36m-win_amd64.whl", hash = "sha256:846fc8336443106fe23f9b6d6b8c14a53d38cef9a375149d61f99d78782ea468"},
    {file = "ruamel.yaml.clib-0.2.6-cp37-cp37m-macosx_10_9_x86_64.whl", hash = "sha256:0847201b767447fc33b9c235780d3aa90357d20dd6108b92be544427bea197dd"},
    {file = "ruamel.yaml.clib-0.2.6-cp37-cp37m-manylinux1_x86_64.whl", hash = "sha256:78988ed190206672da0f5d50c61afef8f67daa718d614377dcd5e3ed85ab4a99"},
    {file = "ruamel.yaml.clib-0.2.6-cp37-cp37m-win32.whl", hash = "sha256:a49e0161897901d1ac9c4a79984b8410f450565bbad64dbfcbf76152743a0cdb"},
    {file = "ruamel.yaml.clib-0.2.6-cp37-cp37m-win_amd64.whl", hash = "sha256:bf75d28fa071645c529b5474a550a44686821decebdd00e21127ef1fd566eabe"},
    {file = "ruamel.yaml.clib-0.2.6-cp38-cp38-macosx_10_9_x86_64.whl", hash = "sha256:a32f8d81ea0c6173ab1b3da956869114cae53ba1e9f72374032e33ba3118c233"},
    {file = "ruamel.yaml.clib-0.2.6-cp38-cp38-manylinux1_x86_64.whl", hash = "sha256:7f7ecb53ae6848f959db6ae93bdff1740e651809780822270eab111500842a84"},
    {file = "ruamel.yaml.clib-0.2.6-cp38-cp38-win32.whl", hash = "sha256:89221ec6d6026f8ae859c09b9718799fea22c0e8da8b766b0b2c9a9ba2db326b"},
    {file = "ruamel.yaml.clib-0.2.6-cp38-cp38-win_amd64.whl", hash = "sha256:31ea73e564a7b5fbbe8188ab8b334393e06d997914a4e184975348f204790277"},
    {file = "ruamel.yaml.clib-0.2.6-cp39-cp39-macosx_10_9_x86_64.whl", hash = "sha256:dc6a613d6c74eef5a14a214d433d06291526145431c3b964f5e16529b1842bed"},
    {file = "ruamel.yaml.clib-0.2.6-cp39-cp39-manylinux1_x86_64.whl", hash = "sha256:1866cf2c284a03b9524a5cc00daca56d80057c5ce3cdc86a52020f4c720856f0"},
    {file = "ruamel.yaml.clib-0.2.6-cp39-cp39-win32.whl", hash = "sha256:3fb9575a5acd13031c57a62cc7823e5d2ff8bc3835ba4d94b921b4e6ee664104"},
    {file = "ruamel.yaml.clib-0.2.6-cp39-cp39-win_amd64.whl", hash = "sha256:825d5fccef6da42f3c8eccd4281af399f21c02b32d98e113dbc631ea6a6ecbc7"},
    {file = "ruamel.yaml.clib-0.2.6.tar.gz", hash = "sha256:4ff604ce439abb20794f05613c374759ce10e3595d1867764dd1ae675b85acbd"},
]
s3fs = [
    {file = "s3fs-2022.2.0-py3-none-any.whl", hash = "sha256:62cc021e4b192942cb51667a4b5299e948476f318838df7a693ed7a3628fcb8d"},
    {file = "s3fs-2022.2.0.tar.gz", hash = "sha256:4611d0f7e41e5bc9dac3009070e0ad37da87a42f6def75b4813c06f7e404a738"},
]
send2trash = [
    {file = "Send2Trash-1.8.0-py3-none-any.whl", hash = "sha256:f20eaadfdb517eaca5ce077640cb261c7d2698385a6a0f072a4a5447fd49fa08"},
    {file = "Send2Trash-1.8.0.tar.gz", hash = "sha256:d2c24762fd3759860a0aff155e45871447ea58d2be6bdd39b5c8f966a0c99c2d"},
]
setuptools-scm = [
    {file = "setuptools_scm-6.4.2-py3-none-any.whl", hash = "sha256:acea13255093849de7ccb11af9e1fb8bde7067783450cee9ef7a93139bddf6d4"},
    {file = "setuptools_scm-6.4.2.tar.gz", hash = "sha256:6833ac65c6ed9711a4d5d2266f8024cfa07c533a0e55f4c12f6eff280a5a9e30"},
]
shapely = [
    {file = "Shapely-1.8.1.post1-cp310-cp310-macosx_11_0_arm64.whl", hash = "sha256:0ca96a3314b7a38a3bb385531469de1fcf2b2c2979ec2aa4f37b4c70632cf1ad"},
    {file = "Shapely-1.8.1.post1-cp310-cp310-manylinux_2_12_x86_64.manylinux2010_x86_64.whl", hash = "sha256:493902923fdd135316161a4ece5294ba3ce81accaa54540d2af3b93f7231143a"},
    {file = "Shapely-1.8.1.post1-cp310-cp310-win_amd64.whl", hash = "sha256:b82fc74d5efb11a71283c4ed69b4e036997cc70db4b73c646207ddf0476ade44"},
    {file = "Shapely-1.8.1.post1-cp36-cp36m-macosx_10_9_x86_64.whl", hash = "sha256:89bc5f3abc1ccbc7682c2e1664153c4f8f125fa9c24bff4abca48685739d5636"},
    {file = "Shapely-1.8.1.post1-cp36-cp36m-manylinux_2_12_i686.manylinux2010_i686.whl", hash = "sha256:44cb895b1710f7559c28d69dfa08cafe4f58cd4b7a87091a55bdf6711ad9ad66"},
    {file = "Shapely-1.8.1.post1-cp36-cp36m-manylinux_2_12_x86_64.manylinux2010_x86_64.whl", hash = "sha256:437fff3b6274be26ffa3e450de711ee01e436324b5a405952add2146227e3eb5"},
    {file = "Shapely-1.8.1.post1-cp36-cp36m-win32.whl", hash = "sha256:dc0f46212f84c57d13189fc33cf61e13eee292704d7652e931e4b51c54b0c73c"},
    {file = "Shapely-1.8.1.post1-cp36-cp36m-win_amd64.whl", hash = "sha256:9248aad099ecf228fbdd877b0c668823dd83c48798cf04d49a1be75167e3a7ce"},
    {file = "Shapely-1.8.1.post1-cp37-cp37m-macosx_10_9_x86_64.whl", hash = "sha256:bab5ff7c576588acccd665ecce2a0fe7b47d4ce0398f2d5c1e5b2e27d09398d2"},
    {file = "Shapely-1.8.1.post1-cp37-cp37m-manylinux_2_12_i686.manylinux2010_i686.whl", hash = "sha256:2381ce0aff67d569eb509bcc051264aa5fbdc1fdd54f4c09963d0e09f16a8f1b"},
    {file = "Shapely-1.8.1.post1-cp37-cp37m-manylinux_2_12_x86_64.manylinux2010_x86_64.whl", hash = "sha256:b4d35e72022b2dbf152d476b0362596011c674ff68be9fc8f2e68e71d86502ca"},
    {file = "Shapely-1.8.1.post1-cp37-cp37m-win32.whl", hash = "sha256:5a420e7112b55a1587412a5b03ebf59e302ddd354da68516d3721718f6b8a7c5"},
    {file = "Shapely-1.8.1.post1-cp37-cp37m-win_amd64.whl", hash = "sha256:c4c366e18edf91196a399f8f0f046f93516002e6d8af0b57c23e7c7d91944b16"},
    {file = "Shapely-1.8.1.post1-cp38-cp38-macosx_10_9_x86_64.whl", hash = "sha256:2020fda37c708d44a613c020cea09e81e476f96866f348afc2601e66c0e71db1"},
    {file = "Shapely-1.8.1.post1-cp38-cp38-macosx_11_0_arm64.whl", hash = "sha256:69d5352fb977655c85d2f40a05ae24fc5053cccee77d0a8b1f773e54804e723e"},
    {file = "Shapely-1.8.1.post1-cp38-cp38-manylinux_2_12_i686.manylinux2010_i686.whl", hash = "sha256:83f3c8191d30ae0e3dd557434c48ca591d75342d5a3f42fc5148ec42796be624"},
    {file = "Shapely-1.8.1.post1-cp38-cp38-manylinux_2_12_x86_64.manylinux2010_x86_64.whl", hash = "sha256:3e792635e92c9aacd1452a589a4fa2970114b6a9b1165e09655481f6e58970f5"},
    {file = "Shapely-1.8.1.post1-cp38-cp38-win32.whl", hash = "sha256:8cf7331f61780506976fe2175e069d898e1b04ace73be21aad55c3ee92e58e3a"},
    {file = "Shapely-1.8.1.post1-cp38-cp38-win_amd64.whl", hash = "sha256:f109064bdb0753a6bac6238538cfeeb4a09739e2d556036b343b2eabeb9520b2"},
    {file = "Shapely-1.8.1.post1-cp39-cp39-macosx_10_9_x86_64.whl", hash = "sha256:aea1e87450adffba3d04ccbaa790df719bb7aa23b05ac797ad16be236a5d0db8"},
    {file = "Shapely-1.8.1.post1-cp39-cp39-macosx_11_0_arm64.whl", hash = "sha256:3a3602ba2e7715ddd5d4114173dec83d3181bfb2497e8589676c284aa739fd67"},
    {file = "Shapely-1.8.1.post1-cp39-cp39-manylinux_2_12_i686.manylinux2010_i686.whl", hash = "sha256:679789d774cfe09ca05118cab78c0a6a42985b3ed23bc93606272a4509b4df28"},
    {file = "Shapely-1.8.1.post1-cp39-cp39-manylinux_2_12_x86_64.manylinux2010_x86_64.whl", hash = "sha256:363df36370f28fdc7789857929f6ff27e659f64087b4c89f7a47ed43bd3bfe4d"},
    {file = "Shapely-1.8.1.post1-cp39-cp39-win32.whl", hash = "sha256:bc6063875182515d3888180cc4cbdbaa6443e4a4386c4bb25499e9875b75dcac"},
    {file = "Shapely-1.8.1.post1-cp39-cp39-win_amd64.whl", hash = "sha256:54aeb2a57978ce731fd52289d0e1deee7c232d41aed53091f38776378f644184"},
    {file = "Shapely-1.8.1.post1.tar.gz", hash = "sha256:93ff06ff05fbe2be843b93c7b1ad8292e56e665ba01b4708f75ae8a757972e9f"},
]
six = [
    {file = "six-1.16.0-py2.py3-none-any.whl", hash = "sha256:8abb2f1d86890a2dfb989f9a77cfcfd3e47c2a354b01111771326f8aa26e0254"},
    {file = "six-1.16.0.tar.gz", hash = "sha256:1e61c37477a1626458e36f7b1d82aa5c9b094fa4802892072e49de9c60c4c926"},
]
snuggs = [
    {file = "snuggs-1.4.7-py3-none-any.whl", hash = "sha256:988dde5d4db88e9d71c99457404773dabcc7a1c45971bfbe81900999942d9f07"},
    {file = "snuggs-1.4.7.tar.gz", hash = "sha256:501cf113fe3892e14e2fee76da5cd0606b7e149c411c271898e6259ebde2617b"},
]
sortedcontainers = [
    {file = "sortedcontainers-2.4.0-py2.py3-none-any.whl", hash = "sha256:a163dcaede0f1c021485e957a39245190e74249897e2ae4b2aa38595db237ee0"},
    {file = "sortedcontainers-2.4.0.tar.gz", hash = "sha256:25caa5a06cc30b6b83d11423433f65d1f9d76c4c6a0c90e3379eaa43b9bfdb88"},
]
soupsieve = [
    {file = "soupsieve-2.3.2.post1-py3-none-any.whl", hash = "sha256:3b2503d3c7084a42b1ebd08116e5f81aadfaea95863628c80a3b774a11b7c759"},
    {file = "soupsieve-2.3.2.post1.tar.gz", hash = "sha256:fc53893b3da2c33de295667a0e19f078c14bf86544af307354de5fcf12a3f30d"},
]
stack-data = [
    {file = "stack_data-0.2.0-py3-none-any.whl", hash = "sha256:999762f9c3132308789affa03e9271bbbe947bf78311851f4d485d8402ed858e"},
    {file = "stack_data-0.2.0.tar.gz", hash = "sha256:45692d41bd633a9503a5195552df22b583caf16f0b27c4e58c98d88c8b648e12"},
]
tabulate = [
    {file = "tabulate-0.8.9-py3-none-any.whl", hash = "sha256:d7c013fe7abbc5e491394e10fa845f8f32fe54f8dc60c6622c6cf482d25d47e4"},
    {file = "tabulate-0.8.9.tar.gz", hash = "sha256:eb1d13f25760052e8931f2ef80aaf6045a6cceb47514db8beab24cded16f13a7"},
]
tblib = [
    {file = "tblib-1.7.0-py2.py3-none-any.whl", hash = "sha256:289fa7359e580950e7d9743eab36b0691f0310fce64dee7d9c31065b8f723e23"},
    {file = "tblib-1.7.0.tar.gz", hash = "sha256:059bd77306ea7b419d4f76016aef6d7027cc8a0785579b5aad198803435f882c"},
]
terminado = [
    {file = "terminado-0.13.3-py3-none-any.whl", hash = "sha256:874d4ea3183536c1782d13c7c91342ef0cf4e5ee1d53633029cbc972c8760bd8"},
    {file = "terminado-0.13.3.tar.gz", hash = "sha256:94d1cfab63525993f7d5c9b469a50a18d0cdf39435b59785715539dd41e36c0d"},
]
text-unidecode = [
    {file = "text-unidecode-1.3.tar.gz", hash = "sha256:bad6603bb14d279193107714b288be206cac565dfa49aa5b105294dd5c4aab93"},
    {file = "text_unidecode-1.3-py2.py3-none-any.whl", hash = "sha256:1311f10e8b895935241623731c2ba64f4c455287888b18189350b67134a822e8"},
]
tinycss2 = [
    {file = "tinycss2-1.1.1-py3-none-any.whl", hash = "sha256:fe794ceaadfe3cf3e686b22155d0da5780dd0e273471a51846d0a02bc204fec8"},
    {file = "tinycss2-1.1.1.tar.gz", hash = "sha256:b2e44dd8883c360c35dd0d1b5aad0b610e5156c2cb3b33434634e539ead9d8bf"},
]
toml = [
    {file = "toml-0.10.2-py2.py3-none-any.whl", hash = "sha256:806143ae5bfb6a3c6e736a764057db0e6a0e05e338b5630894a5f779cabb4f9b"},
    {file = "toml-0.10.2.tar.gz", hash = "sha256:b3bda1d108d5dd99f4a20d24d9c348e91c4db7ab1b749200bded2f839ccbe68f"},
]
tomli = [
    {file = "tomli-2.0.1-py3-none-any.whl", hash = "sha256:939de3e7a6161af0c887ef91b7d41a53e7c5a1ca976325f429cb46ea9bc30ecc"},
    {file = "tomli-2.0.1.tar.gz", hash = "sha256:de526c12914f0c550d15924c62d72abc48d6fe7364aa87328337a31007fe8a4f"},
]
tomlkit = [
    {file = "tomlkit-0.7.0-py2.py3-none-any.whl", hash = "sha256:6babbd33b17d5c9691896b0e68159215a9387ebfa938aa3ac42f4a4beeb2b831"},
    {file = "tomlkit-0.7.0.tar.gz", hash = "sha256:ac57f29693fab3e309ea789252fcce3061e19110085aa31af5446ca749325618"},
]
toolz = [
    {file = "toolz-0.11.2-py3-none-any.whl", hash = "sha256:a5700ce83414c64514d82d60bcda8aabfde092d1c1a8663f9200c07fdcc6da8f"},
    {file = "toolz-0.11.2.tar.gz", hash = "sha256:6b312d5e15138552f1bda8a4e66c30e236c831b612b2bf0005f8a1df10a4bc33"},
]
tornado = [
    {file = "tornado-6.1-cp35-cp35m-macosx_10_9_x86_64.whl", hash = "sha256:d371e811d6b156d82aa5f9a4e08b58debf97c302a35714f6f45e35139c332e32"},
    {file = "tornado-6.1-cp35-cp35m-manylinux1_i686.whl", hash = "sha256:0d321a39c36e5f2c4ff12b4ed58d41390460f798422c4504e09eb5678e09998c"},
    {file = "tornado-6.1-cp35-cp35m-manylinux1_x86_64.whl", hash = "sha256:9de9e5188a782be6b1ce866e8a51bc76a0fbaa0e16613823fc38e4fc2556ad05"},
    {file = "tornado-6.1-cp35-cp35m-manylinux2010_i686.whl", hash = "sha256:61b32d06ae8a036a6607805e6720ef00a3c98207038444ba7fd3d169cd998910"},
    {file = "tornado-6.1-cp35-cp35m-manylinux2010_x86_64.whl", hash = "sha256:3e63498f680547ed24d2c71e6497f24bca791aca2fe116dbc2bd0ac7f191691b"},
    {file = "tornado-6.1-cp35-cp35m-manylinux2014_aarch64.whl", hash = "sha256:6c77c9937962577a6a76917845d06af6ab9197702a42e1346d8ae2e76b5e3675"},
    {file = "tornado-6.1-cp35-cp35m-win32.whl", hash = "sha256:6286efab1ed6e74b7028327365cf7346b1d777d63ab30e21a0f4d5b275fc17d5"},
    {file = "tornado-6.1-cp35-cp35m-win_amd64.whl", hash = "sha256:fa2ba70284fa42c2a5ecb35e322e68823288a4251f9ba9cc77be04ae15eada68"},
    {file = "tornado-6.1-cp36-cp36m-macosx_10_9_x86_64.whl", hash = "sha256:0a00ff4561e2929a2c37ce706cb8233b7907e0cdc22eab98888aca5dd3775feb"},
    {file = "tornado-6.1-cp36-cp36m-manylinux1_i686.whl", hash = "sha256:748290bf9112b581c525e6e6d3820621ff020ed95af6f17fedef416b27ed564c"},
    {file = "tornado-6.1-cp36-cp36m-manylinux1_x86_64.whl", hash = "sha256:e385b637ac3acaae8022e7e47dfa7b83d3620e432e3ecb9a3f7f58f150e50921"},
    {file = "tornado-6.1-cp36-cp36m-manylinux2010_i686.whl", hash = "sha256:25ad220258349a12ae87ede08a7b04aca51237721f63b1808d39bdb4b2164558"},
    {file = "tornado-6.1-cp36-cp36m-manylinux2010_x86_64.whl", hash = "sha256:65d98939f1a2e74b58839f8c4dab3b6b3c1ce84972ae712be02845e65391ac7c"},
    {file = "tornado-6.1-cp36-cp36m-manylinux2014_aarch64.whl", hash = "sha256:e519d64089b0876c7b467274468709dadf11e41d65f63bba207e04217f47c085"},
    {file = "tornado-6.1-cp36-cp36m-win32.whl", hash = "sha256:b87936fd2c317b6ee08a5741ea06b9d11a6074ef4cc42e031bc6403f82a32575"},
    {file = "tornado-6.1-cp36-cp36m-win_amd64.whl", hash = "sha256:cc0ee35043162abbf717b7df924597ade8e5395e7b66d18270116f8745ceb795"},
    {file = "tornado-6.1-cp37-cp37m-macosx_10_9_x86_64.whl", hash = "sha256:7250a3fa399f08ec9cb3f7b1b987955d17e044f1ade821b32e5f435130250d7f"},
    {file = "tornado-6.1-cp37-cp37m-manylinux1_i686.whl", hash = "sha256:ed3ad863b1b40cd1d4bd21e7498329ccaece75db5a5bf58cd3c9f130843e7102"},
    {file = "tornado-6.1-cp37-cp37m-manylinux1_x86_64.whl", hash = "sha256:dcef026f608f678c118779cd6591c8af6e9b4155c44e0d1bc0c87c036fb8c8c4"},
    {file = "tornado-6.1-cp37-cp37m-manylinux2010_i686.whl", hash = "sha256:70dec29e8ac485dbf57481baee40781c63e381bebea080991893cd297742b8fd"},
    {file = "tornado-6.1-cp37-cp37m-manylinux2010_x86_64.whl", hash = "sha256:d3f7594930c423fd9f5d1a76bee85a2c36fd8b4b16921cae7e965f22575e9c01"},
    {file = "tornado-6.1-cp37-cp37m-manylinux2014_aarch64.whl", hash = "sha256:3447475585bae2e77ecb832fc0300c3695516a47d46cefa0528181a34c5b9d3d"},
    {file = "tornado-6.1-cp37-cp37m-win32.whl", hash = "sha256:e7229e60ac41a1202444497ddde70a48d33909e484f96eb0da9baf8dc68541df"},
    {file = "tornado-6.1-cp37-cp37m-win_amd64.whl", hash = "sha256:cb5ec8eead331e3bb4ce8066cf06d2dfef1bfb1b2a73082dfe8a161301b76e37"},
    {file = "tornado-6.1-cp38-cp38-macosx_10_9_x86_64.whl", hash = "sha256:20241b3cb4f425e971cb0a8e4ffc9b0a861530ae3c52f2b0434e6c1b57e9fd95"},
    {file = "tornado-6.1-cp38-cp38-manylinux1_i686.whl", hash = "sha256:c77da1263aa361938476f04c4b6c8916001b90b2c2fdd92d8d535e1af48fba5a"},
    {file = "tornado-6.1-cp38-cp38-manylinux1_x86_64.whl", hash = "sha256:fba85b6cd9c39be262fcd23865652920832b61583de2a2ca907dbd8e8a8c81e5"},
    {file = "tornado-6.1-cp38-cp38-manylinux2010_i686.whl", hash = "sha256:1e8225a1070cd8eec59a996c43229fe8f95689cb16e552d130b9793cb570a288"},
    {file = "tornado-6.1-cp38-cp38-manylinux2010_x86_64.whl", hash = "sha256:d14d30e7f46a0476efb0deb5b61343b1526f73ebb5ed84f23dc794bdb88f9d9f"},
    {file = "tornado-6.1-cp38-cp38-manylinux2014_aarch64.whl", hash = "sha256:8f959b26f2634a091bb42241c3ed8d3cedb506e7c27b8dd5c7b9f745318ddbb6"},
    {file = "tornado-6.1-cp38-cp38-win32.whl", hash = "sha256:34ca2dac9e4d7afb0bed4677512e36a52f09caa6fded70b4e3e1c89dbd92c326"},
    {file = "tornado-6.1-cp38-cp38-win_amd64.whl", hash = "sha256:6196a5c39286cc37c024cd78834fb9345e464525d8991c21e908cc046d1cc02c"},
    {file = "tornado-6.1-cp39-cp39-macosx_10_9_x86_64.whl", hash = "sha256:f0ba29bafd8e7e22920567ce0d232c26d4d47c8b5cf4ed7b562b5db39fa199c5"},
    {file = "tornado-6.1-cp39-cp39-manylinux1_i686.whl", hash = "sha256:33892118b165401f291070100d6d09359ca74addda679b60390b09f8ef325ffe"},
    {file = "tornado-6.1-cp39-cp39-manylinux1_x86_64.whl", hash = "sha256:7da13da6f985aab7f6f28debab00c67ff9cbacd588e8477034c0652ac141feea"},
    {file = "tornado-6.1-cp39-cp39-manylinux2010_i686.whl", hash = "sha256:e0791ac58d91ac58f694d8d2957884df8e4e2f6687cdf367ef7eb7497f79eaa2"},
    {file = "tornado-6.1-cp39-cp39-manylinux2010_x86_64.whl", hash = "sha256:66324e4e1beede9ac79e60f88de548da58b1f8ab4b2f1354d8375774f997e6c0"},
    {file = "tornado-6.1-cp39-cp39-manylinux2014_aarch64.whl", hash = "sha256:a48900ecea1cbb71b8c71c620dee15b62f85f7c14189bdeee54966fbd9a0c5bd"},
    {file = "tornado-6.1-cp39-cp39-win32.whl", hash = "sha256:d3d20ea5782ba63ed13bc2b8c291a053c8d807a8fa927d941bd718468f7b950c"},
    {file = "tornado-6.1-cp39-cp39-win_amd64.whl", hash = "sha256:548430be2740e327b3fe0201abe471f314741efcb0067ec4f2d7dcfb4825f3e4"},
    {file = "tornado-6.1.tar.gz", hash = "sha256:33c6e81d7bd55b468d2e793517c909b139960b6c790a60b7991b9b6b76fb9791"},
]
tqdm = [
    {file = "tqdm-4.50.2-py2.py3-none-any.whl", hash = "sha256:43ca183da3367578ebf2f1c2e3111d51ea161ed1dc4e6345b86e27c2a93beff7"},
    {file = "tqdm-4.50.2.tar.gz", hash = "sha256:69dfa6714dee976e2425a9aab84b622675b7b1742873041e3db8a8e86132a4af"},
]
traitlets = [
    {file = "traitlets-5.1.1-py3-none-any.whl", hash = "sha256:2d313cc50a42cd6c277e7d7dc8d4d7fedd06a2c215f78766ae7b1a66277e0033"},
    {file = "traitlets-5.1.1.tar.gz", hash = "sha256:059f456c5a7c1c82b98c2e8c799f39c9b8128f6d0d46941ee118daace9eb70c7"},
]
tweepy = [
    {file = "tweepy-4.4.0-py2.py3-none-any.whl", hash = "sha256:cf02c4fbbd027fbc7172c24d03f53f061329ac040b22d201e59592a1cff86364"},
    {file = "tweepy-4.4.0.tar.gz", hash = "sha256:8d4b4520271b796fa7efc4c5d5ef3228af4d79f6a4d3ace3900b2778ed8f6f1c"},
]
typed-ast = [
    {file = "typed_ast-1.5.3-cp310-cp310-macosx_10_9_x86_64.whl", hash = "sha256:9ad3b48cf2b487be140072fb86feff36801487d4abb7382bb1929aaac80638ea"},
    {file = "typed_ast-1.5.3-cp310-cp310-macosx_11_0_arm64.whl", hash = "sha256:542cd732351ba8235f20faa0fc7398946fe1a57f2cdb289e5497e1e7f48cfedb"},
    {file = "typed_ast-1.5.3-cp310-cp310-manylinux_2_17_aarch64.manylinux2014_aarch64.whl", hash = "sha256:5dc2c11ae59003d4a26dda637222d9ae924387f96acae9492df663843aefad55"},
    {file = "typed_ast-1.5.3-cp310-cp310-manylinux_2_5_x86_64.manylinux1_x86_64.manylinux_2_12_x86_64.manylinux2010_x86_64.whl", hash = "sha256:fd5df1313915dbd70eaaa88c19030b441742e8b05e6103c631c83b75e0435ccc"},
    {file = "typed_ast-1.5.3-cp310-cp310-win_amd64.whl", hash = "sha256:e34f9b9e61333ecb0f7d79c21c28aa5cd63bec15cb7e1310d7d3da6ce886bc9b"},
    {file = "typed_ast-1.5.3-cp36-cp36m-macosx_10_9_x86_64.whl", hash = "sha256:f818c5b81966d4728fec14caa338e30a70dfc3da577984d38f97816c4b3071ec"},
    {file = "typed_ast-1.5.3-cp36-cp36m-manylinux_2_17_aarch64.manylinux2014_aarch64.whl", hash = "sha256:3042bfc9ca118712c9809201f55355479cfcdc17449f9f8db5e744e9625c6805"},
    {file = "typed_ast-1.5.3-cp36-cp36m-manylinux_2_5_x86_64.manylinux1_x86_64.manylinux_2_12_x86_64.manylinux2010_x86_64.whl", hash = "sha256:4fff9fdcce59dc61ec1b317bdb319f8f4e6b69ebbe61193ae0a60c5f9333dc49"},
    {file = "typed_ast-1.5.3-cp36-cp36m-win_amd64.whl", hash = "sha256:8e0b8528838ffd426fea8d18bde4c73bcb4167218998cc8b9ee0a0f2bfe678a6"},
    {file = "typed_ast-1.5.3-cp37-cp37m-macosx_10_9_x86_64.whl", hash = "sha256:8ef1d96ad05a291f5c36895d86d1375c0ee70595b90f6bb5f5fdbee749b146db"},
    {file = "typed_ast-1.5.3-cp37-cp37m-manylinux_2_17_aarch64.manylinux2014_aarch64.whl", hash = "sha256:ed44e81517364cb5ba367e4f68fca01fba42a7a4690d40c07886586ac267d9b9"},
    {file = "typed_ast-1.5.3-cp37-cp37m-manylinux_2_5_x86_64.manylinux1_x86_64.manylinux_2_12_x86_64.manylinux2010_x86_64.whl", hash = "sha256:f60d9de0d087454c91b3999a296d0c4558c1666771e3460621875021bf899af9"},
    {file = "typed_ast-1.5.3-cp37-cp37m-win_amd64.whl", hash = "sha256:9e237e74fd321a55c90eee9bc5d44be976979ad38a29bbd734148295c1ce7617"},
    {file = "typed_ast-1.5.3-cp38-cp38-macosx_10_9_x86_64.whl", hash = "sha256:ee852185964744987609b40aee1d2eb81502ae63ee8eef614558f96a56c1902d"},
    {file = "typed_ast-1.5.3-cp38-cp38-macosx_11_0_arm64.whl", hash = "sha256:27e46cdd01d6c3a0dd8f728b6a938a6751f7bd324817501c15fb056307f918c6"},
    {file = "typed_ast-1.5.3-cp38-cp38-manylinux_2_17_aarch64.manylinux2014_aarch64.whl", hash = "sha256:d64dabc6336ddc10373922a146fa2256043b3b43e61f28961caec2a5207c56d5"},
    {file = "typed_ast-1.5.3-cp38-cp38-manylinux_2_5_x86_64.manylinux1_x86_64.manylinux_2_12_x86_64.manylinux2010_x86_64.whl", hash = "sha256:8cdf91b0c466a6c43f36c1964772918a2c04cfa83df8001ff32a89e357f8eb06"},
    {file = "typed_ast-1.5.3-cp38-cp38-win_amd64.whl", hash = "sha256:9cc9e1457e1feb06b075c8ef8aeb046a28ec351b1958b42c7c31c989c841403a"},
    {file = "typed_ast-1.5.3-cp39-cp39-macosx_10_9_x86_64.whl", hash = "sha256:e20d196815eeffb3d76b75223e8ffed124e65ee62097e4e73afb5fec6b993e7a"},
    {file = "typed_ast-1.5.3-cp39-cp39-macosx_11_0_arm64.whl", hash = "sha256:37e5349d1d5de2f4763d534ccb26809d1c24b180a477659a12c4bde9dd677d74"},
    {file = "typed_ast-1.5.3-cp39-cp39-manylinux_2_17_aarch64.manylinux2014_aarch64.whl", hash = "sha256:c9f1a27592fac87daa4e3f16538713d705599b0a27dfe25518b80b6b017f0a6d"},
    {file = "typed_ast-1.5.3-cp39-cp39-manylinux_2_5_x86_64.manylinux1_x86_64.manylinux_2_12_x86_64.manylinux2010_x86_64.whl", hash = "sha256:8831479695eadc8b5ffed06fdfb3e424adc37962a75925668deeb503f446c0a3"},
    {file = "typed_ast-1.5.3-cp39-cp39-win_amd64.whl", hash = "sha256:20d5118e494478ef2d3a2702d964dae830aedd7b4d3b626d003eea526be18718"},
    {file = "typed_ast-1.5.3.tar.gz", hash = "sha256:27f25232e2dd0edfe1f019d6bfaaf11e86e657d9bdb7b0956db95f560cceb2b3"},
]
typer = [
    {file = "typer-0.4.0-py3-none-any.whl", hash = "sha256:d81169725140423d072df464cad1ff25ee154ef381aaf5b8225352ea187ca338"},
    {file = "typer-0.4.0.tar.gz", hash = "sha256:63c3aeab0549750ffe40da79a1b524f60e08a2cbc3126c520ebf2eeaf507f5dd"},
]
typing-extensions = [
    {file = "typing_extensions-4.1.1-py3-none-any.whl", hash = "sha256:21c85e0fe4b9a155d0799430b0ad741cdce7e359660ccbd8b530613e8df88ce2"},
    {file = "typing_extensions-4.1.1.tar.gz", hash = "sha256:1a9462dcc3347a79b1f1c0271fbe79e844580bb598bafa1ed208b94da3cdcd42"},
]
tzdata = [
    {file = "tzdata-2022.1-py2.py3-none-any.whl", hash = "sha256:238e70234214138ed7b4e8a0fab0e5e13872edab3be586ab8198c407620e2ab9"},
    {file = "tzdata-2022.1.tar.gz", hash = "sha256:8b536a8ec63dc0751342b3984193a3118f8fca2afe25752bb9b7fffd398552d3"},
]
tzlocal = [
    {file = "tzlocal-4.1-py3-none-any.whl", hash = "sha256:28ba8d9fcb6c9a782d6e0078b4f6627af1ea26aeaa32b4eab5324abc7df4149f"},
    {file = "tzlocal-4.1.tar.gz", hash = "sha256:0f28015ac68a5c067210400a9197fc5d36ba9bc3f8eaf1da3cbd59acdfed9e09"},
]
urllib3 = [
    {file = "urllib3-1.26.9-py2.py3-none-any.whl", hash = "sha256:44ece4d53fb1706f667c9bd1c648f5469a2ec925fcf3a776667042d645472c14"},
    {file = "urllib3-1.26.9.tar.gz", hash = "sha256:aabaf16477806a5e1dd19aa41f8c2b7950dd3c746362d7e3223dbe6de6ac448e"},
]
virtualenv = [
    {file = "virtualenv-20.14.0-py2.py3-none-any.whl", hash = "sha256:1e8588f35e8b42c6ec6841a13c5e88239de1e6e4e4cedfd3916b306dc826ec66"},
    {file = "virtualenv-20.14.0.tar.gz", hash = "sha256:8e5b402037287126e81ccde9432b95a8be5b19d36584f64957060a3488c11ca8"},
]
watchdog = [
    {file = "watchdog-2.1.7-cp310-cp310-macosx_10_9_universal2.whl", hash = "sha256:177bae28ca723bc00846466016d34f8c1d6a621383b6caca86745918d55c7383"},
    {file = "watchdog-2.1.7-cp310-cp310-macosx_10_9_x86_64.whl", hash = "sha256:1d1cf7dfd747dec519486a98ef16097e6c480934ef115b16f18adb341df747a4"},
    {file = "watchdog-2.1.7-cp310-cp310-macosx_11_0_arm64.whl", hash = "sha256:7f14ce6adea2af1bba495acdde0e510aecaeb13b33f7bd2f6324e551b26688ca"},
    {file = "watchdog-2.1.7-cp36-cp36m-macosx_10_9_x86_64.whl", hash = "sha256:4d0e98ac2e8dd803a56f4e10438b33a2d40390a72750cff4939b4b274e7906fa"},
    {file = "watchdog-2.1.7-cp37-cp37m-macosx_10_9_x86_64.whl", hash = "sha256:81982c7884aac75017a6ecc72f1a4fedbae04181a8665a34afce9539fc1b3fab"},
    {file = "watchdog-2.1.7-cp38-cp38-macosx_10_9_universal2.whl", hash = "sha256:0b4a1fe6201c6e5a1926f5767b8664b45f0fcb429b62564a41f490ff1ce1dc7a"},
    {file = "watchdog-2.1.7-cp38-cp38-macosx_10_9_x86_64.whl", hash = "sha256:6e6ae29b72977f2e1ee3d0b760d7ee47896cb53e831cbeede3e64485e5633cc8"},
    {file = "watchdog-2.1.7-cp38-cp38-macosx_11_0_arm64.whl", hash = "sha256:b9777664848160449e5b4260e0b7bc1ae0f6f4992a8b285db4ec1ef119ffa0e2"},
    {file = "watchdog-2.1.7-cp39-cp39-macosx_10_9_universal2.whl", hash = "sha256:19b36d436578eb437e029c6b838e732ed08054956366f6dd11875434a62d2b99"},
    {file = "watchdog-2.1.7-cp39-cp39-macosx_10_9_x86_64.whl", hash = "sha256:b61acffaf5cd5d664af555c0850f9747cc5f2baf71e54bbac164c58398d6ca7b"},
    {file = "watchdog-2.1.7-cp39-cp39-macosx_11_0_arm64.whl", hash = "sha256:1e877c70245424b06c41ac258023ea4bd0c8e4ff15d7c1368f17cd0ae6e351dd"},
    {file = "watchdog-2.1.7-pp37-pypy37_pp73-macosx_10_9_x86_64.whl", hash = "sha256:d802d65262a560278cf1a65ef7cae4e2bc7ecfe19e5451349e4c67e23c9dc420"},
    {file = "watchdog-2.1.7-pp38-pypy38_pp73-macosx_10_9_x86_64.whl", hash = "sha256:b3750ee5399e6e9c69eae8b125092b871ee9e2fcbd657a92747aea28f9056a5c"},
    {file = "watchdog-2.1.7-py3-none-manylinux2014_aarch64.whl", hash = "sha256:ed6d9aad09a2a948572224663ab00f8975fae242aa540509737bb4507133fa2d"},
    {file = "watchdog-2.1.7-py3-none-manylinux2014_armv7l.whl", hash = "sha256:b26e13e8008dcaea6a909e91d39b629a39635d1a8a7239dd35327c74f4388601"},
    {file = "watchdog-2.1.7-py3-none-manylinux2014_i686.whl", hash = "sha256:0908bb50f6f7de54d5d31ec3da1654cb7287c6b87bce371954561e6de379d690"},
    {file = "watchdog-2.1.7-py3-none-manylinux2014_ppc64.whl", hash = "sha256:bdcbf75580bf4b960fb659bbccd00123d83119619195f42d721e002c1621602f"},
    {file = "watchdog-2.1.7-py3-none-manylinux2014_ppc64le.whl", hash = "sha256:81a5861d0158a7e55fe149335fb2bbfa6f48cbcbd149b52dbe2cd9a544034bbd"},
    {file = "watchdog-2.1.7-py3-none-manylinux2014_s390x.whl", hash = "sha256:03b43d583df0f18782a0431b6e9e9965c5b3f7cf8ec36a00b930def67942c385"},
    {file = "watchdog-2.1.7-py3-none-manylinux2014_x86_64.whl", hash = "sha256:ae934e34c11aa8296c18f70bf66ed60e9870fcdb4cc19129a04ca83ab23e7055"},
    {file = "watchdog-2.1.7-py3-none-win32.whl", hash = "sha256:49639865e3db4be032a96695c98ac09eed39bbb43fe876bb217da8f8101689a6"},
    {file = "watchdog-2.1.7-py3-none-win_amd64.whl", hash = "sha256:340b875aecf4b0e6672076a6f05cfce6686935559bb6d34cebedee04126a9566"},
    {file = "watchdog-2.1.7-py3-none-win_ia64.whl", hash = "sha256:351e09b6d9374d5bcb947e6ac47a608ec25b9d70583e9db00b2fcdb97b00b572"},
    {file = "watchdog-2.1.7.tar.gz", hash = "sha256:3fd47815353be9c44eebc94cc28fe26b2b0c5bd889dafc4a5a7cbdf924143480"},
]
wcwidth = [
    {file = "wcwidth-0.2.5-py2.py3-none-any.whl", hash = "sha256:beb4802a9cebb9144e99086eff703a642a13d6a0052920003a230f3294bbe784"},
    {file = "wcwidth-0.2.5.tar.gz", hash = "sha256:c4d647b99872929fdb7bdcaa4fbe7f01413ed3d98077df798530e5b04f116c83"},
]
webencodings = [
    {file = "webencodings-0.5.1-py2.py3-none-any.whl", hash = "sha256:a0af1213f3c2226497a97e2b3aa01a7e4bee4f403f95be16fc9acd2947514a78"},
    {file = "webencodings-0.5.1.tar.gz", hash = "sha256:b36a1c245f2d304965eb4e0a82848379241dc04b865afcc4aab16748587e1923"},
]
websocket-client = [
    {file = "websocket-client-1.3.2.tar.gz", hash = "sha256:50b21db0058f7a953d67cc0445be4b948d7fc196ecbeb8083d68d94628e4abf6"},
    {file = "websocket_client-1.3.2-py3-none-any.whl", hash = "sha256:722b171be00f2b90e1d4fb2f2b53146a536ca38db1da8ff49c972a4e1365d0ef"},
]
widgetsnbextension = [
    {file = "widgetsnbextension-3.6.0-py2.py3-none-any.whl", hash = "sha256:4fd321cad39fdcf8a8e248a657202d42917ada8e8ed5dd3f60f073e0d54ceabd"},
    {file = "widgetsnbextension-3.6.0.tar.gz", hash = "sha256:e84a7a9fcb9baf3d57106e184a7389a8f8eb935bf741a5eb9d60aa18cc029a80"},
]
win32-setctime = [
    {file = "win32_setctime-1.1.0-py3-none-any.whl", hash = "sha256:231db239e959c2fe7eb1d7dc129f11172354f98361c4fa2d6d2d7e278baa8aad"},
    {file = "win32_setctime-1.1.0.tar.gz", hash = "sha256:15cf5750465118d6929ae4de4eb46e8edae9a5634350c01ba582df868e932cb2"},
]
wrapt = [
    {file = "wrapt-1.14.0-cp27-cp27m-macosx_10_9_x86_64.whl", hash = "sha256:5a9a1889cc01ed2ed5f34574c90745fab1dd06ec2eee663e8ebeefe363e8efd7"},
    {file = "wrapt-1.14.0-cp27-cp27m-manylinux1_i686.whl", hash = "sha256:9a3ff5fb015f6feb78340143584d9f8a0b91b6293d6b5cf4295b3e95d179b88c"},
    {file = "wrapt-1.14.0-cp27-cp27m-manylinux1_x86_64.whl", hash = "sha256:4b847029e2d5e11fd536c9ac3136ddc3f54bc9488a75ef7d040a3900406a91eb"},
    {file = "wrapt-1.14.0-cp27-cp27m-manylinux2010_i686.whl", hash = "sha256:9a5a544861b21e0e7575b6023adebe7a8c6321127bb1d238eb40d99803a0e8bd"},
    {file = "wrapt-1.14.0-cp27-cp27m-manylinux2010_x86_64.whl", hash = "sha256:88236b90dda77f0394f878324cfbae05ae6fde8a84d548cfe73a75278d760291"},
    {file = "wrapt-1.14.0-cp27-cp27mu-manylinux1_i686.whl", hash = "sha256:f0408e2dbad9e82b4c960274214af533f856a199c9274bd4aff55d4634dedc33"},
    {file = "wrapt-1.14.0-cp27-cp27mu-manylinux1_x86_64.whl", hash = "sha256:9d8c68c4145041b4eeae96239802cfdfd9ef927754a5be3f50505f09f309d8c6"},
    {file = "wrapt-1.14.0-cp27-cp27mu-manylinux2010_i686.whl", hash = "sha256:22626dca56fd7f55a0733e604f1027277eb0f4f3d95ff28f15d27ac25a45f71b"},
    {file = "wrapt-1.14.0-cp27-cp27mu-manylinux2010_x86_64.whl", hash = "sha256:65bf3eb34721bf18b5a021a1ad7aa05947a1767d1aa272b725728014475ea7d5"},
    {file = "wrapt-1.14.0-cp310-cp310-macosx_10_9_x86_64.whl", hash = "sha256:09d16ae7a13cff43660155383a2372b4aa09109c7127aa3f24c3cf99b891c330"},
    {file = "wrapt-1.14.0-cp310-cp310-macosx_11_0_arm64.whl", hash = "sha256:debaf04f813ada978d7d16c7dfa16f3c9c2ec9adf4656efdc4defdf841fc2f0c"},
    {file = "wrapt-1.14.0-cp310-cp310-manylinux_2_17_aarch64.manylinux2014_aarch64.whl", hash = "sha256:748df39ed634851350efa87690c2237a678ed794fe9ede3f0d79f071ee042561"},
    {file = "wrapt-1.14.0-cp310-cp310-manylinux_2_5_i686.manylinux1_i686.manylinux_2_17_i686.manylinux2014_i686.whl", hash = "sha256:1807054aa7b61ad8d8103b3b30c9764de2e9d0c0978e9d3fc337e4e74bf25faa"},
    {file = "wrapt-1.14.0-cp310-cp310-manylinux_2_5_x86_64.manylinux1_x86_64.manylinux_2_17_x86_64.manylinux2014_x86_64.whl", hash = "sha256:763a73ab377390e2af26042f685a26787c402390f682443727b847e9496e4a2a"},
    {file = "wrapt-1.14.0-cp310-cp310-musllinux_1_1_aarch64.whl", hash = "sha256:8529b07b49b2d89d6917cfa157d3ea1dfb4d319d51e23030664a827fe5fd2131"},
    {file = "wrapt-1.14.0-cp310-cp310-musllinux_1_1_i686.whl", hash = "sha256:68aeefac31c1f73949662ba8affaf9950b9938b712fb9d428fa2a07e40ee57f8"},
    {file = "wrapt-1.14.0-cp310-cp310-musllinux_1_1_x86_64.whl", hash = "sha256:59d7d92cee84a547d91267f0fea381c363121d70fe90b12cd88241bd9b0e1763"},
    {file = "wrapt-1.14.0-cp310-cp310-win32.whl", hash = "sha256:3a88254881e8a8c4784ecc9cb2249ff757fd94b911d5df9a5984961b96113fff"},
    {file = "wrapt-1.14.0-cp310-cp310-win_amd64.whl", hash = "sha256:9a242871b3d8eecc56d350e5e03ea1854de47b17f040446da0e47dc3e0b9ad4d"},
    {file = "wrapt-1.14.0-cp35-cp35m-manylinux1_i686.whl", hash = "sha256:a65bffd24409454b889af33b6c49d0d9bcd1a219b972fba975ac935f17bdf627"},
    {file = "wrapt-1.14.0-cp35-cp35m-manylinux1_x86_64.whl", hash = "sha256:9d9fcd06c952efa4b6b95f3d788a819b7f33d11bea377be6b8980c95e7d10775"},
    {file = "wrapt-1.14.0-cp35-cp35m-manylinux2010_i686.whl", hash = "sha256:db6a0ddc1282ceb9032e41853e659c9b638789be38e5b8ad7498caac00231c23"},
    {file = "wrapt-1.14.0-cp35-cp35m-manylinux2010_x86_64.whl", hash = "sha256:14e7e2c5f5fca67e9a6d5f753d21f138398cad2b1159913ec9e9a67745f09ba3"},
    {file = "wrapt-1.14.0-cp35-cp35m-win32.whl", hash = "sha256:6d9810d4f697d58fd66039ab959e6d37e63ab377008ef1d63904df25956c7db0"},
    {file = "wrapt-1.14.0-cp35-cp35m-win_amd64.whl", hash = "sha256:d808a5a5411982a09fef6b49aac62986274ab050e9d3e9817ad65b2791ed1425"},
    {file = "wrapt-1.14.0-cp36-cp36m-macosx_10_9_x86_64.whl", hash = "sha256:b77159d9862374da213f741af0c361720200ab7ad21b9f12556e0eb95912cd48"},
    {file = "wrapt-1.14.0-cp36-cp36m-manylinux_2_17_aarch64.manylinux2014_aarch64.whl", hash = "sha256:36a76a7527df8583112b24adc01748cd51a2d14e905b337a6fefa8b96fc708fb"},
    {file = "wrapt-1.14.0-cp36-cp36m-manylinux_2_5_i686.manylinux1_i686.manylinux_2_17_i686.manylinux2014_i686.whl", hash = "sha256:a0057b5435a65b933cbf5d859cd4956624df37b8bf0917c71756e4b3d9958b9e"},
    {file = "wrapt-1.14.0-cp36-cp36m-manylinux_2_5_x86_64.manylinux1_x86_64.manylinux_2_17_x86_64.manylinux2014_x86_64.whl", hash = "sha256:3a0a4ca02752ced5f37498827e49c414d694ad7cf451ee850e3ff160f2bee9d3"},
    {file = "wrapt-1.14.0-cp36-cp36m-musllinux_1_1_aarch64.whl", hash = "sha256:8c6be72eac3c14baa473620e04f74186c5d8f45d80f8f2b4eda6e1d18af808e8"},
    {file = "wrapt-1.14.0-cp36-cp36m-musllinux_1_1_i686.whl", hash = "sha256:21b1106bff6ece8cb203ef45b4f5778d7226c941c83aaaa1e1f0f4f32cc148cd"},
    {file = "wrapt-1.14.0-cp36-cp36m-musllinux_1_1_x86_64.whl", hash = "sha256:493da1f8b1bb8a623c16552fb4a1e164c0200447eb83d3f68b44315ead3f9036"},
    {file = "wrapt-1.14.0-cp36-cp36m-win32.whl", hash = "sha256:89ba3d548ee1e6291a20f3c7380c92f71e358ce8b9e48161401e087e0bc740f8"},
    {file = "wrapt-1.14.0-cp36-cp36m-win_amd64.whl", hash = "sha256:729d5e96566f44fccac6c4447ec2332636b4fe273f03da128fff8d5559782b06"},
    {file = "wrapt-1.14.0-cp37-cp37m-macosx_10_9_x86_64.whl", hash = "sha256:891c353e95bb11abb548ca95c8b98050f3620a7378332eb90d6acdef35b401d4"},
    {file = "wrapt-1.14.0-cp37-cp37m-manylinux_2_17_aarch64.manylinux2014_aarch64.whl", hash = "sha256:23f96134a3aa24cc50614920cc087e22f87439053d886e474638c68c8d15dc80"},
    {file = "wrapt-1.14.0-cp37-cp37m-manylinux_2_5_i686.manylinux1_i686.manylinux_2_17_i686.manylinux2014_i686.whl", hash = "sha256:6807bcee549a8cb2f38f73f469703a1d8d5d990815c3004f21ddb68a567385ce"},
    {file = "wrapt-1.14.0-cp37-cp37m-manylinux_2_5_x86_64.manylinux1_x86_64.manylinux_2_17_x86_64.manylinux2014_x86_64.whl", hash = "sha256:6915682f9a9bc4cf2908e83caf5895a685da1fbd20b6d485dafb8e218a338279"},
    {file = "wrapt-1.14.0-cp37-cp37m-musllinux_1_1_aarch64.whl", hash = "sha256:f2f3bc7cd9c9fcd39143f11342eb5963317bd54ecc98e3650ca22704b69d9653"},
    {file = "wrapt-1.14.0-cp37-cp37m-musllinux_1_1_i686.whl", hash = "sha256:3a71dbd792cc7a3d772ef8cd08d3048593f13d6f40a11f3427c000cf0a5b36a0"},
    {file = "wrapt-1.14.0-cp37-cp37m-musllinux_1_1_x86_64.whl", hash = "sha256:5a0898a640559dec00f3614ffb11d97a2666ee9a2a6bad1259c9facd01a1d4d9"},
    {file = "wrapt-1.14.0-cp37-cp37m-win32.whl", hash = "sha256:167e4793dc987f77fd476862d32fa404d42b71f6a85d3b38cbce711dba5e6b68"},
    {file = "wrapt-1.14.0-cp37-cp37m-win_amd64.whl", hash = "sha256:d066ffc5ed0be00cd0352c95800a519cf9e4b5dd34a028d301bdc7177c72daf3"},
    {file = "wrapt-1.14.0-cp38-cp38-macosx_10_9_x86_64.whl", hash = "sha256:d9bdfa74d369256e4218000a629978590fd7cb6cf6893251dad13d051090436d"},
    {file = "wrapt-1.14.0-cp38-cp38-macosx_11_0_arm64.whl", hash = "sha256:2498762814dd7dd2a1d0248eda2afbc3dd9c11537bc8200a4b21789b6df6cd38"},
    {file = "wrapt-1.14.0-cp38-cp38-manylinux_2_17_aarch64.manylinux2014_aarch64.whl", hash = "sha256:5f24ca7953f2643d59a9c87d6e272d8adddd4a53bb62b9208f36db408d7aafc7"},
    {file = "wrapt-1.14.0-cp38-cp38-manylinux_2_5_i686.manylinux1_i686.manylinux_2_17_i686.manylinux2014_i686.whl", hash = "sha256:5b835b86bd5a1bdbe257d610eecab07bf685b1af2a7563093e0e69180c1d4af1"},
    {file = "wrapt-1.14.0-cp38-cp38-manylinux_2_5_x86_64.manylinux1_x86_64.manylinux_2_17_x86_64.manylinux2014_x86_64.whl", hash = "sha256:b21650fa6907e523869e0396c5bd591cc326e5c1dd594dcdccac089561cacfb8"},
    {file = "wrapt-1.14.0-cp38-cp38-musllinux_1_1_aarch64.whl", hash = "sha256:354d9fc6b1e44750e2a67b4b108841f5f5ea08853453ecbf44c81fdc2e0d50bd"},
    {file = "wrapt-1.14.0-cp38-cp38-musllinux_1_1_i686.whl", hash = "sha256:1f83e9c21cd5275991076b2ba1cd35418af3504667affb4745b48937e214bafe"},
    {file = "wrapt-1.14.0-cp38-cp38-musllinux_1_1_x86_64.whl", hash = "sha256:61e1a064906ccba038aa3c4a5a82f6199749efbbb3cef0804ae5c37f550eded0"},
    {file = "wrapt-1.14.0-cp38-cp38-win32.whl", hash = "sha256:28c659878f684365d53cf59dc9a1929ea2eecd7ac65da762be8b1ba193f7e84f"},
    {file = "wrapt-1.14.0-cp38-cp38-win_amd64.whl", hash = "sha256:b0ed6ad6c9640671689c2dbe6244680fe8b897c08fd1fab2228429b66c518e5e"},
    {file = "wrapt-1.14.0-cp39-cp39-macosx_10_9_x86_64.whl", hash = "sha256:b3f7e671fb19734c872566e57ce7fc235fa953d7c181bb4ef138e17d607dc8a1"},
    {file = "wrapt-1.14.0-cp39-cp39-macosx_11_0_arm64.whl", hash = "sha256:87fa943e8bbe40c8c1ba4086971a6fefbf75e9991217c55ed1bcb2f1985bd3d4"},
    {file = "wrapt-1.14.0-cp39-cp39-manylinux_2_17_aarch64.manylinux2014_aarch64.whl", hash = "sha256:4775a574e9d84e0212f5b18886cace049a42e13e12009bb0491562a48bb2b758"},
    {file = "wrapt-1.14.0-cp39-cp39-manylinux_2_5_i686.manylinux1_i686.manylinux_2_17_i686.manylinux2014_i686.whl", hash = "sha256:9d57677238a0c5411c76097b8b93bdebb02eb845814c90f0b01727527a179e4d"},
    {file = "wrapt-1.14.0-cp39-cp39-manylinux_2_5_x86_64.manylinux1_x86_64.manylinux_2_17_x86_64.manylinux2014_x86_64.whl", hash = "sha256:00108411e0f34c52ce16f81f1d308a571df7784932cc7491d1e94be2ee93374b"},
    {file = "wrapt-1.14.0-cp39-cp39-musllinux_1_1_aarch64.whl", hash = "sha256:d332eecf307fca852d02b63f35a7872de32d5ba8b4ec32da82f45df986b39ff6"},
    {file = "wrapt-1.14.0-cp39-cp39-musllinux_1_1_i686.whl", hash = "sha256:01f799def9b96a8ec1ef6b9c1bbaf2bbc859b87545efbecc4a78faea13d0e3a0"},
    {file = "wrapt-1.14.0-cp39-cp39-musllinux_1_1_x86_64.whl", hash = "sha256:47045ed35481e857918ae78b54891fac0c1d197f22c95778e66302668309336c"},
    {file = "wrapt-1.14.0-cp39-cp39-win32.whl", hash = "sha256:2eca15d6b947cfff51ed76b2d60fd172c6ecd418ddab1c5126032d27f74bc350"},
    {file = "wrapt-1.14.0-cp39-cp39-win_amd64.whl", hash = "sha256:bb36fbb48b22985d13a6b496ea5fb9bb2a076fea943831643836c9f6febbcfdc"},
    {file = "wrapt-1.14.0.tar.gz", hash = "sha256:8323a43bd9c91f62bb7d4be74cc9ff10090e7ef820e27bfe8815c57e68261311"},
]
xarray = [
    {file = "xarray-2022.3.0-py3-none-any.whl", hash = "sha256:560f36eaabe7a989d5583d37ec753dd737357aa6a6453e55c80bb4f92291a69e"},
    {file = "xarray-2022.3.0.tar.gz", hash = "sha256:398344bf7d170477aaceff70210e11ebd69af6b156fe13978054d25c48729440"},
]
xmltodict = [
    {file = "xmltodict-0.12.0-py2.py3-none-any.whl", hash = "sha256:8bbcb45cc982f48b2ca8fe7e7827c5d792f217ecf1792626f808bf41c3b86051"},
    {file = "xmltodict-0.12.0.tar.gz", hash = "sha256:50d8c638ed7ecb88d90561beedbf720c9b4e851a9fa6c47ebd64e99d166d8a21"},
]
yarl = [
    {file = "yarl-1.7.2-cp310-cp310-macosx_10_9_universal2.whl", hash = "sha256:f2a8508f7350512434e41065684076f640ecce176d262a7d54f0da41d99c5a95"},
    {file = "yarl-1.7.2-cp310-cp310-macosx_10_9_x86_64.whl", hash = "sha256:da6df107b9ccfe52d3a48165e48d72db0eca3e3029b5b8cb4fe6ee3cb870ba8b"},
    {file = "yarl-1.7.2-cp310-cp310-macosx_11_0_arm64.whl", hash = "sha256:a1d0894f238763717bdcfea74558c94e3bc34aeacd3351d769460c1a586a8b05"},
    {file = "yarl-1.7.2-cp310-cp310-manylinux_2_17_aarch64.manylinux2014_aarch64.whl", hash = "sha256:dfe4b95b7e00c6635a72e2d00b478e8a28bfb122dc76349a06e20792eb53a523"},
    {file = "yarl-1.7.2-cp310-cp310-manylinux_2_17_ppc64le.manylinux2014_ppc64le.whl", hash = "sha256:c145ab54702334c42237a6c6c4cc08703b6aa9b94e2f227ceb3d477d20c36c63"},
    {file = "yarl-1.7.2-cp310-cp310-manylinux_2_17_s390x.manylinux2014_s390x.whl", hash = "sha256:1ca56f002eaf7998b5fcf73b2421790da9d2586331805f38acd9997743114e98"},
    {file = "yarl-1.7.2-cp310-cp310-manylinux_2_5_i686.manylinux1_i686.manylinux_2_12_i686.manylinux2010_i686.whl", hash = "sha256:1d3d5ad8ea96bd6d643d80c7b8d5977b4e2fb1bab6c9da7322616fd26203d125"},
    {file = "yarl-1.7.2-cp310-cp310-manylinux_2_5_x86_64.manylinux1_x86_64.manylinux_2_12_x86_64.manylinux2010_x86_64.whl", hash = "sha256:167ab7f64e409e9bdd99333fe8c67b5574a1f0495dcfd905bc7454e766729b9e"},
    {file = "yarl-1.7.2-cp310-cp310-musllinux_1_1_aarch64.whl", hash = "sha256:95a1873b6c0dd1c437fb3bb4a4aaa699a48c218ac7ca1e74b0bee0ab16c7d60d"},
    {file = "yarl-1.7.2-cp310-cp310-musllinux_1_1_i686.whl", hash = "sha256:6152224d0a1eb254f97df3997d79dadd8bb2c1a02ef283dbb34b97d4f8492d23"},
    {file = "yarl-1.7.2-cp310-cp310-musllinux_1_1_ppc64le.whl", hash = "sha256:5bb7d54b8f61ba6eee541fba4b83d22b8a046b4ef4d8eb7f15a7e35db2e1e245"},
    {file = "yarl-1.7.2-cp310-cp310-musllinux_1_1_s390x.whl", hash = "sha256:9c1f083e7e71b2dd01f7cd7434a5f88c15213194df38bc29b388ccdf1492b739"},
    {file = "yarl-1.7.2-cp310-cp310-musllinux_1_1_x86_64.whl", hash = "sha256:f44477ae29025d8ea87ec308539f95963ffdc31a82f42ca9deecf2d505242e72"},
    {file = "yarl-1.7.2-cp310-cp310-win32.whl", hash = "sha256:cff3ba513db55cc6a35076f32c4cdc27032bd075c9faef31fec749e64b45d26c"},
    {file = "yarl-1.7.2-cp310-cp310-win_amd64.whl", hash = "sha256:c9c6d927e098c2d360695f2e9d38870b2e92e0919be07dbe339aefa32a090265"},
    {file = "yarl-1.7.2-cp36-cp36m-macosx_10_9_x86_64.whl", hash = "sha256:9b4c77d92d56a4c5027572752aa35082e40c561eec776048330d2907aead891d"},
    {file = "yarl-1.7.2-cp36-cp36m-manylinux_2_17_aarch64.manylinux2014_aarch64.whl", hash = "sha256:c01a89a44bb672c38f42b49cdb0ad667b116d731b3f4c896f72302ff77d71656"},
    {file = "yarl-1.7.2-cp36-cp36m-manylinux_2_17_ppc64le.manylinux2014_ppc64le.whl", hash = "sha256:c19324a1c5399b602f3b6e7db9478e5b1adf5cf58901996fc973fe4fccd73eed"},
    {file = "yarl-1.7.2-cp36-cp36m-manylinux_2_17_s390x.manylinux2014_s390x.whl", hash = "sha256:3abddf0b8e41445426d29f955b24aeecc83fa1072be1be4e0d194134a7d9baee"},
    {file = "yarl-1.7.2-cp36-cp36m-manylinux_2_5_i686.manylinux1_i686.manylinux_2_12_i686.manylinux2010_i686.whl", hash = "sha256:6a1a9fe17621af43e9b9fcea8bd088ba682c8192d744b386ee3c47b56eaabb2c"},
    {file = "yarl-1.7.2-cp36-cp36m-manylinux_2_5_x86_64.manylinux1_x86_64.manylinux_2_12_x86_64.manylinux2010_x86_64.whl", hash = "sha256:8b0915ee85150963a9504c10de4e4729ae700af11df0dc5550e6587ed7891e92"},
    {file = "yarl-1.7.2-cp36-cp36m-musllinux_1_1_aarch64.whl", hash = "sha256:29e0656d5497733dcddc21797da5a2ab990c0cb9719f1f969e58a4abac66234d"},
    {file = "yarl-1.7.2-cp36-cp36m-musllinux_1_1_i686.whl", hash = "sha256:bf19725fec28452474d9887a128e98dd67eee7b7d52e932e6949c532d820dc3b"},
    {file = "yarl-1.7.2-cp36-cp36m-musllinux_1_1_ppc64le.whl", hash = "sha256:d6f3d62e16c10e88d2168ba2d065aa374e3c538998ed04996cd373ff2036d64c"},
    {file = "yarl-1.7.2-cp36-cp36m-musllinux_1_1_s390x.whl", hash = "sha256:ac10bbac36cd89eac19f4e51c032ba6b412b3892b685076f4acd2de18ca990aa"},
    {file = "yarl-1.7.2-cp36-cp36m-musllinux_1_1_x86_64.whl", hash = "sha256:aa32aaa97d8b2ed4e54dc65d241a0da1c627454950f7d7b1f95b13985afd6c5d"},
    {file = "yarl-1.7.2-cp36-cp36m-win32.whl", hash = "sha256:87f6e082bce21464857ba58b569370e7b547d239ca22248be68ea5d6b51464a1"},
    {file = "yarl-1.7.2-cp36-cp36m-win_amd64.whl", hash = "sha256:ac35ccde589ab6a1870a484ed136d49a26bcd06b6a1c6397b1967ca13ceb3913"},
    {file = "yarl-1.7.2-cp37-cp37m-macosx_10_9_x86_64.whl", hash = "sha256:a467a431a0817a292121c13cbe637348b546e6ef47ca14a790aa2fa8cc93df63"},
    {file = "yarl-1.7.2-cp37-cp37m-manylinux_2_17_aarch64.manylinux2014_aarch64.whl", hash = "sha256:6ab0c3274d0a846840bf6c27d2c60ba771a12e4d7586bf550eefc2df0b56b3b4"},
    {file = "yarl-1.7.2-cp37-cp37m-manylinux_2_17_ppc64le.manylinux2014_ppc64le.whl", hash = "sha256:d260d4dc495c05d6600264a197d9d6f7fc9347f21d2594926202fd08cf89a8ba"},
    {file = "yarl-1.7.2-cp37-cp37m-manylinux_2_17_s390x.manylinux2014_s390x.whl", hash = "sha256:fc4dd8b01a8112809e6b636b00f487846956402834a7fd59d46d4f4267181c41"},
    {file = "yarl-1.7.2-cp37-cp37m-manylinux_2_5_i686.manylinux1_i686.manylinux_2_12_i686.manylinux2010_i686.whl", hash = "sha256:c1164a2eac148d85bbdd23e07dfcc930f2e633220f3eb3c3e2a25f6148c2819e"},
    {file = "yarl-1.7.2-cp37-cp37m-manylinux_2_5_x86_64.manylinux1_x86_64.manylinux_2_12_x86_64.manylinux2010_x86_64.whl", hash = "sha256:67e94028817defe5e705079b10a8438b8cb56e7115fa01640e9c0bb3edf67332"},
    {file = "yarl-1.7.2-cp37-cp37m-musllinux_1_1_aarch64.whl", hash = "sha256:89ccbf58e6a0ab89d487c92a490cb5660d06c3a47ca08872859672f9c511fc52"},
    {file = "yarl-1.7.2-cp37-cp37m-musllinux_1_1_i686.whl", hash = "sha256:8cce6f9fa3df25f55521fbb5c7e4a736683148bcc0c75b21863789e5185f9185"},
    {file = "yarl-1.7.2-cp37-cp37m-musllinux_1_1_ppc64le.whl", hash = "sha256:211fcd65c58bf250fb994b53bc45a442ddc9f441f6fec53e65de8cba48ded986"},
    {file = "yarl-1.7.2-cp37-cp37m-musllinux_1_1_s390x.whl", hash = "sha256:c10ea1e80a697cf7d80d1ed414b5cb8f1eec07d618f54637067ae3c0334133c4"},
    {file = "yarl-1.7.2-cp37-cp37m-musllinux_1_1_x86_64.whl", hash = "sha256:52690eb521d690ab041c3919666bea13ab9fbff80d615ec16fa81a297131276b"},
    {file = "yarl-1.7.2-cp37-cp37m-win32.whl", hash = "sha256:695ba021a9e04418507fa930d5f0704edbce47076bdcfeeaba1c83683e5649d1"},
    {file = "yarl-1.7.2-cp37-cp37m-win_amd64.whl", hash = "sha256:c17965ff3706beedafd458c452bf15bac693ecd146a60a06a214614dc097a271"},
    {file = "yarl-1.7.2-cp38-cp38-macosx_10_9_universal2.whl", hash = "sha256:fce78593346c014d0d986b7ebc80d782b7f5e19843ca798ed62f8e3ba8728576"},
    {file = "yarl-1.7.2-cp38-cp38-macosx_10_9_x86_64.whl", hash = "sha256:c2a1ac41a6aa980db03d098a5531f13985edcb451bcd9d00670b03129922cd0d"},
    {file = "yarl-1.7.2-cp38-cp38-macosx_11_0_arm64.whl", hash = "sha256:39d5493c5ecd75c8093fa7700a2fb5c94fe28c839c8e40144b7ab7ccba6938c8"},
    {file = "yarl-1.7.2-cp38-cp38-manylinux_2_17_aarch64.manylinux2014_aarch64.whl", hash = "sha256:1eb6480ef366d75b54c68164094a6a560c247370a68c02dddb11f20c4c6d3c9d"},
    {file = "yarl-1.7.2-cp38-cp38-manylinux_2_17_ppc64le.manylinux2014_ppc64le.whl", hash = "sha256:5ba63585a89c9885f18331a55d25fe81dc2d82b71311ff8bd378fc8004202ff6"},
    {file = "yarl-1.7.2-cp38-cp38-manylinux_2_17_s390x.manylinux2014_s390x.whl", hash = "sha256:e39378894ee6ae9f555ae2de332d513a5763276a9265f8e7cbaeb1b1ee74623a"},
    {file = "yarl-1.7.2-cp38-cp38-manylinux_2_5_i686.manylinux1_i686.manylinux_2_12_i686.manylinux2010_i686.whl", hash = "sha256:c0910c6b6c31359d2f6184828888c983d54d09d581a4a23547a35f1d0b9484b1"},
    {file = "yarl-1.7.2-cp38-cp38-manylinux_2_5_x86_64.manylinux1_x86_64.manylinux_2_12_x86_64.manylinux2010_x86_64.whl", hash = "sha256:6feca8b6bfb9eef6ee057628e71e1734caf520a907b6ec0d62839e8293e945c0"},
    {file = "yarl-1.7.2-cp38-cp38-musllinux_1_1_aarch64.whl", hash = "sha256:8300401dc88cad23f5b4e4c1226f44a5aa696436a4026e456fe0e5d2f7f486e6"},
    {file = "yarl-1.7.2-cp38-cp38-musllinux_1_1_i686.whl", hash = "sha256:788713c2896f426a4e166b11f4ec538b5736294ebf7d5f654ae445fd44270832"},
    {file = "yarl-1.7.2-cp38-cp38-musllinux_1_1_ppc64le.whl", hash = "sha256:fd547ec596d90c8676e369dd8a581a21227fe9b4ad37d0dc7feb4ccf544c2d59"},
    {file = "yarl-1.7.2-cp38-cp38-musllinux_1_1_s390x.whl", hash = "sha256:737e401cd0c493f7e3dd4db72aca11cfe069531c9761b8ea474926936b3c57c8"},
    {file = "yarl-1.7.2-cp38-cp38-musllinux_1_1_x86_64.whl", hash = "sha256:baf81561f2972fb895e7844882898bda1eef4b07b5b385bcd308d2098f1a767b"},
    {file = "yarl-1.7.2-cp38-cp38-win32.whl", hash = "sha256:ede3b46cdb719c794427dcce9d8beb4abe8b9aa1e97526cc20de9bd6583ad1ef"},
    {file = "yarl-1.7.2-cp38-cp38-win_amd64.whl", hash = "sha256:cc8b7a7254c0fc3187d43d6cb54b5032d2365efd1df0cd1749c0c4df5f0ad45f"},
    {file = "yarl-1.7.2-cp39-cp39-macosx_10_9_universal2.whl", hash = "sha256:580c1f15500e137a8c37053e4cbf6058944d4c114701fa59944607505c2fe3a0"},
    {file = "yarl-1.7.2-cp39-cp39-macosx_10_9_x86_64.whl", hash = "sha256:3ec1d9a0d7780416e657f1e405ba35ec1ba453a4f1511eb8b9fbab81cb8b3ce1"},
    {file = "yarl-1.7.2-cp39-cp39-macosx_11_0_arm64.whl", hash = "sha256:3bf8cfe8856708ede6a73907bf0501f2dc4e104085e070a41f5d88e7faf237f3"},
    {file = "yarl-1.7.2-cp39-cp39-manylinux_2_17_aarch64.manylinux2014_aarch64.whl", hash = "sha256:1be4bbb3d27a4e9aa5f3df2ab61e3701ce8fcbd3e9846dbce7c033a7e8136746"},
    {file = "yarl-1.7.2-cp39-cp39-manylinux_2_17_ppc64le.manylinux2014_ppc64le.whl", hash = "sha256:534b047277a9a19d858cde163aba93f3e1677d5acd92f7d10ace419d478540de"},
    {file = "yarl-1.7.2-cp39-cp39-manylinux_2_17_s390x.manylinux2014_s390x.whl", hash = "sha256:c6ddcd80d79c96eb19c354d9dca95291589c5954099836b7c8d29278a7ec0bda"},
    {file = "yarl-1.7.2-cp39-cp39-manylinux_2_5_i686.manylinux1_i686.manylinux_2_12_i686.manylinux2010_i686.whl", hash = "sha256:9bfcd43c65fbb339dc7086b5315750efa42a34eefad0256ba114cd8ad3896f4b"},
    {file = "yarl-1.7.2-cp39-cp39-manylinux_2_5_x86_64.manylinux1_x86_64.manylinux_2_12_x86_64.manylinux2010_x86_64.whl", hash = "sha256:f64394bd7ceef1237cc604b5a89bf748c95982a84bcd3c4bbeb40f685c810794"},
    {file = "yarl-1.7.2-cp39-cp39-musllinux_1_1_aarch64.whl", hash = "sha256:044daf3012e43d4b3538562da94a88fb12a6490652dbc29fb19adfa02cf72eac"},
    {file = "yarl-1.7.2-cp39-cp39-musllinux_1_1_i686.whl", hash = "sha256:368bcf400247318382cc150aaa632582d0780b28ee6053cd80268c7e72796dec"},
    {file = "yarl-1.7.2-cp39-cp39-musllinux_1_1_ppc64le.whl", hash = "sha256:bab827163113177aee910adb1f48ff7af31ee0289f434f7e22d10baf624a6dfe"},
    {file = "yarl-1.7.2-cp39-cp39-musllinux_1_1_s390x.whl", hash = "sha256:0cba38120db72123db7c58322fa69e3c0efa933040ffb586c3a87c063ec7cae8"},
    {file = "yarl-1.7.2-cp39-cp39-musllinux_1_1_x86_64.whl", hash = "sha256:59218fef177296451b23214c91ea3aba7858b4ae3306dde120224cfe0f7a6ee8"},
    {file = "yarl-1.7.2-cp39-cp39-win32.whl", hash = "sha256:1edc172dcca3f11b38a9d5c7505c83c1913c0addc99cd28e993efeaafdfaa18d"},
    {file = "yarl-1.7.2-cp39-cp39-win_amd64.whl", hash = "sha256:797c2c412b04403d2da075fb93c123df35239cd7b4cc4e0cd9e5839b73f52c58"},
    {file = "yarl-1.7.2.tar.gz", hash = "sha256:45399b46d60c253327a460e99856752009fcee5f5d3c80b2f7c0cae1c38d56dd"},
]
zict = [
    {file = "zict-2.1.0-py3-none-any.whl", hash = "sha256:3b7cf8ba91fb81fbe525e5aeb37e71cded215c99e44335eec86fea2e3c43ef41"},
    {file = "zict-2.1.0.tar.gz", hash = "sha256:15b2cc15f95a476fbe0623fd8f771e1e771310bf7a01f95412a0b605b6e47510"},
]
<<<<<<< HEAD
zipfile36 = [
    {file = "zipfile36-0.1.3-py3-none-any.whl", hash = "sha256:f7e48adf627f75cd74cdb50e7d850623b465f4cf5de913809196e8f3aa57dc4b"},
    {file = "zipfile36-0.1.3.tar.gz", hash = "sha256:a78a8dddf4fa114f7fe73df76ffcce7538e23433b7a6a96c1c904023f122aead"},
=======
zipp = [
    {file = "zipp-3.8.0-py3-none-any.whl", hash = "sha256:c4f6e5bbf48e74f7a38e7cc5b0480ff42b0ae5178957d564d18932525d5cf099"},
    {file = "zipp-3.8.0.tar.gz", hash = "sha256:56bf8aadb83c24db6c4b577e13de374ccfb67da2078beba1d037c17980bf43ad"},
>>>>>>> bb19ddde
]<|MERGE_RESOLUTION|>--- conflicted
+++ resolved
@@ -3207,14 +3207,6 @@
 heapdict = "*"
 
 [[package]]
-<<<<<<< HEAD
-name = "zipfile36"
-version = "0.1.3"
-description = "Read and write ZIP files - backport of the zipfile module from Python 3.6"
-category = "main"
-optional = false
-python-versions = "*"
-=======
 name = "zipp"
 version = "3.8.0"
 description = "Backport of pathlib-compatible object wrapper for zip files"
@@ -3225,16 +3217,11 @@
 [package.extras]
 docs = ["sphinx", "jaraco.packaging (>=9)", "rst.linker (>=1.9)"]
 testing = ["pytest (>=6)", "pytest-checkdocs (>=2.4)", "pytest-flake8", "pytest-cov", "pytest-enabler (>=1.0.1)", "jaraco.itertools", "func-timeout", "pytest-black (>=0.3.7)", "pytest-mypy (>=0.9.1)"]
->>>>>>> bb19ddde
 
 [metadata]
 lock-version = "1.1"
 python-versions = ">=3.8,<3.11"
-<<<<<<< HEAD
-content-hash = "956e8f9348abdda9796bb72e46119732d69adb4528971869a6a7efdf15378f69"
-=======
 content-hash = "0b4ee45c9627444b26a742b57b6cbc42f5847c7230ee2876206a85b409a53fa7"
->>>>>>> bb19ddde
 
 [metadata.files]
 affine = [
@@ -5607,13 +5594,7 @@
     {file = "zict-2.1.0-py3-none-any.whl", hash = "sha256:3b7cf8ba91fb81fbe525e5aeb37e71cded215c99e44335eec86fea2e3c43ef41"},
     {file = "zict-2.1.0.tar.gz", hash = "sha256:15b2cc15f95a476fbe0623fd8f771e1e771310bf7a01f95412a0b605b6e47510"},
 ]
-<<<<<<< HEAD
-zipfile36 = [
-    {file = "zipfile36-0.1.3-py3-none-any.whl", hash = "sha256:f7e48adf627f75cd74cdb50e7d850623b465f4cf5de913809196e8f3aa57dc4b"},
-    {file = "zipfile36-0.1.3.tar.gz", hash = "sha256:a78a8dddf4fa114f7fe73df76ffcce7538e23433b7a6a96c1c904023f122aead"},
-=======
 zipp = [
     {file = "zipp-3.8.0-py3-none-any.whl", hash = "sha256:c4f6e5bbf48e74f7a38e7cc5b0480ff42b0ae5178957d564d18932525d5cf099"},
     {file = "zipp-3.8.0.tar.gz", hash = "sha256:56bf8aadb83c24db6c4b577e13de374ccfb67da2078beba1d037c17980bf43ad"},
->>>>>>> bb19ddde
 ]
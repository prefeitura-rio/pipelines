# user defined
.replit
replit.nix
**/data/
test_local.py
pylint.txt
<<<<<<< HEAD
test.py
=======
>>>>>>> d7f1e65d
test/*
setup.py
.vscode/*



# Byte-compiled / optimized / DLL files
__pycache__/
*.py[cod]
*$py.class

# C extensions
*.so

# Distribution / packaging
.Python
build/
develop-eggs/
dist/
downloads/
eggs/
.eggs/
lib/
lib64/
parts/
sdist/
var/
wheels/
pip-wheel-metadata/
share/python-wheels/
*.egg-info/
.installed.cfg
*.egg
MANIFEST

# PyInstaller
#  Usually these files are written by a python script from a template
#  before PyInstaller builds the exe, so as to inject date/other infos into it.
*.manifest
*.spec

# Installer logs
pip-log.txt
pip-delete-this-directory.txt

# Unit test / coverage reports
htmlcov/
.tox/
.nox/
.coverage
.coverage.*
.cache
nosetests.xml
coverage.xml
*.cover
*.py,cover
.hypothesis/
.pytest_cache/

# Translations
*.mo
*.pot

# Django stuff:
*.log
local_settings.py
db.sqlite3
db.sqlite3-journal

# Flask stuff:
instance/
.webassets-cache

# Scrapy stuff:
.scrapy

# Sphinx documentation
docs/_build/

# PyBuilder
target/

# Jupyter Notebook
.ipynb_checkpoints
**/tweets_flamengo/*.ipynb

# IPython
profile_default/
ipython_config.py

# pyenv
.python-version

# pipenv
#   According to pypa/pipenv#598, it is recommended to include Pipfile.lock in version control.
#   However, in case of collaboration, if having platform-specific dependencies or dependencies
#   having no cross-platform support, pipenv may install dependencies that don't work, or not
#   install all needed dependencies.
#Pipfile.lock

# PEP 582; used by e.g. github.com/David-OConnor/pyflow
__pypackages__/

# Celery stuff
celerybeat-schedule
celerybeat.pid

# SageMath parsed files
*.sage.py

# Environments
.env*
.venv
env/
venv/
ENV/
env.bak/
venv.bak/

# Spyder project settings
.spyderproject
.spyproject

# Rope project settings
.ropeproject

# mkdocs documentation
/site

# mypy
.mypy_cache/
.dmypy.json
dmypy.json

# Pyre type checker
.pyre/

# Backfill stuff
backfill.csv
REVIEW.md<|MERGE_RESOLUTION|>--- conflicted
+++ resolved
@@ -4,10 +4,7 @@
 **/data/
 test_local.py
 pylint.txt
-<<<<<<< HEAD
 test.py
-=======
->>>>>>> d7f1e65d
 test/*
 setup.py
 .vscode/*

--- conflicted
+++ resolved
@@ -1,11 +1,7 @@
-<<<<<<< HEAD
-# Test pipelines
-=======
 # user defined
 **/data/
 test_local.py
 pylint.txt
->>>>>>> 44f9e3c6
 test.py
 
 # Byte-compiled / optimized / DLL files

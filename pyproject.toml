[tool.poetry]
authors = ["Gabriel Gazola Milan <gabriel.gazola@poli.ufrj.br>"]
description = ""
license = "GPL-3.0"
name = "pipelines"
version = "0.1.0"

[tool.poetry.dependencies]
python = ">=3.8,<3.11"
basedosdados = "1.6.3"
cx-Oracle = "^8.3.0"
dbt-client = "^0.1.2"
geopandas = "^0.10.2"
hvac = "0.11.2"
matplotlib = "3.5.1"
netCDF4 = "1.5.8"
numpy = "1.21.4"
pandas = "1.2.4"
pendulum = "2.1.2"
prefect = "0.15.9"
pymssql = "^2.2.4"
PyMySQL = {extras = ["rsa"], version = "^1.0.2"}
python-telegram-bot = "^13.11"
pytz = "^2021.3"
requests = "^2.20"
s3fs = "^2022.2.0"
Shapely = "^1.8.1"
tweepy = "4.4"
xarray = "^2022.3.0"
rasterio = "1.2.10"
rioxarray = "0.9.0"
loguru = "^0.6.0"







[tool.poetry.dev-dependencies]
pytest_cov = "^3.0.0"
<<<<<<< HEAD
black = {version = "^22.1.0", allow-prereleases = true}
=======
pylint = "^2.12.2"


#
# Keep this until group dependencies are stable on Poetry
#

# [tool.poetry.group.cli]
# optional = true

# [tool.poetry.group.cli.dependencies]
cookiecutter = "^1.7.3"
python-string-utils = {git = "https://github.com/daveoncode/python-string-utils.git", rev = "master"}
loguru = "^0.6.0"
typer = "^0.4.0"

# [tool.poetry.group.deploy]
# optional = true

# [tool.poetry.group.deploy.dependencies]
google-cloud-storage = "1.42.3"
# loguru = "^0.6.0"
# poetry = "^1.1.13"
# prefect = "0.15.9"
python-box = {version = "^5.4.1"}
# typer = "^0.4.0"

# [tool.poetry.group.dev]
# optional = true

# [tool.poetry.group.dev.dependencies]
black = "^22.1.0"
flake8 = "^4.0.1"
pre-commit = "^2.17.0"

[tool.poetry.scripts]
lint = "scripts.lint:main"
>>>>>>> 44f9e3c6

[build-system]
build-backend = "poetry.core.masonry.api"
requires = ["poetry-core>=1.0.0"]<|MERGE_RESOLUTION|>--- conflicted
+++ resolved
@@ -39,9 +39,6 @@
 
 [tool.poetry.dev-dependencies]
 pytest_cov = "^3.0.0"
-<<<<<<< HEAD
-black = {version = "^22.1.0", allow-prereleases = true}
-=======
 pylint = "^2.12.2"
 
 
@@ -79,7 +76,6 @@
 
 [tool.poetry.scripts]
 lint = "scripts.lint:main"
->>>>>>> 44f9e3c6
 
 [build-system]
 build-backend = "poetry.core.masonry.api"

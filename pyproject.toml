[tool.poetry]
authors = ["Gabriel Gazola Milan <gabriel.gazola@poli.ufrj.br>"]
description = ""
license = "GPL-3.0"
name = "pipelines"
version = "0.1.0"

[tool.poetry.dependencies]
python = ">=3.8,<3.11"
basedosdados = "1.6.2"
cx-Oracle = "^8.3.0"
dbt-client = "^0.1.2"
geopandas = "^0.10.2"
hvac = "0.11.2"
matplotlib = "3.5.1"
netCDF4 = "1.5.8"
numpy = "1.21.4"
pandas = "1.2.4"
pendulum = "2.1.2"
prefect = "0.15.9"
pymssql = "^2.2.4"
PyMySQL = {extras = ["rsa"], version = "^1.0.2"}
python-telegram-bot = "^13.11"
pytz = "^2021.3"
requests = "^2.20"
s3fs = "^2022.2.0"
Shapely = "^1.8.1"
tweepy = "4.4"
xarray = "^2022.3.0"
<<<<<<< HEAD
rasterio = "1.2.10"
rioxarray = "0.9.0"
=======
loguru = "^0.6.0"
>>>>>>> 583694be







[tool.poetry.dev-dependencies]
pytest_cov = "^3.0.0"
pylint = "^2.12.2"


#
# Keep this until group dependencies are stable on Poetry
#

# [tool.poetry.group.cli]
# optional = true

# [tool.poetry.group.cli.dependencies]
cookiecutter = "^1.7.3"
python-string-utils = {git = "https://github.com/daveoncode/python-string-utils.git", rev = "master"}
loguru = "^0.6.0"
typer = "^0.4.0"

# [tool.poetry.group.deploy]
# optional = true

# [tool.poetry.group.deploy.dependencies]
google-cloud-storage = "1.42.3"
# loguru = "^0.6.0"
# poetry = "^1.1.13"
# prefect = "0.15.9"
python-box = {version = "^5.4.1"}
# typer = "^0.4.0"

# [tool.poetry.group.dev]
# optional = true

# [tool.poetry.group.dev.dependencies]

[tool.poetry.scripts]
lint = "scripts.lint:main"


[build-system]
build-backend = "poetry.core.masonry.api"
requires = ["poetry-core>=1.0.0"]<|MERGE_RESOLUTION|>--- conflicted
+++ resolved
@@ -27,12 +27,9 @@
 Shapely = "^1.8.1"
 tweepy = "4.4"
 xarray = "^2022.3.0"
-<<<<<<< HEAD
 rasterio = "1.2.10"
 rioxarray = "0.9.0"
-=======
 loguru = "^0.6.0"
->>>>>>> 583694be
 
 
 

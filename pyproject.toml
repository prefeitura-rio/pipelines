--- conflicted
+++ resolved
@@ -9,11 +9,7 @@
 PyMySQL = { extras = ["rsa"], version = "^1.0.2" }
 Shapely = "^1.8.1"
 Unidecode = "^1.3.6"
-<<<<<<< HEAD
-basedosdados = {version = "2.0.0b14", extras = ["upload"]}
-=======
 basedosdados = { version = "2.0.0b14", extras = ["upload"] }
->>>>>>> 6559d837
 black = "20.8b1"
 bs4 = "^0.0.1"
 croniter = "^1.3.5"
@@ -49,11 +45,7 @@
 plotly = "^5.14.0"
 prefect = "0.15.9"
 pyproj = "^3.4.0"
-<<<<<<< HEAD
-python = ">=3.8.1,<3.11"
-=======
 python = ">=3.9,<3.11"
->>>>>>> 6559d837
 python-telegram-bot = "^13.11"
 pytz = "^2021.3"
 rasterio = "1.3a3"
